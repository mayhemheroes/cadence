/*
 * Cadence - The resource-oriented smart contract programming language
 *
 * Copyright 2019-2022 Dapper Labs, Inc.
 *
 * Licensed under the Apache License, Version 2.0 (the "License");
 * you may not use this file except in compliance with the License.
 * You may obtain a copy of the License at
 *
 *   http://www.apache.org/licenses/LICENSE-2.0
 *
 * Unless required by applicable law or agreed to in writing, software
 * distributed under the License is distributed on an "AS IS" BASIS,
 * WITHOUT WARRANTIES OR CONDITIONS OF ANY KIND, either express or implied.
 * See the License for the specific language governing permissions and
 * limitations under the License.
 */

package sema

import (
	"math"
	"math/big"

	"github.com/rivo/uniseg"

	"github.com/onflow/cadence/fixedpoint"
	"github.com/onflow/cadence/runtime/ast"
	"github.com/onflow/cadence/runtime/common"
	"github.com/onflow/cadence/runtime/errors"
)

const ArgumentLabelNotRequired = "_"
const SelfIdentifier = "self"
const BeforeIdentifier = "before"
const ResultIdentifier = "result"

var beforeType = func() *FunctionType {

	typeParameter := &TypeParameter{
		Name:      "T",
		TypeBound: AnyStructType,
	}

	typeAnnotation := NewTypeAnnotation(
		&GenericType{
			TypeParameter: typeParameter,
		},
	)

	return &FunctionType{
		TypeParameters: []*TypeParameter{
			typeParameter,
		},
		Parameters: []*Parameter{
			{
				Label:          ArgumentLabelNotRequired,
				Identifier:     "value",
				TypeAnnotation: typeAnnotation,
			},
		},
		ReturnTypeAnnotation: typeAnnotation,
	}
}()

type ValidTopLevelDeclarationsHandlerFunc = func(common.Location) []common.DeclarationKind

type CheckHandlerFunc func(checker *Checker, check func())

type ResolvedLocation struct {
	Location    common.Location
	Identifiers []ast.Identifier
}

type LocationHandlerFunc func(identifiers []ast.Identifier, location common.Location) ([]ResolvedLocation, error)

type ImportHandlerFunc func(checker *Checker, importedLocation common.Location, importRange ast.Range) (Import, error)

type MemberAccountAccessHandlerFunc func(checker *Checker, memberLocation common.Location) bool

type ContractVariableHandlerFunc func(
	checker *Checker,
	declaration *ast.CompositeDeclaration,
	compositeType *CompositeType,
) VariableDeclaration

// Checker

type Checker struct {
	Program     *ast.Program
	Location    common.Location
	Elaboration *Elaboration
	Config      *Config

	errors                             []error
	valueActivations                   *VariableActivations
	resources                          *Resources
	typeActivations                    *VariableActivations
	containerTypes                     map[Type]bool
	functionActivations                *FunctionActivations
	inCondition                        bool
	isChecked                          bool
	inCreate                           bool
	inInvocation                       bool
	inAssignment                       bool
	allowSelfResourceFieldInvalidation bool
	currentMemberExpression            *ast.MemberExpression
<<<<<<< HEAD
	validTopLevelDeclarationsHandler   ValidTopLevelDeclarationsHandlerFunc
	beforeExtractor                    *BeforeExtractor
	locationHandler                    LocationHandlerFunc
	importHandler                      ImportHandlerFunc
	checkHandler                       CheckHandlerFunc
	contractVariableHandler            ContractVariableHandlerFunc
	expectedType                       Type
	memberAccountAccessHandler         MemberAccountAccessHandlerFunc
	extendedElaboration                bool
	errorShortCircuitingEnabled        bool
	// memoryGauge is used for metering memory usage
	memoryGauge common.MemoryGauge
}

type Option func(*Checker) error

func WithPredeclaredValues(predeclaredValues []ValueDeclaration) Option {
	return func(checker *Checker) error {
		checker.PredeclaredValues = predeclaredValues

		for _, declaration := range predeclaredValues {
			variable := checker.declareValue(declaration)
			if variable == nil {
				continue
			}
			checker.Elaboration.GlobalValues.Set(variable.Identifier, variable)
			checker.Elaboration.EffectivePredeclaredValues[variable.Identifier] = declaration
		}

		return nil
	}
}

func WithPredeclaredTypes(predeclaredTypes []TypeDeclaration) Option {
	return func(checker *Checker) error {
		checker.PredeclaredTypes = predeclaredTypes

		for _, declaration := range predeclaredTypes {
			checker.declareTypeDeclaration(declaration)

			name := declaration.TypeDeclarationName()
			checker.Elaboration.EffectivePredeclaredTypes[name] = declaration
		}

		return nil
	}
}

// WithAccessCheckMode returns a checker option which sets
// the given mode for access control checks.
//
func WithAccessCheckMode(mode AccessCheckMode) Option {
	return func(checker *Checker) error {
		checker.accessCheckMode = mode
		return nil
	}
}

// WithValidTopLevelDeclarationsHandler returns a checker option which sets
// the given handler as function which is used to determine
// the slice of declaration kinds which are valid at the top-level
// for a given location.
//
func WithValidTopLevelDeclarationsHandler(handler ValidTopLevelDeclarationsHandlerFunc) Option {
	return func(checker *Checker) error {
		checker.validTopLevelDeclarationsHandler = handler
		return nil
	}
}

// WithCheckHandler returns a checker option which sets
// the given function as the handler for the checking of the program.
//
func WithCheckHandler(handler CheckHandlerFunc) Option {
	return func(checker *Checker) error {
		checker.checkHandler = handler
		return nil
	}
}

// WithLocationHandler returns a checker option which sets
// the given handler as function which is used to resolve locations.
//
func WithLocationHandler(handler LocationHandlerFunc) Option {
	return func(checker *Checker) error {
		checker.locationHandler = handler
		return nil
	}
}

// WithImportHandler returns a checker option which sets
// the given handler as function which is used to resolve unresolved imports.
//
func WithImportHandler(handler ImportHandlerFunc) Option {
	return func(checker *Checker) error {
		checker.importHandler = handler
		return nil
	}
}
=======
	// initialized lazily. use beforeExtractor()
	_beforeExtractor *BeforeExtractor
	expectedType     Type
>>>>>>> 919fc3bf

	// memoryGauge is used for metering memory usage
	memoryGauge  common.MemoryGauge
	PositionInfo *PositionInfo
}

func NewChecker(
	program *ast.Program,
	location common.Location,
	memoryGauge common.MemoryGauge,
	config *Config,
) (*Checker, error) {

	if location == nil {
		return nil, errors.NewDefaultUserError("missing location")
	}

<<<<<<< HEAD
func WithContractVariableHandler(contractVariableHandler ContractVariableHandlerFunc) Option {
	return func(checker *Checker) error {
		checker.contractVariableHandler = contractVariableHandler
		return nil
	}
}

func NewChecker(program *ast.Program, location common.Location, memoryGauge common.MemoryGauge, extendedElaboration bool, options ...Option) (*Checker, error) {

	if location == nil {
		return nil, &MissingLocationError{}
=======
	if config.AccessCheckMode == AccessCheckModeDefault {
		return nil, errors.NewDefaultUserError("invalid default access check mode")
>>>>>>> 919fc3bf
	}

	functionActivations := &FunctionActivations{}
	functionActivations.EnterFunction(&FunctionType{
		ReturnTypeAnnotation: NewTypeAnnotation(VoidType)},
		0,
	)

	elaboration := NewElaboration(
		memoryGauge,
		config.ExtendedElaborationEnabled,
	)

	checker := &Checker{
		Program:             program,
		Location:            location,
		Config:              config,
		Elaboration:         elaboration,
		resources:           NewResources(),
		functionActivations: functionActivations,
		containerTypes:      map[Type]bool{},
		memoryGauge:         memoryGauge,
	}

	// Initialize value activations

	baseValueActivation := config.BaseValueActivation
	if baseValueActivation == nil {
		baseValueActivation = BaseValueActivation
	}
	checker.valueActivations = NewVariableActivations(baseValueActivation)

	// Initialize type activations

	baseTypeActivation := config.BaseTypeActivation
	if baseTypeActivation == nil {
		baseTypeActivation = BaseTypeActivation
	}
	checker.typeActivations = NewVariableActivations(baseTypeActivation)

	// Initialize position info, if enabled
	if checker.Config.PositionInfoEnabled {
		checker.PositionInfo = NewPositionInfo()
	}

	return checker, nil
}

func (checker *Checker) SubChecker(program *ast.Program, location common.Location) (*Checker, error) {
	return NewChecker(
		program,
		location,
		checker.memoryGauge,
		checker.Config,
	)
}

func (checker *Checker) SetMemoryGauge(gauge common.MemoryGauge) {
	checker.memoryGauge = gauge
}

<<<<<<< HEAD
func (checker *Checker) declareValue(declaration ValueDeclaration) *Variable {

	if !declaration.ValueDeclarationAvailable(checker.Location) {
		return nil
	}

	name := declaration.ValueDeclarationName()
	variable, err := checker.valueActivations.Declare(VariableDeclaration{
		Identifier: name,
		Type:       declaration.ValueDeclarationType(),
		DocString:  declaration.ValueDeclarationDocString(),
		// TODO: add access to ValueDeclaration and use declaration's access instead here
		Access:                   ast.AccessPublic,
		Kind:                     declaration.ValueDeclarationKind(),
		Pos:                      declaration.ValueDeclarationPosition(),
		IsConstant:               declaration.ValueDeclarationIsConstant(),
		ArgumentLabels:           declaration.ValueDeclarationArgumentLabels(),
		AllowOuterScopeShadowing: false,
	})
	checker.report(err)
	if checker.positionInfoEnabled {
		checker.recordVariableDeclarationOccurrence(name, variable)
	}
	return variable
}

func (checker *Checker) declareTypeDeclaration(declaration TypeDeclaration) {
	identifier := ast.NewIdentifier(
		checker.memoryGauge,
		declaration.TypeDeclarationName(),
		declaration.TypeDeclarationPosition(),
	)

	ty := declaration.TypeDeclarationType()
	// TODO: add access to TypeDeclaration and use declaration's access instead here
	const access = ast.AccessPublic

	variable, err := checker.typeActivations.DeclareType(
		typeDeclaration{
			identifier:               identifier,
			ty:                       ty,
			declarationKind:          declaration.TypeDeclarationKind(),
			access:                   access,
			allowOuterScopeShadowing: false,
		},
	)
	checker.report(err)

	switch ty := ty.(type) {
	case *CompositeType:
		checker.Elaboration.CompositeTypes[ty.ID()] = ty
	case *InterfaceType:
		checker.Elaboration.InterfaceTypes[ty.ID()] = ty
	}

	if checker.positionInfoEnabled {
		checker.recordVariableDeclarationOccurrence(identifier.Identifier, variable)
	}
}

=======
>>>>>>> 919fc3bf
func (checker *Checker) IsChecked() bool {
	return checker.isChecked
}

type stopChecking struct{}

func (checker *Checker) Check() error {
	if !checker.IsChecked() {
		checker.Elaboration.setIsChecking(true)
		checker.errors = nil
		check := func() {
			if checker.Config.ErrorShortCircuitingEnabled {
				defer func() {
					switch recovered := recover().(type) {
					case stopChecking:
						// checking should stop
						break
					case nil:
						// nothing was recovered
						break
					default:
						// re-panic what was recovered
						panic(recovered)
					}
				}()
			}

			checker.Program.Accept(checker)
		}
		if checker.Config.CheckHandler != nil {
			checker.Config.CheckHandler(checker, check)
		} else {
			check()
		}

		if checker.PositionInfo != nil {
			checker.declareGlobalRanges()
		}

		checker.Elaboration.setIsChecking(false)
		checker.isChecked = true
	}
	err := checker.CheckerError()
	if err != nil {
		return err
	}
	return nil
}

func (checker *Checker) CheckerError() *CheckerError {
	if len(checker.errors) > 0 {
		return &CheckerError{
			Location: checker.Location,
			Errors:   checker.errors,
		}
	}
	return nil
}

func (checker *Checker) report(err error) {
	if err == nil {
		return
	}
	checker.errors = append(checker.errors, err)
	if checker.Config.ErrorShortCircuitingEnabled {
		panic(stopChecking{})
	}
}

func (checker *Checker) VisitProgram(program *ast.Program) ast.Repr {

	for _, declaration := range program.ImportDeclarations() {
		checker.declareImportDeclaration(declaration)
	}

	// Declare interface and composite types

	registerInElaboration := func(ty Type) {
		switch typedType := ty.(type) {
		case *InterfaceType:
			checker.Elaboration.InterfaceTypes[typedType.ID()] = typedType
		case *CompositeType:
			checker.Elaboration.CompositeTypes[typedType.ID()] = typedType
		default:
			panic(errors.NewUnreachableError())
		}
	}

	for _, declaration := range program.InterfaceDeclarations() {
		interfaceType := checker.declareInterfaceType(declaration)

		// NOTE: register types in elaboration
		// *after* the full container chain is fully set up

		VisitThisAndNested(interfaceType, registerInElaboration)
	}

	for _, declaration := range program.CompositeDeclarations() {
		compositeType := checker.declareCompositeType(declaration)

		// NOTE: register types in elaboration
		// *after* the full container chain is fully set up

		VisitThisAndNested(compositeType, registerInElaboration)
	}

	// Declare interfaces' and composites' members

	for _, declaration := range program.InterfaceDeclarations() {
		checker.declareInterfaceMembers(declaration)
	}

	for _, declaration := range program.CompositeDeclarations() {
		checker.declareCompositeMembersAndValue(declaration, ContainerKindComposite)
	}

	// Declare events, functions, and transactions

	for _, declaration := range program.FunctionDeclarations() {
		checker.declareGlobalFunctionDeclaration(declaration)
	}

	for _, declaration := range program.TransactionDeclarations() {
		checker.declareTransactionDeclaration(declaration)
	}

	// Check all declarations

	declarations := program.Declarations()

	checker.checkTopLevelDeclarationValidity(declarations)

	for _, declaration := range declarations {

		// Skip import declarations, they are already handled above
		if _, isImport := declaration.(*ast.ImportDeclaration); isImport {
			continue
		}

		declaration.Accept(checker)
		checker.declareGlobalDeclaration(declaration)
	}

	return nil
}

func (checker *Checker) checkTopLevelDeclarationValidity(declarations []ast.Declaration) {
	validTopLevelDeclarationsHandler := checker.Config.ValidTopLevelDeclarationsHandler

	if validTopLevelDeclarationsHandler == nil {
		return
	}

	validDeclarationKinds := map[common.DeclarationKind]bool{}

	validTopLevelDeclarations := validTopLevelDeclarationsHandler(checker.Location)
	if validTopLevelDeclarations == nil {
		return
	}

	for _, declarationKind := range validTopLevelDeclarations {
		validDeclarationKinds[declarationKind] = true
	}

	for _, declaration := range declarations {
		isValid := validDeclarationKinds[declaration.DeclarationKind()]
		if isValid {
			continue
		}

		var errorRange ast.Range

		identifier := declaration.DeclarationIdentifier()
		if identifier == nil {
			position := declaration.StartPosition()
			errorRange = ast.NewRange(
				checker.memoryGauge,
				position,
				position,
			)
		} else {
			errorRange = ast.NewRangeFromPositioned(checker.memoryGauge, identifier)
		}

		checker.report(
			&InvalidTopLevelDeclarationError{
				DeclarationKind: declaration.DeclarationKind(),
				Range:           errorRange,
			},
		)
	}
}

func (checker *Checker) declareGlobalFunctionDeclaration(declaration *ast.FunctionDeclaration) {
	functionType := checker.functionType(declaration.ParameterList, declaration.ReturnTypeAnnotation)
	checker.Elaboration.FunctionDeclarationFunctionTypes[declaration] = functionType
	checker.declareFunctionDeclaration(declaration, functionType)
}

func (checker *Checker) checkTransfer(transfer *ast.Transfer, valueType Type) {
	if valueType.IsResourceType() {
		if !transfer.Operation.IsMove() {
			checker.report(
				&IncorrectTransferOperationError{
					ActualOperation:   transfer.Operation,
					ExpectedOperation: ast.TransferOperationMove,
					Range:             ast.NewRangeFromPositioned(checker.memoryGauge, transfer),
				},
			)
		}
	} else if !valueType.IsInvalidType() {
		if transfer.Operation.IsMove() {
			checker.report(
				&IncorrectTransferOperationError{
					ActualOperation:   transfer.Operation,
					ExpectedOperation: ast.TransferOperationCopy,
					Range:             ast.NewRangeFromPositioned(checker.memoryGauge, transfer),
				},
			)
		}
	}
}

// This method is only used for checking invocation-expression.
// This is also temporary, until the type inferring support is added for func arguments
// TODO: Remove this method
func (checker *Checker) checkTypeCompatibility(expression ast.Expression, valueType Type, targetType Type) bool {
	switch typedExpression := expression.(type) {
	case *ast.IntegerExpression:
		unwrappedTargetType := UnwrapOptionalType(targetType)

		if IsSameTypeKind(unwrappedTargetType, IntegerType) {
			CheckIntegerLiteral(checker.memoryGauge, typedExpression, unwrappedTargetType, checker.report)

			return true

		} else if IsSameTypeKind(unwrappedTargetType, &AddressType{}) {
			CheckAddressLiteral(checker.memoryGauge, typedExpression, checker.report)

			return true
		}

	case *ast.FixedPointExpression:
		unwrappedTargetType := UnwrapOptionalType(targetType)

		if IsSameTypeKind(unwrappedTargetType, FixedPointType) {
			valueTypeOK := CheckFixedPointLiteral(checker.memoryGauge, typedExpression, valueType, checker.report)
			if valueTypeOK {
				CheckFixedPointLiteral(checker.memoryGauge, typedExpression, unwrappedTargetType, checker.report)
			}
			return true
		}

	case *ast.ArrayExpression:

		// Variable sized array literals are compatible with constant sized target types
		// if their element type matches and the element count matches

		if variableSizedValueType, isVariableSizedValue :=
			valueType.(*VariableSizedType); isVariableSizedValue {

			if constantSizedTargetType, isConstantSizedTarget :=
				targetType.(*ConstantSizedType); isConstantSizedTarget {

				valueElementType := variableSizedValueType.ElementType(false)
				targetElementType := constantSizedTargetType.ElementType(false)

				literalCount := int64(len(typedExpression.Values))

				if IsSubType(valueElementType, targetElementType) {

					expectedSize := constantSizedTargetType.Size

					if literalCount == expectedSize {
						return true
					}

					checker.report(
						&ConstantSizedArrayLiteralSizeError{
							ExpectedSize: expectedSize,
							ActualSize:   literalCount,
							Range:        typedExpression.Range,
						},
					)
				}
			}
		}

	case *ast.StringExpression:
		unwrappedTargetType := UnwrapOptionalType(targetType)

		if IsSameTypeKind(unwrappedTargetType, CharacterType) {
			checker.checkCharacterLiteral(typedExpression)

			return true
		}
	}

	return IsSubType(valueType, targetType)
}

// CheckIntegerLiteral checks that the value of the integer literal
// fits into range of the target integer type
//
func CheckIntegerLiteral(memoryGauge common.MemoryGauge, expression *ast.IntegerExpression, targetType Type, report func(error)) bool {
	ranged, ok := targetType.(IntegerRangedType)

	// if this isn't an integer ranged type, report a mismatch
	if !ok {
		report(&TypeMismatchWithDescriptionError{
			ActualType:              targetType,
			ExpectedTypeDescription: "an integer type",
			Range:                   ast.NewRangeFromPositioned(memoryGauge, expression),
		})
	}
	minInt := ranged.MinInt()
	maxInt := ranged.MaxInt()

	if !checkIntegerRange(expression.Value, minInt, maxInt) {
		if report != nil {
			report(&InvalidIntegerLiteralRangeError{
				ExpectedType:   targetType,
				ExpectedMinInt: minInt,
				ExpectedMaxInt: maxInt,
				Range:          ast.NewRangeFromPositioned(memoryGauge, expression),
			})
		}

		return false
	}

	return true
}

// CheckFixedPointLiteral checks that the value of the fixed-point literal
// fits into range of the target fixed-point type
//
func CheckFixedPointLiteral(
	memoryGauge common.MemoryGauge,
	expression *ast.FixedPointExpression,
	targetType Type,
	report func(error),
) bool {

	// The target type might just be an integer type,
	// in which case only the integer range can be checked.

	switch targetType := targetType.(type) {
	case FractionalRangedType:
		minInt := targetType.MinInt()
		maxInt := targetType.MaxInt()
		scale := targetType.Scale()
		minFractional := targetType.MinFractional()
		maxFractional := targetType.MaxFractional()

		if expression.Scale > scale {
			if report != nil {
				report(&InvalidFixedPointLiteralScaleError{
					ExpectedType:  targetType,
					ExpectedScale: scale,
					Range:         ast.NewRangeFromPositioned(memoryGauge, expression),
				})
			}

			return false
		}

		if !fixedpoint.CheckRange(
			expression.Negative,
			expression.UnsignedInteger,
			expression.Fractional,
			minInt,
			minFractional,
			maxInt,
			maxFractional,
		) {
			if report != nil {
				report(&InvalidFixedPointLiteralRangeError{
					ExpectedType:          targetType,
					ExpectedMinInt:        minInt,
					ExpectedMinFractional: minFractional,
					ExpectedMaxInt:        maxInt,
					ExpectedMaxFractional: maxFractional,
					Range:                 ast.NewRangeFromPositioned(memoryGauge, expression),
				})
			}

			return false
		}

	case IntegerRangedType:
		minInt := targetType.MinInt()
		maxInt := targetType.MaxInt()

		integerValue := new(big.Int).Set(expression.UnsignedInteger)

		if expression.Negative {
			integerValue.Neg(expression.UnsignedInteger)
		}

		if !checkIntegerRange(integerValue, minInt, maxInt) {
			if report != nil {
				report(&InvalidIntegerLiteralRangeError{
					ExpectedType:   targetType,
					ExpectedMinInt: minInt,
					ExpectedMaxInt: maxInt,
					Range:          ast.NewRangeFromPositioned(memoryGauge, expression),
				})
			}

			return false
		}
	}

	return true
}

// CheckAddressLiteral checks that the value of the integer literal
// fits into the range of an address (64 bits), and is hexadecimal
//
func CheckAddressLiteral(memoryGauge common.MemoryGauge, expression *ast.IntegerExpression, report func(error)) bool {
	rangeMin := AddressTypeMinIntBig
	rangeMax := AddressTypeMaxIntBig

	valid := true

	if expression.Base != 16 {
		if report != nil {
			report(&InvalidAddressLiteralError{
				Range: ast.NewRangeFromPositioned(memoryGauge, expression),
			})
		}

		valid = false
	}

	if !checkIntegerRange(expression.Value, rangeMin, rangeMax) {
		if report != nil {
			report(&InvalidAddressLiteralError{
				Range: ast.NewRangeFromPositioned(memoryGauge, expression),
			})
		}

		valid = false
	}

	return valid
}

func checkIntegerRange(value, min, max *big.Int) bool {
	return (min == nil || value.Cmp(min) >= 0) &&
		(max == nil || value.Cmp(max) <= 0)
}

func (checker *Checker) declareGlobalDeclaration(declaration ast.Declaration) {
	identifier := declaration.DeclarationIdentifier()
	if identifier == nil {
		return
	}
	name := identifier.Identifier
	checker.declareGlobalValue(name)
	checker.declareGlobalType(name)
}

func (checker *Checker) declareGlobalValue(name string) {
	variable := checker.valueActivations.Find(name)
	if variable == nil {
		return
	}
	checker.Elaboration.GlobalValues.Set(name, variable)
}

func (checker *Checker) declareGlobalType(name string) {
	ty := checker.typeActivations.Find(name)
	if ty == nil {
		return
	}
	checker.Elaboration.GlobalTypes.Set(name, ty)
}

func (checker *Checker) checkResourceMoveOperation(valueExpression ast.Expression, valueType Type) {
	// The check is only necessary for resources.
	// Bail out early if the value is not a resource

	if !valueType.IsResourceType() {
		return
	}

	// Check the moved expression is wrapped in a unary expression with the move operation (<-).
	// Report an error if not and bail out if it is missing or another unary operator is used

	unaryExpression, ok := valueExpression.(*ast.UnaryExpression)
	if !ok || unaryExpression.Operation != ast.OperationMove {
		checker.report(
			&MissingMoveOperationError{
				Pos: valueExpression.StartPosition(),
			},
		)
		return
	}
}

func (checker *Checker) inLoop() bool {
	return checker.functionActivations.Current().InLoop()
}

func (checker *Checker) inSwitch() bool {
	return checker.functionActivations.Current().InSwitch()
}

func (checker *Checker) findAndCheckValueVariable(identifierExpression *ast.IdentifierExpression, recordOccurrence bool) *Variable {
	identifier := identifierExpression.Identifier
	variable := checker.valueActivations.Find(identifier.Identifier)
	if variable == nil {
		checker.report(
			&NotDeclaredError{
				ExpectedKind: common.DeclarationKindVariable,
				Name:         identifier.Identifier,
				Expression:   identifierExpression,
				Pos:          identifier.StartPosition(),
			},
		)
		return nil
	}

	if checker.PositionInfo != nil && recordOccurrence && identifier.Identifier != "" {
		checker.recordVariableReferenceOccurrence(
			identifier.StartPosition(),
			identifier.EndPosition(checker.memoryGauge),
			variable,
		)
	}

	return variable
}

// ConvertType converts an AST type representation to a sema type
func (checker *Checker) ConvertType(t ast.Type) Type {
	switch t := t.(type) {
	case *ast.NominalType:
		return checker.convertNominalType(t)

	case *ast.VariableSizedType:
		return checker.convertVariableSizedType(t)

	case *ast.ConstantSizedType:
		return checker.convertConstantSizedType(t)

	case *ast.FunctionType:
		return checker.convertFunctionType(t)

	case *ast.OptionalType:
		return checker.convertOptionalType(t)

	case *ast.DictionaryType:
		return checker.convertDictionaryType(t)

	case *ast.ReferenceType:
		return checker.convertReferenceType(t)

	case *ast.RestrictedType:
		return checker.convertRestrictedType(t)

	case *ast.InstantiationType:
		return checker.convertInstantiationType(t)

	case nil:
		// The AST might contain "holes" if parsing failed
		return InvalidType
	}

	panic(&astTypeConversionError{invalidASTType: t})
}

func CheckRestrictedType(
	memoryGauge common.MemoryGauge,
	restrictedType Type,
	restrictions []*InterfaceType,
	report func(func(*ast.RestrictedType) error),
) Type {
	restrictionRanges := make(map[*InterfaceType]func(*ast.RestrictedType) ast.Range, len(restrictions))
	restrictionsCompositeKind := common.CompositeKindUnknown
	memberSet := map[string]*InterfaceType{}

	for i, restrictionInterfaceType := range restrictions {
		restrictionCompositeKind := restrictionInterfaceType.CompositeKind

		if restrictionsCompositeKind == common.CompositeKindUnknown {
			restrictionsCompositeKind = restrictionCompositeKind

		} else if restrictionCompositeKind != restrictionsCompositeKind {
			report(func(t *ast.RestrictedType) error {
				return &RestrictionCompositeKindMismatchError{
					CompositeKind:         restrictionCompositeKind,
					PreviousCompositeKind: restrictionsCompositeKind,
					Range:                 ast.NewRangeFromPositioned(memoryGauge, t.Restrictions[i]),
				}
			})
		}

		// The restriction must not be duplicated

		if _, exists := restrictionRanges[restrictionInterfaceType]; exists {
			report(func(t *ast.RestrictedType) error {
				return &InvalidRestrictionTypeDuplicateError{
					Type:  restrictionInterfaceType,
					Range: ast.NewRangeFromPositioned(memoryGauge, t.Restrictions[i]),
				}
			})

		} else {
			restrictionRanges[restrictionInterfaceType] =
				func(t *ast.RestrictedType) ast.Range {
					return ast.NewRangeFromPositioned(memoryGauge, t.Restrictions[i])
				}
		}

		// The restrictions may not have clashing members

		// TODO: also include interface conformances' members
		//   once interfaces can have conformances

		restrictionInterfaceType.Members.Foreach(func(name string, member *Member) {
			if previousDeclaringInterfaceType, ok := memberSet[name]; ok {

				// If there is an overlap in members, ensure the members have the same type

				memberType := member.TypeAnnotation.Type

				prevMemberType, ok := previousDeclaringInterfaceType.Members.Get(name)
				if !ok {
					panic(errors.NewUnreachableError())
				}

				previousMemberType := prevMemberType.TypeAnnotation.Type

				if !memberType.IsInvalidType() &&
					!previousMemberType.IsInvalidType() &&
					!memberType.Equal(previousMemberType) {

					report(func(t *ast.RestrictedType) error {
						return &RestrictionMemberClashError{
							Name:                  name,
							RedeclaringType:       restrictionInterfaceType,
							OriginalDeclaringType: previousDeclaringInterfaceType,
							Range:                 ast.NewRangeFromPositioned(memoryGauge, t.Restrictions[i]),
						}
					})
				}
			} else {
				memberSet[name] = restrictionInterfaceType
			}
		})
	}

	var hadExplicitType = restrictedType != nil

	if !hadExplicitType {
		// If no restricted type is given, infer `AnyResource`/`AnyStruct`
		// based on the composite kind of the restrictions.

		switch restrictionsCompositeKind {
		case common.CompositeKindUnknown:
			// If no restricted type is given, and also no restrictions,
			// the type is ambiguous.

			restrictedType = InvalidType

			report(func(t *ast.RestrictedType) error {
				return &AmbiguousRestrictedTypeError{Range: ast.NewRangeFromPositioned(memoryGauge, t)}
			})

		case common.CompositeKindResource:
			restrictedType = AnyResourceType

		case common.CompositeKindStructure:
			restrictedType = AnyStructType

		default:
			panic(errors.NewUnreachableError())
		}
	}

	// The restricted type must be a composite type
	// or `AnyResource`/`AnyStruct`

	reportInvalidRestrictedType := func() {
		report(func(t *ast.RestrictedType) error {
			return &InvalidRestrictedTypeError{
				Type:  restrictedType,
				Range: ast.NewRangeFromPositioned(memoryGauge, t.Type),
			}
		})
	}

	var compositeType *CompositeType

	if !restrictedType.IsInvalidType() {

		if typeResult, ok := restrictedType.(*CompositeType); ok {
			switch typeResult.Kind {

			case common.CompositeKindResource,
				common.CompositeKindStructure:

				compositeType = typeResult

			default:
				reportInvalidRestrictedType()
			}
		} else {

			switch restrictedType {
			case AnyResourceType, AnyStructType, AnyType:
				break

			default:
				if hadExplicitType {
					reportInvalidRestrictedType()
				}
			}
		}
	}

	// If the restricted type is a composite type,
	// check that the restrictions are conformances

	if compositeType != nil {

		// Prepare a set of all the conformances

		conformances := compositeType.ExplicitInterfaceConformanceSet()

		for _, restriction := range restrictions {
			// The restriction must be an explicit or implicit conformance
			// of the composite (restricted type)

			if !conformances.Includes(restriction) {
				report(func(t *ast.RestrictedType) error {
					return &InvalidNonConformanceRestrictionError{
						Type:  restriction,
						Range: restrictionRanges[restriction](t),
					}
				})
			}
		}
	}
	return restrictedType
}

func (checker *Checker) convertRestrictedType(t *ast.RestrictedType) Type {
	var restrictedType Type

	// Convert the restricted type, if any

	if t.Type != nil {
		restrictedType = checker.ConvertType(t.Type)
	}

	// Convert the restrictions

	var restrictions []*InterfaceType

	for _, restriction := range t.Restrictions {
		restrictionResult := checker.ConvertType(restriction)

		// The restriction must be a resource or structure interface type

		restrictionInterfaceType, ok := restrictionResult.(*InterfaceType)
		restrictionCompositeKind := common.CompositeKindUnknown
		if ok {
			restrictionCompositeKind = restrictionInterfaceType.CompositeKind
		}
		if !ok || (restrictionCompositeKind != common.CompositeKindResource &&
			restrictionCompositeKind != common.CompositeKindStructure) {

			if !restrictionResult.IsInvalidType() {
				checker.report(&InvalidRestrictionTypeError{
					Type:  restrictionResult,
					Range: ast.NewRangeFromPositioned(checker.memoryGauge, restriction),
				})
			}

			// NOTE: ignore this invalid type
			// and do not add it to the restrictions result
			continue
		}

		restrictions = append(restrictions, restrictionInterfaceType)
	}

	restrictedType = CheckRestrictedType(
		checker.memoryGauge,
		restrictedType,
		restrictions,
		func(getError func(*ast.RestrictedType) error) {
			checker.report(getError(t))
		},
	)

	return &RestrictedType{
		Type:         restrictedType,
		Restrictions: restrictions,
	}
}

func (checker *Checker) convertReferenceType(t *ast.ReferenceType) Type {
	ty := checker.ConvertType(t.Type)

	return &ReferenceType{
		Authorized: t.Authorized,
		Type:       ty,
	}
}

func (checker *Checker) convertDictionaryType(t *ast.DictionaryType) Type {
	keyType := checker.ConvertType(t.KeyType)
	valueType := checker.ConvertType(t.ValueType)

	if !IsValidDictionaryKeyType(keyType) {
		checker.report(
			&InvalidDictionaryKeyTypeError{
				Type:  keyType,
				Range: ast.NewRangeFromPositioned(checker.memoryGauge, t.KeyType),
			},
		)
	}

	return &DictionaryType{
		KeyType:   keyType,
		ValueType: valueType,
	}
}

func (checker *Checker) convertOptionalType(t *ast.OptionalType) Type {
	ty := checker.ConvertType(t.Type)
	return &OptionalType{
		Type: ty,
	}
}

// convertFunctionType converts the given AST function type into a sema function type.
//
// NOTE: type annotations ar *NOT* checked!
//
func (checker *Checker) convertFunctionType(t *ast.FunctionType) Type {
	var parameters []*Parameter

	for _, parameterTypeAnnotation := range t.ParameterTypeAnnotations {
		convertedParameterTypeAnnotation := checker.ConvertTypeAnnotation(parameterTypeAnnotation)
		parameters = append(parameters,
			&Parameter{
				TypeAnnotation: convertedParameterTypeAnnotation,
			},
		)
	}

	returnTypeAnnotation := checker.ConvertTypeAnnotation(t.ReturnTypeAnnotation)

	return &FunctionType{
		Parameters:           parameters,
		ReturnTypeAnnotation: returnTypeAnnotation,
	}
}

func (checker *Checker) convertConstantSizedType(t *ast.ConstantSizedType) Type {
	elementType := checker.ConvertType(t.Type)

	size := t.Size.Value

	if !t.Size.Value.IsInt64() || t.Size.Value.Sign() < 0 {
		minSize := new(big.Int)
		maxSize := new(big.Int).SetInt64(math.MaxInt64)

		checker.report(
			&InvalidConstantSizedTypeSizeError{
				ActualSize:     t.Size.Value,
				ExpectedMinInt: minSize,
				ExpectedMaxInt: maxSize,
				Range:          ast.NewRangeFromPositioned(checker.memoryGauge, t.Size),
			},
		)

		switch {
		case t.Size.Value.Cmp(minSize) < 0:
			size = minSize

		case t.Size.Value.Cmp(maxSize) > 0:
			size = maxSize
		}
	}

	finalSize := size.Int64()

	const expectedBase = 10
	if t.Size.Base != expectedBase {
		checker.report(
			&InvalidConstantSizedTypeBaseError{
				ActualBase:   t.Size.Base,
				ExpectedBase: expectedBase,
				Range:        ast.NewRangeFromPositioned(checker.memoryGauge, t.Size),
			},
		)
	}

	return &ConstantSizedType{
		Type: elementType,
		Size: finalSize,
	}
}

func (checker *Checker) convertVariableSizedType(t *ast.VariableSizedType) Type {
	elementType := checker.ConvertType(t.Type)
	return &VariableSizedType{
		Type: elementType,
	}
}

func (checker *Checker) findAndCheckTypeVariable(identifier ast.Identifier, recordOccurrence bool) *Variable {
	variable := checker.typeActivations.Find(identifier.Identifier)
	if variable == nil {
		checker.report(
			&NotDeclaredError{
				ExpectedKind: common.DeclarationKindType,
				Name:         identifier.Identifier,
				Pos:          identifier.StartPosition(),
			},
		)

		return nil
	}

	if checker.PositionInfo != nil && recordOccurrence && identifier.Identifier != "" {
		checker.recordVariableReferenceOccurrence(
			identifier.StartPosition(),
			identifier.EndPosition(checker.memoryGauge),
			variable,
		)
	}

	return variable
}

func (checker *Checker) convertNominalType(t *ast.NominalType) Type {
	variable := checker.findAndCheckTypeVariable(t.Identifier, true)
	if variable == nil {
		return InvalidType
	}

	ty := variable.Type

	var resolvedIdentifiers []ast.Identifier

	for _, identifier := range t.NestedIdentifiers {
		if containerType, ok := ty.(ContainerType); ok && containerType.IsContainerType() {
			ty, _ = containerType.GetNestedTypes().Get(identifier.Identifier)
		} else {
			if !ty.IsInvalidType() {
				checker.report(
					&InvalidNestedTypeError{
						Type: ast.NewNominalType(
							checker.memoryGauge,
							t.Identifier,
							resolvedIdentifiers,
						),
					},
				)
			}

			return InvalidType
		}

		resolvedIdentifiers = append(resolvedIdentifiers, identifier)

		if ty == nil {
			nonExistentType := ast.NewNominalType(
				checker.memoryGauge,
				t.Identifier,
				resolvedIdentifiers,
			)
			checker.report(
				&NotDeclaredError{
					ExpectedKind: common.DeclarationKindType,
					Name:         nonExistentType.String(),
					Pos:          t.StartPosition(),
				},
			)
			return InvalidType
		}
	}

	return ty
}

// ConvertTypeAnnotation converts an AST type annotation representation
// to a sema type annotation
//
// NOTE: type annotations ar *NOT* checked!
//
func (checker *Checker) ConvertTypeAnnotation(typeAnnotation *ast.TypeAnnotation) *TypeAnnotation {
	convertedType := checker.ConvertType(typeAnnotation.Type)
	return &TypeAnnotation{
		IsResource: typeAnnotation.IsResource,
		Type:       convertedType,
	}
}

func (checker *Checker) functionType(
	parameterList *ast.ParameterList,
	returnTypeAnnotation *ast.TypeAnnotation,
) *FunctionType {
	convertedParameters := checker.parameters(parameterList)

	convertedReturnTypeAnnotation :=
		checker.ConvertTypeAnnotation(returnTypeAnnotation)

	return &FunctionType{
		Parameters:           convertedParameters,
		ReturnTypeAnnotation: convertedReturnTypeAnnotation,
	}
}

func (checker *Checker) parameters(parameterList *ast.ParameterList) []*Parameter {

	parameters := make([]*Parameter, len(parameterList.Parameters))

	for i, parameter := range parameterList.Parameters {
		convertedParameterType := checker.ConvertType(parameter.TypeAnnotation.Type)

		// NOTE: copying resource annotation from source type annotation as-is,
		// so a potential error is properly reported

		parameters[i] = &Parameter{
			Label:      parameter.Label,
			Identifier: parameter.Identifier.Identifier,
			TypeAnnotation: &TypeAnnotation{
				IsResource: parameter.TypeAnnotation.IsResource,
				Type:       convertedParameterType,
			},
		}
	}

	return parameters
}

func (checker *Checker) recordVariableReferenceOccurrence(startPos, endPos ast.Position, variable *Variable) {
	checker.PositionInfo.recordVariableReferenceOccurrence(
		checker.memoryGauge,
		startPos,
		endPos,
		variable,
	)
}

func (checker *Checker) recordVariableDeclarationOccurrence(name string, variable *Variable) {
	checker.PositionInfo.recordVariableDeclarationOccurrence(
		checker.memoryGauge,
		name,
		variable,
	)
}

func (checker *Checker) recordFieldDeclarationOrigin(
	identifier ast.Identifier,
	fieldType Type,
	docString string,
) *Origin {
	return checker.PositionInfo.recordFieldDeclarationOrigin(
		checker.memoryGauge,
		identifier,
		fieldType,
		docString,
	)
}

func (checker *Checker) recordFunctionDeclarationOrigin(
	function *ast.FunctionDeclaration,
	functionType *FunctionType,
) *Origin {
	return checker.PositionInfo.recordFunctionDeclarationOrigin(
		checker.memoryGauge,
		function,
		functionType,
	)
}

func (checker *Checker) enterValueScope() {
	//fmt.Printf("ENTER: %d\n", checker.valueActivations.Depth())
	checker.valueActivations.Enter()
}

func (checker *Checker) leaveValueScope(getEndPosition EndPositionGetter, checkResourceLoss bool) {
	if checkResourceLoss {
		checker.checkResourceLoss(checker.valueActivations.Depth())
	}

	checker.valueActivations.Leave(getEndPosition)
}

// TODO: prune resource variables declared in function's scope
//    from `checker.resources`, so they don't get checked anymore
//    when detecting resource use after invalidation in loops

// checkResourceLoss reports an error if there is a variable in the current scope
// that has a resource type and which was not moved or destroyed
//
func (checker *Checker) checkResourceLoss(depth int) {

	checker.valueActivations.ForEachVariableDeclaredInAndBelow(depth, func(name string, variable *Variable) {

		if variable.Type.IsResourceType() &&
			variable.DeclarationKind != common.DeclarationKindSelf &&
			!checker.resources.Get(Resource{Variable: variable}).DefinitivelyInvalidated {

			checker.report(
				&ResourceLossError{
					Range: ast.NewRange(
						checker.memoryGauge,
						*variable.Pos,
						variable.Pos.Shifted(checker.memoryGauge, len(name)-1),
					),
				},
			)
		}
	})
}

type recordedResourceInvalidation struct {
	resource     Resource
	invalidation ResourceInvalidation
}

func (checker *Checker) recordResourceInvalidation(
	expression ast.Expression,
	valueType Type,
	invalidationKind ResourceInvalidationKind,
) *recordedResourceInvalidation {

	if !valueType.IsResourceType() {
		return nil
	}

	reportInvalidNestedMove := func() {
		checker.report(
			&InvalidNestedResourceMoveError{
				StartPos: expression.StartPosition(),
				EndPos:   expression.EndPosition(checker.memoryGauge),
			},
		)
	}

	accessedSelfMember := checker.accessedSelfMember(expression)

	switch expression.(type) {
	case *ast.MemberExpression:

		if accessedSelfMember == nil ||
			!checker.allowSelfResourceFieldInvalidation {

			reportInvalidNestedMove()
			return nil
		}

	case *ast.IndexExpression:
		reportInvalidNestedMove()
		return nil
	}

	invalidation := ResourceInvalidation{
		Kind:     invalidationKind,
		StartPos: expression.StartPosition(),
		EndPos:   expression.EndPosition(checker.memoryGauge),
	}

	if checker.allowSelfResourceFieldInvalidation && accessedSelfMember != nil {
		res := Resource{Member: accessedSelfMember}

		checker.maybeAddResourceInvalidation(res, invalidation)

		return &recordedResourceInvalidation{
			resource:     res,
			invalidation: invalidation,
		}
	}

	identifierExpression, ok := expression.(*ast.IdentifierExpression)
	if !ok {
		return nil
	}

	variable := checker.findAndCheckValueVariable(identifierExpression, false)
	if variable == nil {
		return nil
	}

	if invalidationKind != ResourceInvalidationKindMoveTemporary &&
		variable.DeclarationKind == common.DeclarationKindSelf {

		checker.report(
			&InvalidSelfInvalidationError{
				InvalidationKind: invalidationKind,
				StartPos:         expression.StartPosition(),
				EndPos:           expression.EndPosition(checker.memoryGauge),
			},
		)
	}

	res := Resource{Variable: variable}

	checker.maybeAddResourceInvalidation(res, invalidation)

	return &recordedResourceInvalidation{
		resource:     res,
		invalidation: invalidation,
	}
}

func (checker *Checker) checkWithResources(
	check TypeCheckFunc,
	temporaryResources *Resources,
) Type {
	originalResources := checker.resources
	checker.resources = temporaryResources
	defer func() {
		checker.resources = originalResources
	}()

	return check()
}

func (checker *Checker) checkWithReturnInfo(
	check TypeCheckFunc,
	temporaryReturnInfo *ReturnInfo,
) Type {
	functionActivation := checker.functionActivations.Current()
	initialReturnInfo := functionActivation.ReturnInfo
	functionActivation.ReturnInfo = temporaryReturnInfo
	defer func() {
		functionActivation.ReturnInfo = initialReturnInfo
	}()

	return check()
}

func (checker *Checker) checkWithInitializedMembers(
	check TypeCheckFunc,
	temporaryInitializedMembers *MemberSet,
) Type {
	if temporaryInitializedMembers != nil {
		functionActivation := checker.functionActivations.Current()
		initializationInfo := functionActivation.InitializationInfo
		initialInitializedMembers := initializationInfo.InitializedFieldMembers
		initializationInfo.InitializedFieldMembers = temporaryInitializedMembers
		defer func() {
			initializationInfo.InitializedFieldMembers = initialInitializedMembers
		}()
	}

	return check()
}

// checkUnusedExpressionResourceLoss checks for a resource loss caused by an expression
// which has a resource type, but will not be used after its evaluation,
// i.e. implicitly dropped at this point.
//
// For example, function invocations, array literals, or dictionary literals will cause a resource loss
// if the expression is accessed immediately: e.g.
//   - `returnResource()[0]`
//   - `[<-create R(), <-create R()][0]`
//   - in an equality binary expression: `f() != nil`
//
// Basically any expression that does not have an identifier as its "base" expression
// will cause the resource to be lost.
//
// Safe expressions are identifier expressions,
// an indexing expression into a safe expression,
// or a member access on a safe expression.
//
func (checker *Checker) checkUnusedExpressionResourceLoss(expressionType Type, expression ast.Expression) {
	if !expressionType.IsResourceType() {
		return
	}

	// Get the base expression of the given expression, i.e. get the accessed expression
	// as long as there is one.
	//
	// For example, in the expression `foo[0].bar`, both the wrapping member access
	// expression `bar` and the wrapping indexing expression `[0]` are removed,
	// leaving the base expression `foo`

	baseExpression := expression

	for {
		accessExpression, isAccess := baseExpression.(ast.AccessExpression)
		if !isAccess {
			break
		}
		baseExpression = accessExpression.AccessedExpression()
	}

	if _, isIdentifier := baseExpression.(*ast.IdentifierExpression); isIdentifier {
		return
	}

	checker.report(
		&ResourceLossError{
			Range: ast.NewRangeFromPositioned(checker.memoryGauge, expression),
		},
	)
}

// checkResourceFieldNesting checks if any resource fields are nested
// in non resource composites (concrete or interface)
//
func (checker *Checker) checkResourceFieldNesting(
	members *StringMemberOrderedMap,
	compositeKind common.CompositeKind,
	fieldPositionGetter func(name string) ast.Position,
) {
	// Resource fields are only allowed in resources and contracts

	switch compositeKind {
	case common.CompositeKindResource,
		common.CompositeKindContract:

		return
	}

	// The field is not a resource or contract.
	// Check if there are any fields that have a resource type and report them

	members.Foreach(func(name string, member *Member) {
		// NOTE: check type, not resource annotation:
		// the field could have a wrong annotation

		if !member.TypeAnnotation.Type.IsResourceType() {
			return
		}

		// Skip enums' implicit rawValue field.
		// If a resource type is used as the enum raw type,
		// it is already reported

		if compositeKind == common.CompositeKindEnum &&
			name == EnumRawValueFieldName {

			return
		}

		pos := fieldPositionGetter(name)

		checker.report(
			&InvalidResourceFieldError{
				Name:          name,
				CompositeKind: compositeKind,
				Pos:           pos,
			},
		)
	})
}

// checkPotentiallyUnevaluated runs the given type checking function
// under the assumption that the checked expression might not be evaluated.
// That means that resource invalidation and returns are not definite,
// but only potential
//
func (checker *Checker) checkPotentiallyUnevaluated(check TypeCheckFunc) Type {
	functionActivation := checker.functionActivations.Current()

	initialReturnInfo := functionActivation.ReturnInfo
	temporaryReturnInfo := initialReturnInfo.Clone()

	var temporaryInitializedMembers *MemberSet
	if functionActivation.InitializationInfo != nil {
		initialInitializedMembers := functionActivation.InitializationInfo.InitializedFieldMembers
		temporaryInitializedMembers = initialInitializedMembers.Clone()
	}

	initialResources := checker.resources
	temporaryResources := initialResources.Clone()

	result := checker.checkBranch(
		check,
		temporaryReturnInfo,
		temporaryInitializedMembers,
		temporaryResources,
	)

	functionActivation.ReturnInfo.MaybeReturned =
		functionActivation.ReturnInfo.MaybeReturned ||
			temporaryReturnInfo.MaybeReturned

	// NOTE: the definitive return state does not change

	checker.resources.MergeBranches(temporaryResources, nil)

	return result
}

func (checker *Checker) ResetErrors() {
	checker.errors = nil
}

const invalidTypeDeclarationAccessModifierExplanation = "type declarations must be public"

func (checker *Checker) checkDeclarationAccessModifier(
	access ast.Access,
	declarationKind common.DeclarationKind,
	startPos ast.Position,
	isConstant bool,
) {
	if checker.functionActivations.IsLocal() {

		if access != ast.AccessNotSpecified {
			checker.report(
				&InvalidAccessModifierError{
					Access:          access,
					Explanation:     "local declarations may not have an access modifier",
					DeclarationKind: declarationKind,
					Pos:             startPos,
				},
			)
		}
	} else {

		isTypeDeclaration := declarationKind.IsTypeDeclaration()

		switch access {
		case ast.AccessPublicSettable:
			// Public settable access for a constant is not sensible
			// and type declarations must be public for now

			if isConstant || isTypeDeclaration {
				var explanation string
				switch {
				case isConstant:
					explanation = "constants can never be set"
				case isTypeDeclaration:
					explanation = invalidTypeDeclarationAccessModifierExplanation
				}

				checker.report(
					&InvalidAccessModifierError{
						Access:          access,
						Explanation:     explanation,
						DeclarationKind: declarationKind,
						Pos:             startPos,
					},
				)
			}

		case ast.AccessPrivate:
			// Type declarations must be public for now

			if isTypeDeclaration {

				checker.report(
					&InvalidAccessModifierError{
						Access:          access,
						Explanation:     invalidTypeDeclarationAccessModifierExplanation,
						DeclarationKind: declarationKind,
						Pos:             startPos,
					},
				)
			}

		case ast.AccessContract,
			ast.AccessAccount:

			// Type declarations must be public for now

			if isTypeDeclaration {
				checker.report(
					&InvalidAccessModifierError{
						Access:          access,
						Explanation:     invalidTypeDeclarationAccessModifierExplanation,
						DeclarationKind: declarationKind,
						Pos:             startPos,
					},
				)
			}

		case ast.AccessNotSpecified:

			// Type declarations cannot be effectively private for now

			if isTypeDeclaration &&
				checker.Config.AccessCheckMode == AccessCheckModeNotSpecifiedRestricted {

				checker.report(
					&MissingAccessModifierError{
						DeclarationKind: declarationKind,
						Explanation:     invalidTypeDeclarationAccessModifierExplanation,
						Pos:             startPos,
					},
				)
			}

			// In strict mode, access modifiers must be given

			if checker.Config.AccessCheckMode == AccessCheckModeStrict {
				checker.report(
					&MissingAccessModifierError{
						DeclarationKind: declarationKind,
						Pos:             startPos,
					},
				)
			}
		}
	}
}

func (checker *Checker) checkFieldsAccessModifier(fields []*ast.FieldDeclaration) {
	for _, field := range fields {
		isConstant := field.VariableKind == ast.VariableKindConstant

		checker.checkDeclarationAccessModifier(
			field.Access,
			field.DeclarationKind(),
			field.StartPos,
			isConstant,
		)
	}
}

// checkCharacterLiteral checks that the string literal is a valid character,
// i.e. it has exactly one grapheme cluster.
//
func (checker *Checker) checkCharacterLiteral(expression *ast.StringExpression) {
	if IsValidCharacter(expression.Value) {
		return
	}

	checker.report(
		&InvalidCharacterLiteralError{
			Length: uniseg.GraphemeClusterCount(expression.Value),
			Range:  ast.NewRangeFromPositioned(checker.memoryGauge, expression),
		},
	)
}

func (checker *Checker) isReadableAccess(access ast.Access) bool {
	switch checker.Config.AccessCheckMode {
	case AccessCheckModeStrict,
		AccessCheckModeNotSpecifiedRestricted:

		return access == ast.AccessPublic ||
			access == ast.AccessPublicSettable

	case AccessCheckModeNotSpecifiedUnrestricted:

		return access == ast.AccessNotSpecified ||
			access == ast.AccessPublic ||
			access == ast.AccessPublicSettable

	case AccessCheckModeNone:
		return true

	default:
		panic(errors.NewUnreachableError())
	}
}

func (checker *Checker) isWriteableAccess(access ast.Access) bool {
	switch checker.Config.AccessCheckMode {
	case AccessCheckModeStrict,
		AccessCheckModeNotSpecifiedRestricted:

		return access == ast.AccessPublicSettable

	case AccessCheckModeNotSpecifiedUnrestricted:

		return access == ast.AccessNotSpecified ||
			access == ast.AccessPublicSettable

	case AccessCheckModeNone:
		return true

	default:
		panic(errors.NewUnreachableError())
	}
}

func (checker *Checker) withSelfResourceInvalidationAllowed(f func()) {
	allowSelfResourceFieldInvalidation := checker.allowSelfResourceFieldInvalidation
	checker.allowSelfResourceFieldInvalidation = true
	defer func() {
		checker.allowSelfResourceFieldInvalidation = allowSelfResourceFieldInvalidation
	}()

	f()
}

const ResourceOwnerFieldName = "owner"
const ResourceUUIDFieldName = "uuid"

const contractAccountFieldDocString = `
The account where the contract is deployed in
`

const resourceOwnerFieldDocString = `
The account owning the resource, i.e. the account that stores the account, or nil if the resource is not currently in storage
`

const resourceUUIDFieldDocString = `
The automatically generated, unique ID of the resource
`

func (checker *Checker) predeclaredMembers(containerType Type) []*Member {
	var predeclaredMembers []*Member

	addPredeclaredMember := func(
		identifier string,
		fieldType Type,
		declarationKind common.DeclarationKind,
		access ast.Access,
		ignoreInSerialization bool,
		docString string,
	) {
		predeclaredMembers = append(predeclaredMembers, &Member{
			ContainerType:         containerType,
			Access:                access,
			Identifier:            ast.NewIdentifier(checker.memoryGauge, identifier, ast.EmptyPosition),
			DeclarationKind:       declarationKind,
			VariableKind:          ast.VariableKindConstant,
			TypeAnnotation:        NewTypeAnnotation(fieldType),
			Predeclared:           true,
			IgnoreInSerialization: ignoreInSerialization,
			DocString:             docString,
		})
	}

	// All types have a predeclared member `fun isInstance(_ type: Type): Bool`

	addPredeclaredMember(
		IsInstanceFunctionName,
		IsInstanceFunctionType,
		common.DeclarationKindFunction,
		ast.AccessPublic,
		true,
		isInstanceFunctionDocString,
	)

	// All types have a predeclared member `fun getType(): Type`

	addPredeclaredMember(
		GetTypeFunctionName,
		GetTypeFunctionType,
		common.DeclarationKindFunction,
		ast.AccessPublic,
		true,
		getTypeFunctionDocString,
	)

	if compositeKindedType, ok := containerType.(CompositeKindedType); ok {

		switch compositeKindedType.GetCompositeKind() {
		case common.CompositeKindContract:

			// All contracts have a predeclared member
			// `priv let account: AuthAccount`,
			// which is ignored in serialization

			addPredeclaredMember(
				"account",
				AuthAccountType,
				common.DeclarationKindField,
				ast.AccessPrivate,
				true,
				contractAccountFieldDocString,
			)

		case common.CompositeKindResource:

			// All resources have two predeclared fields:

			// `pub let owner: PublicAccount?`,
			// ignored in serialization

			addPredeclaredMember(
				ResourceOwnerFieldName,
				&OptionalType{
					Type: PublicAccountType,
				},
				common.DeclarationKindField,
				ast.AccessPublic,
				true,
				resourceOwnerFieldDocString,
			)

			// `pub let uuid: UInt64`,
			// included in serialization

			addPredeclaredMember(
				ResourceUUIDFieldName,
				UInt64Type,
				common.DeclarationKindField,
				ast.AccessPublic,
				false,
				resourceUUIDFieldDocString,
			)
		}
	}

	return predeclaredMembers
}

func (checker *Checker) checkVariableMove(expression ast.Expression) {

	identifierExpression, ok := expression.(*ast.IdentifierExpression)
	if !ok {
		return
	}

	variable := checker.valueActivations.Find(identifierExpression.Identifier.Identifier)
	if variable == nil {
		return
	}

	reportInvalidMove := func(declarationKind common.DeclarationKind) {
		checker.report(
			&InvalidMoveError{
				Name:            variable.Identifier,
				DeclarationKind: declarationKind,
				Pos:             identifierExpression.StartPosition(),
			},
		)
	}

	switch ty := variable.Type.(type) {
	case *TransactionType:
		reportInvalidMove(common.DeclarationKindTransaction)

	case CompositeKindedType:
		kind := ty.GetCompositeKind()
		if kind == common.CompositeKindContract {
			reportInvalidMove(common.DeclarationKindContract)
		}
	}
}

func (checker *Checker) rewritePostConditions(postConditions []*ast.Condition) PostConditionsRewrite {

	var beforeStatements []ast.Statement
	rewrittenPostConditions := make([]*ast.Condition, len(postConditions))

	beforeExtractor := checker.beforeExtractor()

	for i, postCondition := range postConditions {

		// copy condition and set expression to rewritten one
		newPostCondition := *postCondition

		testExtraction := beforeExtractor.ExtractBefore(postCondition.Test)

		extractedExpressions := testExtraction.ExtractedExpressions

		newPostCondition.Test = testExtraction.RewrittenExpression

		if postCondition.Message != nil {
			messageExtraction := beforeExtractor.ExtractBefore(postCondition.Message)

			newPostCondition.Message = messageExtraction.RewrittenExpression

			extractedExpressions = append(
				extractedExpressions,
				messageExtraction.ExtractedExpressions...,
			)
		}

		for _, extractedExpression := range extractedExpressions {

			// NOTE: no need to check the before statements or update elaboration here:
			// The before statements are visited/checked later
			variableDeclaration := ast.NewEmptyVariableDeclaration(checker.memoryGauge)
			variableDeclaration.Identifier = extractedExpression.Identifier
			variableDeclaration.Transfer = ast.NewTransfer(
				checker.memoryGauge,
				ast.TransferOperationCopy,
				ast.EmptyPosition,
			)
			variableDeclaration.Value = extractedExpression.Expression

			beforeStatements = append(beforeStatements,
				variableDeclaration,
			)
		}

		rewrittenPostConditions[i] = &newPostCondition
	}

	return PostConditionsRewrite{
		BeforeStatements:        beforeStatements,
		RewrittenPostConditions: rewrittenPostConditions,
	}
}

func (checker *Checker) checkTypeAnnotation(typeAnnotation *TypeAnnotation, pos ast.HasPosition) {

	switch typeAnnotation.TypeAnnotationState() {
	case TypeAnnotationStateMissingResourceAnnotation:
		checker.report(
			&MissingResourceAnnotationError{
				Range: ast.NewRangeFromPositioned(checker.memoryGauge, pos),
			},
		)

	case TypeAnnotationStateInvalidResourceAnnotation:
		checker.report(
			&InvalidResourceAnnotationError{
				Range: ast.NewRangeFromPositioned(checker.memoryGauge, pos),
			},
		)
	}

	checker.checkInvalidInterfaceAsType(typeAnnotation.Type, pos)
}

func (checker *Checker) checkInvalidInterfaceAsType(ty Type, pos ast.HasPosition) {
	rewrittenType, rewritten := ty.RewriteWithRestrictedTypes()
	if rewritten {
		checker.report(
			&InvalidInterfaceTypeError{
				ActualType:   ty,
				ExpectedType: rewrittenType,
				Range: ast.NewRange(
					checker.memoryGauge,
					pos.StartPosition(),
					pos.EndPosition(checker.memoryGauge),
				),
			},
		)
	}
}

func (checker *Checker) ValueActivationDepth() int {
	return checker.valueActivations.Depth()
}

func (checker *Checker) TypeActivationDepth() int {
	return checker.typeActivations.Depth()
}

func (checker *Checker) effectiveMemberAccess(access ast.Access, containerKind ContainerKind) ast.Access {
	switch containerKind {
	case ContainerKindComposite:
		return checker.effectiveCompositeMemberAccess(access)
	case ContainerKindInterface:
		return checker.effectiveInterfaceMemberAccess(access)
	default:
		panic(errors.NewUnreachableError())
	}
}

func (checker *Checker) effectiveInterfaceMemberAccess(access ast.Access) ast.Access {
	if access == ast.AccessNotSpecified {
		return ast.AccessPublic
	} else {
		return access
	}
}

func (checker *Checker) effectiveCompositeMemberAccess(access ast.Access) ast.Access {
	if access != ast.AccessNotSpecified {
		return access
	}

	switch checker.Config.AccessCheckMode {
	case AccessCheckModeStrict, AccessCheckModeNotSpecifiedRestricted:
		return ast.AccessPrivate

	case AccessCheckModeNotSpecifiedUnrestricted, AccessCheckModeNone:
		return ast.AccessPublic

	default:
		panic(errors.NewUnreachableError())
	}
}

func (checker *Checker) convertInstantiationType(t *ast.InstantiationType) Type {

	ty := checker.ConvertType(t.Type)

	// Always convert (check) the type arguments,
	// even if the instantiated type

	typeArgumentCount := len(t.TypeArguments)
	typeArgumentAnnotations := make([]*TypeAnnotation, typeArgumentCount)

	for i, rawTypeArgument := range t.TypeArguments {
		typeArgument := checker.ConvertTypeAnnotation(rawTypeArgument)
		checker.checkTypeAnnotation(typeArgument, rawTypeArgument)
		typeArgumentAnnotations[i] = typeArgument
	}

	parameterizedType, ok := ty.(ParameterizedType)
	if !ok {

		// The type is not parameterized,
		// report an error for all type arguments

		checker.report(
			&UnparameterizedTypeInstantiationError{
				Range: ast.NewRange(
					checker.memoryGauge,
					t.TypeArgumentsStartPos,
					t.EndPosition(checker.memoryGauge),
				),
			},
		)

		// Just return the converted instantiated type as-is

		return ty
	}

	typeParameters := parameterizedType.TypeParameters()
	typeParameterCount := len(typeParameters)

	typeArguments := make([]Type, len(typeArgumentAnnotations))

	for i, typeAnnotation := range typeArgumentAnnotations {
		typeArgument := typeAnnotation.Type
		typeArguments[i] = typeArgument

		// If the type parameter corresponding to the type argument (if any) has a type bound,
		// then check that the argument is a subtype of the type bound.

		if i < typeParameterCount {
			typeParameter := typeParameters[i]
			rawTypeArgument := t.TypeArguments[i]

			err := typeParameter.checkTypeBound(
				typeArgument,
				ast.NewRangeFromPositioned(checker.memoryGauge, rawTypeArgument),
			)
			checker.report(err)
		}
	}

	if typeArgumentCount != typeParameterCount {

		// The instantiation has an incorrect number of type arguments

		checker.report(
			&InvalidTypeArgumentCountError{
				TypeParameterCount: typeParameterCount,
				TypeArgumentCount:  typeArgumentCount,
				Range: ast.NewRange(
					checker.memoryGauge,
					t.TypeArgumentsStartPos,
					t.EndPos,
				),
			},
		)

		// Just return the converted instantiated type as-is

		return ty
	}

	return parameterizedType.Instantiate(typeArguments, checker.report)
}

func (checker *Checker) VisitExpression(expr ast.Expression, expectedType Type) Type {
	actualType, _ := checker.visitExpression(expr, expectedType)
	return actualType
}

func (checker *Checker) visitExpression(expr ast.Expression, expectedType Type) (visibleType Type, actualType Type) {
	return checker.visitExpressionWithForceType(expr, expectedType, true)
}

func (checker *Checker) VisitExpressionWithForceType(expr ast.Expression, expectedType Type, forceType bool) Type {
	actualType, _ := checker.visitExpressionWithForceType(expr, expectedType, forceType)
	return actualType
}

// visitExpressionWithForceType
//
// Parameters:
// expr         - Expression to check
// expectedType - Contextually expected type of the expression
// forceType    - Specifies whether to use the expected type as a hard requirement (forceType = true)
//                or whether to use the expected type for type inferring only (forceType = false)
//
// Return types:
// visibleType - The type that others should 'see' as the type of this expression. This could be
//               used as the type of the expression to avoid the type errors being delegated up.
// actualType  - The actual type of the expression.
//
func (checker *Checker) visitExpressionWithForceType(
	expr ast.Expression,
	expectedType Type,
	forceType bool,
) (visibleType Type, actualType Type) {

	// Cache the current contextually expected type, and set the `expectedType`
	// as the new contextually expected type.
	prevExpectedType := checker.expectedType

	checker.expectedType = expectedType
	defer func() {
		// Restore the prev contextually expected type
		checker.expectedType = prevExpectedType
	}()

	actualType, ok := expr.Accept(checker).(Type)
	if !ok {
		// visiter must always return a Type
		panic(errors.NewUnreachableError())
	}

	if forceType &&
		expectedType != nil &&
		!expectedType.IsInvalidType() &&
		actualType != InvalidType &&
		!IsSubType(actualType, expectedType) {

		checker.report(
			&TypeMismatchError{
				ExpectedType: expectedType,
				ActualType:   actualType,
				Expression:   expr,
				Range:        checker.expressionRange(expr),
			},
		)

		// If there are type mismatch errors, return the expected type as the visible-type of the expression.
		// This is done to avoid the same error getting delegated up.
		return expectedType, actualType
	}

	return actualType, actualType
}

func (checker *Checker) expressionRange(expression ast.Expression) ast.Range {
	if indexExpr, ok := expression.(*ast.IndexExpression); ok {
		return ast.NewRange(
			checker.memoryGauge,
			indexExpr.TargetExpression.StartPosition(),
			indexExpr.EndPosition(checker.memoryGauge),
		)
	} else {
		return ast.NewRangeFromPositioned(checker.memoryGauge, expression)
	}
}

func (checker *Checker) declareGlobalRanges() {
	memoryGauge := checker.memoryGauge

	_ = BaseTypeActivation.ForEach(func(name string, variable *Variable) error {
		checker.PositionInfo.recordGlobalRange(memoryGauge, name, variable)
		return nil
	})

	_ = BaseValueActivation.ForEach(func(name string, variable *Variable) error {
		checker.PositionInfo.recordGlobalRange(memoryGauge, name, variable)
		return nil
	})

	checker.Elaboration.GlobalTypes.Foreach(func(name string, variable *Variable) {
		checker.PositionInfo.recordGlobalRange(memoryGauge, name, variable)
	})

	checker.Elaboration.GlobalValues.Foreach(func(name string, variable *Variable) {
		checker.PositionInfo.recordGlobalRange(memoryGauge, name, variable)
	})
}

func (checker *Checker) maybeAddResourceInvalidation(resource Resource, invalidation ResourceInvalidation) {
	functionActivation := checker.functionActivations.Current()

	if functionActivation.ReturnInfo.IsUnreachable() {
		return
	}

	checker.resources.AddInvalidation(resource, invalidation)
}

func (checker *Checker) beforeExtractor() *BeforeExtractor {
	if checker._beforeExtractor == nil {
		checker._beforeExtractor = NewBeforeExtractor(checker.memoryGauge, checker.report)
	}
	return checker._beforeExtractor
}

func wrapWithOptionalIfNotNil(typ Type) Type {
	if typ == nil {
		return nil
	}

	return &OptionalType{
		Type: typ,
	}
}<|MERGE_RESOLUTION|>--- conflicted
+++ resolved
@@ -105,111 +105,9 @@
 	inAssignment                       bool
 	allowSelfResourceFieldInvalidation bool
 	currentMemberExpression            *ast.MemberExpression
-<<<<<<< HEAD
-	validTopLevelDeclarationsHandler   ValidTopLevelDeclarationsHandlerFunc
-	beforeExtractor                    *BeforeExtractor
-	locationHandler                    LocationHandlerFunc
-	importHandler                      ImportHandlerFunc
-	checkHandler                       CheckHandlerFunc
-	contractVariableHandler            ContractVariableHandlerFunc
-	expectedType                       Type
-	memberAccountAccessHandler         MemberAccountAccessHandlerFunc
-	extendedElaboration                bool
-	errorShortCircuitingEnabled        bool
-	// memoryGauge is used for metering memory usage
-	memoryGauge common.MemoryGauge
-}
-
-type Option func(*Checker) error
-
-func WithPredeclaredValues(predeclaredValues []ValueDeclaration) Option {
-	return func(checker *Checker) error {
-		checker.PredeclaredValues = predeclaredValues
-
-		for _, declaration := range predeclaredValues {
-			variable := checker.declareValue(declaration)
-			if variable == nil {
-				continue
-			}
-			checker.Elaboration.GlobalValues.Set(variable.Identifier, variable)
-			checker.Elaboration.EffectivePredeclaredValues[variable.Identifier] = declaration
-		}
-
-		return nil
-	}
-}
-
-func WithPredeclaredTypes(predeclaredTypes []TypeDeclaration) Option {
-	return func(checker *Checker) error {
-		checker.PredeclaredTypes = predeclaredTypes
-
-		for _, declaration := range predeclaredTypes {
-			checker.declareTypeDeclaration(declaration)
-
-			name := declaration.TypeDeclarationName()
-			checker.Elaboration.EffectivePredeclaredTypes[name] = declaration
-		}
-
-		return nil
-	}
-}
-
-// WithAccessCheckMode returns a checker option which sets
-// the given mode for access control checks.
-//
-func WithAccessCheckMode(mode AccessCheckMode) Option {
-	return func(checker *Checker) error {
-		checker.accessCheckMode = mode
-		return nil
-	}
-}
-
-// WithValidTopLevelDeclarationsHandler returns a checker option which sets
-// the given handler as function which is used to determine
-// the slice of declaration kinds which are valid at the top-level
-// for a given location.
-//
-func WithValidTopLevelDeclarationsHandler(handler ValidTopLevelDeclarationsHandlerFunc) Option {
-	return func(checker *Checker) error {
-		checker.validTopLevelDeclarationsHandler = handler
-		return nil
-	}
-}
-
-// WithCheckHandler returns a checker option which sets
-// the given function as the handler for the checking of the program.
-//
-func WithCheckHandler(handler CheckHandlerFunc) Option {
-	return func(checker *Checker) error {
-		checker.checkHandler = handler
-		return nil
-	}
-}
-
-// WithLocationHandler returns a checker option which sets
-// the given handler as function which is used to resolve locations.
-//
-func WithLocationHandler(handler LocationHandlerFunc) Option {
-	return func(checker *Checker) error {
-		checker.locationHandler = handler
-		return nil
-	}
-}
-
-// WithImportHandler returns a checker option which sets
-// the given handler as function which is used to resolve unresolved imports.
-//
-func WithImportHandler(handler ImportHandlerFunc) Option {
-	return func(checker *Checker) error {
-		checker.importHandler = handler
-		return nil
-	}
-}
-=======
 	// initialized lazily. use beforeExtractor()
 	_beforeExtractor *BeforeExtractor
 	expectedType     Type
->>>>>>> 919fc3bf
 
 	// memoryGauge is used for metering memory usage
 	memoryGauge  common.MemoryGauge
@@ -227,22 +125,8 @@
 		return nil, errors.NewDefaultUserError("missing location")
 	}
 
-<<<<<<< HEAD
-func WithContractVariableHandler(contractVariableHandler ContractVariableHandlerFunc) Option {
-	return func(checker *Checker) error {
-		checker.contractVariableHandler = contractVariableHandler
-		return nil
-	}
-}
-
-func NewChecker(program *ast.Program, location common.Location, memoryGauge common.MemoryGauge, extendedElaboration bool, options ...Option) (*Checker, error) {
-
-	if location == nil {
-		return nil, &MissingLocationError{}
-=======
 	if config.AccessCheckMode == AccessCheckModeDefault {
 		return nil, errors.NewDefaultUserError("invalid default access check mode")
->>>>>>> 919fc3bf
 	}
 
 	functionActivations := &FunctionActivations{}
@@ -304,69 +188,6 @@
 	checker.memoryGauge = gauge
 }
 
-<<<<<<< HEAD
-func (checker *Checker) declareValue(declaration ValueDeclaration) *Variable {
-
-	if !declaration.ValueDeclarationAvailable(checker.Location) {
-		return nil
-	}
-
-	name := declaration.ValueDeclarationName()
-	variable, err := checker.valueActivations.Declare(VariableDeclaration{
-		Identifier: name,
-		Type:       declaration.ValueDeclarationType(),
-		DocString:  declaration.ValueDeclarationDocString(),
-		// TODO: add access to ValueDeclaration and use declaration's access instead here
-		Access:                   ast.AccessPublic,
-		Kind:                     declaration.ValueDeclarationKind(),
-		Pos:                      declaration.ValueDeclarationPosition(),
-		IsConstant:               declaration.ValueDeclarationIsConstant(),
-		ArgumentLabels:           declaration.ValueDeclarationArgumentLabels(),
-		AllowOuterScopeShadowing: false,
-	})
-	checker.report(err)
-	if checker.positionInfoEnabled {
-		checker.recordVariableDeclarationOccurrence(name, variable)
-	}
-	return variable
-}
-
-func (checker *Checker) declareTypeDeclaration(declaration TypeDeclaration) {
-	identifier := ast.NewIdentifier(
-		checker.memoryGauge,
-		declaration.TypeDeclarationName(),
-		declaration.TypeDeclarationPosition(),
-	)
-
-	ty := declaration.TypeDeclarationType()
-	// TODO: add access to TypeDeclaration and use declaration's access instead here
-	const access = ast.AccessPublic
-
-	variable, err := checker.typeActivations.DeclareType(
-		typeDeclaration{
-			identifier:               identifier,
-			ty:                       ty,
-			declarationKind:          declaration.TypeDeclarationKind(),
-			access:                   access,
-			allowOuterScopeShadowing: false,
-		},
-	)
-	checker.report(err)
-
-	switch ty := ty.(type) {
-	case *CompositeType:
-		checker.Elaboration.CompositeTypes[ty.ID()] = ty
-	case *InterfaceType:
-		checker.Elaboration.InterfaceTypes[ty.ID()] = ty
-	}
-
-	if checker.positionInfoEnabled {
-		checker.recordVariableDeclarationOccurrence(identifier.Identifier, variable)
-	}
-}
-
-=======
->>>>>>> 919fc3bf
 func (checker *Checker) IsChecked() bool {
 	return checker.isChecked
 }
