/*
 * Cadence - The resource-oriented smart contract programming language
 *
 * Copyright 2019-2022 Dapper Labs, Inc.
 *
 * Licensed under the Apache License, Version 2.0 (the "License");
 * you may not use this file except in compliance with the License.
 * You may obtain a copy of the License at
 *
 *   http://www.apache.org/licenses/LICENSE-2.0
 *
 * Unless required by applicable law or agreed to in writing, software
 * distributed under the License is distributed on an "AS IS" BASIS,
 * WITHOUT WARRANTIES OR CONDITIONS OF ANY KIND, either express or implied.
 * See the License for the specific language governing permissions and
 * limitations under the License.
 */

package sema

import (
	"github.com/onflow/cadence/runtime/common"
)

const AuthAccountTypeName = "AuthAccount"
const AuthAccountAddressField = "address"
const AuthAccountBalanceField = "balance"
const AuthAccountAvailableBalanceField = "availableBalance"
const AuthAccountStorageUsedField = "storageUsed"
const AuthAccountStorageCapacityField = "storageCapacity"
const AuthAccountSaveField = "save"
const AuthAccountLoadField = "load"
const AuthAccountTypeField = "type"
const AuthAccountCopyField = "copy"
const AuthAccountBorrowField = "borrow"
const AuthAccountLinkField = "link"
const AuthAccountUnlinkField = "unlink"
const AuthAccountGetCapabilityField = "getCapability"
const AuthAccountGetLinkTargetField = "getLinkTarget"
const AuthAccountContractsField = "contracts"
const AuthAccountKeysField = "keys"

// AuthAccountType represents the authorized access to an account.
// Access to an AuthAccount means having full access to its storage, public keys, and code.
// Only signed transactions can get the AuthAccount for an account.
//
var AuthAccountType = func() *CompositeType {

	authAccountType := &CompositeType{
		Identifier:         AuthAccountTypeName,
		Kind:               common.CompositeKindStructure,
		hasComputedMembers: true,
		importable:         false,
		nestedTypes: func() *StringTypeOrderedMap {
			nestedTypes := &StringTypeOrderedMap{}
			nestedTypes.Set(AuthAccountContractsTypeName, AuthAccountContractsType)
			nestedTypes.Set(AccountKeysTypeName, AuthAccountKeysType)
			return nestedTypes
		}(),
	}

	var members = []*Member{
		NewUnmeteredPublicConstantFieldMember(
			authAccountType,
			AuthAccountAddressField,
			&AddressType{},
			accountTypeAddressFieldDocString,
		),
		NewUnmeteredPublicConstantFieldMember(
			authAccountType,
			AuthAccountBalanceField,
			UFix64Type,
			accountTypeAccountBalanceFieldDocString,
		),
		NewUnmeteredPublicConstantFieldMember(
			authAccountType,
			AuthAccountAvailableBalanceField,
			UFix64Type,
			accountTypeAccountAvailableBalanceFieldDocString,
		),
		NewUnmeteredPublicConstantFieldMember(
			authAccountType,
			AuthAccountStorageUsedField,
			UInt64Type,
			accountTypeStorageUsedFieldDocString,
		),
		NewUnmeteredPublicConstantFieldMember(
			authAccountType,
			AuthAccountStorageCapacityField,
			UInt64Type,
			accountTypeStorageCapacityFieldDocString,
		),
		NewUnmeteredPublicFunctionMember(
			authAccountType,
<<<<<<< HEAD
=======
			AuthAccountAddPublicKeyField,
			AuthAccountTypeAddPublicKeyFunctionType,
			authAccountTypeAddPublicKeyFunctionDocString,
		),
		NewUnmeteredPublicFunctionMember(
			authAccountType,
			AuthAccountRemovePublicKeyField,
			AuthAccountTypeRemovePublicKeyFunctionType,
			authAccountTypeRemovePublicKeyFunctionDocString,
		),
		NewUnmeteredPublicFunctionMember(
			authAccountType,
>>>>>>> 807f1df8
			AuthAccountSaveField,
			AuthAccountTypeSaveFunctionType,
			authAccountTypeSaveFunctionDocString,
		),
		NewUnmeteredPublicFunctionMember(
			authAccountType,
			AuthAccountTypeField,
			AuthAccountTypeTypeFunctionType,
			authAccountTypeTypeFunctionDocString,
		),
		NewUnmeteredPublicFunctionMember(
			authAccountType,
			AuthAccountLoadField,
			AuthAccountTypeLoadFunctionType,
			authAccountTypeLoadFunctionDocString,
		),
		NewUnmeteredPublicFunctionMember(
			authAccountType,
			AuthAccountCopyField,
			AuthAccountTypeCopyFunctionType,
			authAccountTypeCopyFunctionDocString,
		),
		NewUnmeteredPublicFunctionMember(
			authAccountType,
			AuthAccountBorrowField,
			AuthAccountTypeBorrowFunctionType,
			authAccountTypeBorrowFunctionDocString,
		),
		NewUnmeteredPublicFunctionMember(
			authAccountType,
			AuthAccountLinkField,
			AuthAccountTypeLinkFunctionType,
			authAccountTypeLinkFunctionDocString,
		),
		NewUnmeteredPublicFunctionMember(
			authAccountType,
			AuthAccountUnlinkField,
			AuthAccountTypeUnlinkFunctionType,
			authAccountTypeUnlinkFunctionDocString,
		),
		NewUnmeteredPublicFunctionMember(
			authAccountType,
			AuthAccountGetCapabilityField,
			AuthAccountTypeGetCapabilityFunctionType,
			authAccountTypeGetCapabilityFunctionDocString,
		),
		NewUnmeteredPublicFunctionMember(
			authAccountType,
			AuthAccountGetLinkTargetField,
			AccountTypeGetLinkTargetFunctionType,
			accountTypeGetLinkTargetFunctionDocString,
		),
		NewUnmeteredPublicConstantFieldMember(
			authAccountType,
			AuthAccountContractsField,
			AuthAccountContractsType,
			accountTypeContractsFieldDocString,
		),
		NewUnmeteredPublicConstantFieldMember(
			authAccountType,
			AuthAccountKeysField,
			AuthAccountKeysType,
			accountTypeKeysFieldDocString,
		),
	}

	authAccountType.Members = GetMembersAsMap(members)
	authAccountType.Fields = getFieldNames(members)
	return authAccountType
}()

var AuthAccountTypeSaveFunctionType = func() *FunctionType {

	typeParameter := &TypeParameter{
		Name:      "T",
		TypeBound: StorableType,
	}

	return &FunctionType{
		TypeParameters: []*TypeParameter{
			typeParameter,
		},
		Parameters: []*Parameter{
			{
				Label:      ArgumentLabelNotRequired,
				Identifier: "value",
				TypeAnnotation: NewTypeAnnotation(
					&GenericType{
						TypeParameter: typeParameter,
					},
				),
			},
			{
				Label:          "to",
				Identifier:     "path",
				TypeAnnotation: NewTypeAnnotation(StoragePathType),
			},
		},
		ReturnTypeAnnotation: NewTypeAnnotation(VoidType),
	}
}()

const authAccountTypeSaveFunctionDocString = `
Saves the given object into the account's storage at the given path.
Resources are moved into storage, and structures are copied.

If there is already an object stored under the given path, the program aborts.

The path must be a storage path, i.e., only the domain ` + "`storage`" + ` is allowed
`

var AuthAccountTypeLoadFunctionType = func() *FunctionType {

	typeParameter := &TypeParameter{
		Name:      "T",
		TypeBound: StorableType,
	}

	return &FunctionType{
		TypeParameters: []*TypeParameter{
			typeParameter,
		},
		Parameters: []*Parameter{
			{
				Label:          "from",
				Identifier:     "path",
				TypeAnnotation: NewTypeAnnotation(StoragePathType),
			},
		},
		ReturnTypeAnnotation: NewTypeAnnotation(
			&OptionalType{
				Type: &GenericType{
					TypeParameter: typeParameter,
				},
			},
		),
	}
}()

const authAccountTypeTypeFunctionDocString = `
Reads the type of an object from the account's storage which is stored under the given path, or nil if no object is stored under the given path.

If there is an object stored, the type of the object is returned without modifying the stored object. 

The path must be a storage path, i.e., only the domain ` + "`storage`" + ` is allowed
`

var AuthAccountTypeTypeFunctionType = &FunctionType{
	Parameters: []*Parameter{
		{
			Label:          "at",
			Identifier:     "path",
			TypeAnnotation: NewTypeAnnotation(StoragePathType),
		},
	},
	ReturnTypeAnnotation: NewTypeAnnotation(
		&OptionalType{
			Type: MetaType,
		},
	),
}

const authAccountTypeLoadFunctionDocString = `
Loads an object from the account's storage which is stored under the given path, or nil if no object is stored under the given path.

If there is an object stored, the stored resource or structure is moved out of storage and returned as an optional.

When the function returns, the storage no longer contains an object under the given path.

The given type must be a supertype of the type of the loaded object.
If it is not, the function returns nil.
The given type must not necessarily be exactly the same as the type of the loaded object.

The path must be a storage path, i.e., only the domain ` + "`storage`" + ` is allowed
`

var AuthAccountTypeCopyFunctionType = func() *FunctionType {

	typeParameter := &TypeParameter{
		Name:      "T",
		TypeBound: AnyStructType,
	}

	return &FunctionType{
		TypeParameters: []*TypeParameter{
			typeParameter,
		},
		Parameters: []*Parameter{
			{
				Label:          "from",
				Identifier:     "path",
				TypeAnnotation: NewTypeAnnotation(StoragePathType),
			},
		},
		ReturnTypeAnnotation: NewTypeAnnotation(
			&OptionalType{
				Type: &GenericType{
					TypeParameter: typeParameter,
				},
			},
		),
	}
}()

const authAccountTypeCopyFunctionDocString = `
Returns a copy of a structure stored in account storage under the given path, without removing it from storage, or nil if no object is stored under the given path.

If there is a structure stored, it is copied.
The structure stays stored in storage after the function returns.

The given type must be a supertype of the type of the copied structure.
If it is not, the function returns nil.
The given type must not necessarily be exactly the same as the type of the copied structure.

The path must be a storage path, i.e., only the domain ` + "`storage`" + ` is allowed
`

var AuthAccountTypeBorrowFunctionType = func() *FunctionType {

	typeParameter := &TypeParameter{
		TypeBound: &ReferenceType{
			Type: AnyType,
		},
		Name: "T",
	}

	return &FunctionType{
		TypeParameters: []*TypeParameter{
			typeParameter,
		},
		Parameters: []*Parameter{
			{
				Label:          "from",
				Identifier:     "path",
				TypeAnnotation: NewTypeAnnotation(StoragePathType),
			},
		},
		ReturnTypeAnnotation: NewTypeAnnotation(
			&OptionalType{
				Type: &GenericType{
					TypeParameter: typeParameter,
				},
			},
		),
	}
}()

const authAccountTypeBorrowFunctionDocString = `
Returns a reference to an object in storage without removing it from storage.

If no object is stored under the given path, the function returns nil.
If there is an object stored, a reference is returned as an optional.

The given type must be a reference type.
It must be possible to create the given reference type for the borrowed object.
If it is not, the function returns nil.

The given type must not necessarily be exactly the same as the type of the borrowed object.

The path must be a storage path, i.e., only the domain ` + "`storage`" + ` is allowed
`

var AuthAccountTypeLinkFunctionType = func() *FunctionType {

	typeParameter := &TypeParameter{
		TypeBound: &ReferenceType{
			Type: AnyType,
		},
		Name: "T",
	}

	return &FunctionType{
		TypeParameters: []*TypeParameter{
			typeParameter,
		},
		Parameters: []*Parameter{
			{
				Label:          ArgumentLabelNotRequired,
				Identifier:     "newCapabilityPath",
				TypeAnnotation: NewTypeAnnotation(CapabilityPathType),
			},
			{
				Identifier:     "target",
				TypeAnnotation: NewTypeAnnotation(PathType),
			},
		},
		ReturnTypeAnnotation: NewTypeAnnotation(
			&OptionalType{
				Type: &CapabilityType{
					BorrowType: &GenericType{
						TypeParameter: typeParameter,
					},
				},
			},
		),
	}
}()

const authAccountTypeLinkFunctionDocString = `
Creates a capability at the given public or private path which targets the given public, private, or storage path.
The target path leads to the object that will provide the functionality defined by this capability.

The given type defines how the capability can be borrowed, i.e., how the stored value can be accessed.

Returns nil if a link for the given capability path already exists, or the newly created capability if not.

It is not necessary for the target path to lead to a valid object; the target path could be empty, or could lead to an object which does not provide the necessary type interface:
The link function does **not** check if the target path is valid/exists at the time the capability is created and does **not** check if the target value conforms to the given type.
The link is latent. The target value might be stored after the link is created, and the target value might be moved out after the link has been created.
`

var AuthAccountTypeUnlinkFunctionType = &FunctionType{
	Parameters: []*Parameter{
		{
			Label:          ArgumentLabelNotRequired,
			Identifier:     "capabilityPath",
			TypeAnnotation: NewTypeAnnotation(CapabilityPathType),
		},
	},
	ReturnTypeAnnotation: NewTypeAnnotation(VoidType),
}

const authAccountTypeUnlinkFunctionDocString = `
Removes the capability at the given public or private path
`

var AuthAccountTypeGetCapabilityFunctionType = func() *FunctionType {

	typeParameter := &TypeParameter{
		TypeBound: &ReferenceType{
			Type: AnyType,
		},
		Name:     "T",
		Optional: true,
	}

	return &FunctionType{
		TypeParameters: []*TypeParameter{
			typeParameter,
		},
		Parameters: []*Parameter{
			{
				Label:          ArgumentLabelNotRequired,
				Identifier:     "capabilityPath",
				TypeAnnotation: NewTypeAnnotation(CapabilityPathType),
			},
		},
		ReturnTypeAnnotation: NewTypeAnnotation(
			&CapabilityType{
				BorrowType: &GenericType{
					TypeParameter: typeParameter,
				},
			},
		),
	}
}()

const authAccountTypeGetCapabilityFunctionDocString = `
Returns the capability at the given private or public path, or nil if it does not exist
`

var AccountTypeGetLinkTargetFunctionType = &FunctionType{
	Parameters: []*Parameter{
		{
			Label:          ArgumentLabelNotRequired,
			Identifier:     "capabilityPath",
			TypeAnnotation: NewTypeAnnotation(CapabilityPathType),
		},
	},
	ReturnTypeAnnotation: NewTypeAnnotation(
		&OptionalType{
			Type: PathType,
		},
	),
}

// AuthAccountKeysType represents the keys associated with an auth account.
var AuthAccountKeysType = func() *CompositeType {

	accountKeys := &CompositeType{
		Identifier: AccountKeysTypeName,
		Kind:       common.CompositeKindStructure,
		importable: false,
	}

	var members = []*Member{
		NewUnmeteredPublicFunctionMember(
			accountKeys,
			AccountKeysAddFunctionName,
			AuthAccountKeysTypeAddFunctionType,
			authAccountKeysTypeAddFunctionDocString,
		),
		NewUnmeteredPublicFunctionMember(
			accountKeys,
			AccountKeysGetFunctionName,
			AccountKeysTypeGetFunctionType,
			accountKeysTypeGetFunctionDocString,
		),
		NewUnmeteredPublicFunctionMember(
			accountKeys,
			AccountKeysRevokeFunctionName,
			AuthAccountKeysTypeRevokeFunctionType,
			authAccountKeysTypeRevokeFunctionDocString,
		),
	}

	accountKeys.Members = GetMembersAsMap(members)
	accountKeys.Fields = getFieldNames(members)
	return accountKeys
}()

var AuthAccountKeysTypeAddFunctionType = &FunctionType{
	Parameters: []*Parameter{
		{
			Identifier:     AccountKeyPublicKeyField,
			TypeAnnotation: NewTypeAnnotation(PublicKeyType),
		},
		{
			Identifier:     AccountKeyHashAlgoField,
			TypeAnnotation: NewTypeAnnotation(HashAlgorithmType),
		},
		{
			Identifier:     AccountKeyWeightField,
			TypeAnnotation: NewTypeAnnotation(UFix64Type),
		},
	},
	ReturnTypeAnnotation:  NewTypeAnnotation(AccountKeyType),
	RequiredArgumentCount: RequiredArgumentCount(3),
}

var AccountKeysTypeGetFunctionType = &FunctionType{
	Parameters: []*Parameter{
		{
			Identifier:     AccountKeyKeyIndexField,
			TypeAnnotation: NewTypeAnnotation(IntType),
		},
	},
	ReturnTypeAnnotation:  NewTypeAnnotation(&OptionalType{Type: AccountKeyType}),
	RequiredArgumentCount: RequiredArgumentCount(1),
}

var AuthAccountKeysTypeRevokeFunctionType = &FunctionType{
	Parameters: []*Parameter{
		{
			Identifier:     AccountKeyKeyIndexField,
			TypeAnnotation: NewTypeAnnotation(IntType),
		},
	},
	ReturnTypeAnnotation:  NewTypeAnnotation(&OptionalType{Type: AccountKeyType}),
	RequiredArgumentCount: RequiredArgumentCount(1),
}

func init() {
	// Set the container type after initializing the AccountKeysTypes, to avoid initializing loop.
	AuthAccountKeysType.SetContainerType(AuthAccountType)
}

const AccountKeysTypeName = "Keys"
const AccountKeysAddFunctionName = "add"
const AccountKeysGetFunctionName = "get"
const AccountKeysRevokeFunctionName = "revoke"

const accountTypeGetLinkTargetFunctionDocString = `
Returns the target path of the capability at the given public or private path, or nil if there exists no capability at the given path.
`

const accountTypeAddressFieldDocString = `
The address of the account
`

const accountTypeContractsFieldDocString = `
The contracts of the account
`

const accountTypeAccountBalanceFieldDocString = `
The FLOW balance of the default vault of this account
`

const accountTypeAccountAvailableBalanceFieldDocString = `
The FLOW balance of the default vault of this account that is available to be moved
`

const accountTypeStorageUsedFieldDocString = `
The current amount of storage used by the account in bytes
`

const accountTypeStorageCapacityFieldDocString = `
The storage capacity of the account in bytes
`

const accountTypeKeysFieldDocString = `
The keys associated with the account
`

const authAccountKeysTypeAddFunctionDocString = `
Adds the given key to the keys list of the account.
`

const accountKeysTypeGetFunctionDocString = `
Retrieves the key at the given index of the account.
`

const authAccountKeysTypeRevokeFunctionDocString = `
Revokes the key at the given index of the account.
`<|MERGE_RESOLUTION|>--- conflicted
+++ resolved
@@ -92,21 +92,6 @@
 		),
 		NewUnmeteredPublicFunctionMember(
 			authAccountType,
-<<<<<<< HEAD
-=======
-			AuthAccountAddPublicKeyField,
-			AuthAccountTypeAddPublicKeyFunctionType,
-			authAccountTypeAddPublicKeyFunctionDocString,
-		),
-		NewUnmeteredPublicFunctionMember(
-			authAccountType,
-			AuthAccountRemovePublicKeyField,
-			AuthAccountTypeRemovePublicKeyFunctionType,
-			authAccountTypeRemovePublicKeyFunctionDocString,
-		),
-		NewUnmeteredPublicFunctionMember(
-			authAccountType,
->>>>>>> 807f1df8
 			AuthAccountSaveField,
 			AuthAccountTypeSaveFunctionType,
 			authAccountTypeSaveFunctionDocString,
