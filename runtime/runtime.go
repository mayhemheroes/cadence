/*
 * Cadence - The resource-oriented smart contract programming language
 *
 * Copyright 2019-2020 Dapper Labs, Inc.
 *
 * Licensed under the Apache License, Version 2.0 (the "License");
 * you may not use this file except in compliance with the License.
 * You may obtain a copy of the License at
 *
 *   http://www.apache.org/licenses/LICENSE-2.0
 *
 * Unless required by applicable law or agreed to in writing, software
 * distributed under the License is distributed on an "AS IS" BASIS,
 * WITHOUT WARRANTIES OR CONDITIONS OF ANY KIND, either express or implied.
 * See the License for the specific language governing permissions and
 * limitations under the License.
 */

package runtime

import (
	"errors"
	"fmt"
	"math"
	goRuntime "runtime"
	"time"

	"golang.org/x/crypto/sha3"

	"github.com/onflow/cadence"
	"github.com/onflow/cadence/runtime/ast"
	"github.com/onflow/cadence/runtime/common"
	runtimeErrors "github.com/onflow/cadence/runtime/errors"
	"github.com/onflow/cadence/runtime/interpreter"
	"github.com/onflow/cadence/runtime/parser2"
	"github.com/onflow/cadence/runtime/sema"
	"github.com/onflow/cadence/runtime/stdlib"
)

type Script struct {
	Source    []byte
	Arguments [][]byte
}

type importResolutionResults map[common.LocationID]bool

// Runtime is a runtime capable of executing Cadence.
type Runtime interface {
	// ExecuteScript executes the given script.
	//
	// This function returns an error if the program has errors (e.g syntax errors, type errors),
	// or if the execution fails.
	ExecuteScript(Script, Context) (cadence.Value, error)

	// ExecuteTransaction executes the given transaction.
	//
	// This function returns an error if the program has errors (e.g syntax errors, type errors),
	// or if the execution fails.
	ExecuteTransaction(Script, Context) error

	// InvokeContractFunction invokes a contract function with the given arguments.
	//
	// This function returns an error if the execution fails.
	// If the contract function accepts an AuthAccount as a parameter the corresponding argument can be an interpreter.Address.
	// returns a cadence.Value
	InvokeContractFunction(
		contractLocation common.AddressLocation,
		functionName string,
		arguments []interpreter.Value,
		argumentTypes []sema.Type,
		context Context,
	) (cadence.Value, error)

	// ParseAndCheckProgram parses and checks the given code without executing the program.
	//
	// This function returns an error if the program contains any syntax or semantic errors.
	ParseAndCheckProgram(source []byte, context Context) (*interpreter.Program, error)

	// SetCoverageReport activates reporting coverage in the given report.
	// Passing nil disables coverage reporting (default).
	//
	SetCoverageReport(coverageReport *CoverageReport)

	// SetContractUpdateValidationEnabled configures if contract update validation is enabled.
	//
	SetContractUpdateValidationEnabled(enabled bool)

	// SetAtreeValidationEnabled configures if atree validation is enabled.
	SetAtreeValidationEnabled(enabled bool)

	// ReadStored reads the value stored at the given path
	//
	ReadStored(address common.Address, path cadence.Path, context Context) (cadence.Value, error)

	// ReadLinked dereferences the path and returns the value stored at the target
	//
	ReadLinked(address common.Address, path cadence.Path, context Context) (cadence.Value, error)
}

var typeDeclarations = append(
	stdlib.FlowBuiltInTypes,
	stdlib.BuiltinTypes...,
).ToTypeDeclarations()

type ImportResolver = func(location common.Location) (program *ast.Program, e error)

var validTopLevelDeclarationsInTransaction = []common.DeclarationKind{
	common.DeclarationKindImport,
	common.DeclarationKindFunction,
	common.DeclarationKindTransaction,
}

var validTopLevelDeclarationsInAccountCode = []common.DeclarationKind{
	common.DeclarationKindPragma,
	common.DeclarationKindImport,
	common.DeclarationKindContract,
	common.DeclarationKindContractInterface,
}

func validTopLevelDeclarations(location common.Location) []common.DeclarationKind {
	switch location.(type) {
	case common.TransactionLocation:
		return validTopLevelDeclarationsInTransaction
	case common.AddressLocation:
		return validTopLevelDeclarationsInAccountCode
	}

	return nil
}

func reportMetric(
	f func(),
	runtimeInterface Interface,
	report func(Metrics, time.Duration),
) {
	metrics, ok := runtimeInterface.(Metrics)
	if !ok {
		f()
		return
	}

	start := time.Now()
	f()
	elapsed := time.Since(start)

	report(metrics, elapsed)
}

// interpreterRuntime is a interpreter-based version of the Flow runtime.
type interpreterRuntime struct {
	coverageReport                  *CoverageReport
	contractUpdateValidationEnabled bool
	atreeValidationEnabled          bool
}

type Option func(Runtime)

// WithContractUpdateValidationEnabled returns a runtime option
// that configures if contract update validation is enabled.
//
func WithContractUpdateValidationEnabled(enabled bool) Option {
	return func(runtime Runtime) {
		runtime.SetContractUpdateValidationEnabled(enabled)
	}
}

// WithAtreeValidationEnabled returns a runtime option
// that configures if atree validation is enabled.
//
func WithAtreeValidationEnabled(enabled bool) Option {
	return func(runtime Runtime) {
		runtime.SetAtreeValidationEnabled(enabled)
	}
}

// NewInterpreterRuntime returns a interpreter-based version of the Flow runtime.
func NewInterpreterRuntime(options ...Option) Runtime {
	runtime := &interpreterRuntime{}
	for _, option := range options {
		option(runtime)
	}
	return runtime
}

func (r *interpreterRuntime) SetCoverageReport(coverageReport *CoverageReport) {
	r.coverageReport = coverageReport
}

func (r *interpreterRuntime) SetContractUpdateValidationEnabled(enabled bool) {
	r.contractUpdateValidationEnabled = enabled
}

func (r *interpreterRuntime) SetAtreeValidationEnabled(enabled bool) {
	r.atreeValidationEnabled = enabled
}

func (r *interpreterRuntime) ExecuteScript(script Script, context Context) (cadence.Value, error) {
	context.InitializeCodesAndPrograms()

	storage := r.newStorage(context.Interface)

	var checkerOptions []sema.Option
	var interpreterOptions []interpreter.Option

	functions := r.standardLibraryFunctions(
		context,
		storage,
		interpreterOptions,
		checkerOptions,
	)

	program, err := r.parseAndCheckProgram(
		script.Source,
		context,
		functions,
		stdlib.BuiltinValues(),
		checkerOptions,
		true,
		importResolutionResults{},
	)
	if err != nil {
		return nil, newError(err, context)
	}

	functionEntryPointType, err := program.Elaboration.FunctionEntryPointType()
	if err != nil {
		return nil, newError(err, context)
	}

	// Ensure the entry point's parameter types are importable
	if len(functionEntryPointType.Parameters) > 0 {
		for _, param := range functionEntryPointType.Parameters {
			if !param.TypeAnnotation.Type.IsImportable(map[*sema.Member]bool{}) {
				err = &ScriptParameterTypeNotImportableError{
					Type: param.TypeAnnotation.Type,
				}
				return nil, newError(err, context)
			}
		}
	}

	// Ensure the entry point's return type is valid
	if !functionEntryPointType.ReturnTypeAnnotation.Type.IsExternallyReturnable(map[*sema.Member]bool{}) {
		err = &InvalidScriptReturnTypeError{
			Type: functionEntryPointType.ReturnTypeAnnotation.Type,
		}
		return nil, newError(err, context)
	}

	interpret := scriptExecutionFunction(
		functionEntryPointType.Parameters,
		script.Arguments,
		context.Interface,
	)

	value, inter, err := r.interpret(
		program,
		context,
		storage,
		functions,
		stdlib.BuiltinValues(),
		interpreterOptions,
		checkerOptions,
		interpret,
	)
	if err != nil {
		return nil, newError(err, context)
	}

	// Export before committing storage

	result, err := exportValue(value)
	if err != nil {
		return nil, newError(err, context)
	}
	// Write back all stored values, which were actually just cached, back into storage.

	// Even though this function is `ExecuteScript`, that doesn't imply the changes
	// to storage will be actually persisted

	const commitContractUpdates = true
	err = storage.Commit(inter, commitContractUpdates)
	if err != nil {
		return nil, newError(err, context)
	}

	return result, nil
}

type interpretFunc func(inter *interpreter.Interpreter) (interpreter.Value, error)

func scriptExecutionFunction(
	parameters []*sema.Parameter,
	arguments [][]byte,
	runtimeInterface Interface,
) interpretFunc {
	return func(inter *interpreter.Interpreter) (value interpreter.Value, err error) {

		// Recover internal panics and return them as an error.
		// For example, the argument validation might attempt to
		// load contract code for non-existing types

		defer inter.RecoverErrors(func(internalErr error) {
			err = internalErr
		})

		values, err := validateArgumentParams(
			inter,
			runtimeInterface,
			arguments,
			parameters)
		if err != nil {
			return nil, err
		}
		return inter.Invoke("main", values...)
	}
}

func (r *interpreterRuntime) interpret(
	program *interpreter.Program,
	context Context,
	storage *Storage,
	functions stdlib.StandardLibraryFunctions,
	values stdlib.StandardLibraryValues,
	interpreterOptions []interpreter.Option,
	checkerOptions []sema.Option,
	f interpretFunc,
) (
	exportableValue,
	*interpreter.Interpreter,
	error,
) {

	inter, err := r.newInterpreter(
		program,
		context,
		functions,
		values,
		storage,
		interpreterOptions,
		checkerOptions,
	)
	if err != nil {
		return exportableValue{}, nil, err
	}

	var result interpreter.Value

	reportMetric(
		func() {
			err = inter.Interpret()
			if err != nil || f == nil {
				return
			}
			result, err = f(inter)
		},
		context.Interface,
		func(metrics Metrics, duration time.Duration) {
			metrics.ProgramInterpreted(context.Location, duration)
		},
	)

	if err != nil {
		return exportableValue{}, nil, err
	}

	var exportedValue exportableValue
	if f != nil {
		exportedValue = newExportableValue(result, inter)
	}

	if inter.ExitHandler != nil {
		err = inter.ExitHandler()
	}
	return exportedValue, inter, err
}

func (r *interpreterRuntime) newAuthAccountValue(
	addressValue interpreter.AddressValue,
	context Context,
	storage *Storage,
	interpreterOptions []interpreter.Option,
	checkerOptions []sema.Option,
) interpreter.Value {
	return interpreter.NewAuthAccountValue(
		addressValue,
		accountBalanceGetFunction(addressValue, context.Interface),
		accountAvailableBalanceGetFunction(addressValue, context.Interface),
		storageUsedGetFunction(addressValue, context.Interface, storage),
		storageCapacityGetFunction(addressValue, context.Interface),
		r.newAddPublicKeyFunction(addressValue, context.Interface),
		r.newRemovePublicKeyFunction(addressValue, context.Interface),
		func() interpreter.Value {
			return r.newAuthAccountContracts(
				addressValue,
				context,
				storage,
				interpreterOptions,
				checkerOptions,
			)
		},
		func() interpreter.Value {
			return r.newAuthAccountKeys(
				addressValue,
				context.Interface,
			)
		},
	)
}

func (r *interpreterRuntime) InvokeContractFunction(
	contractLocation common.AddressLocation,
	functionName string,
	arguments []interpreter.Value,
	argumentTypes []sema.Type,
	context Context,
) (cadence.Value, error) {
	context.InitializeCodesAndPrograms()

	storage := r.newStorage(context.Interface)

	var interpreterOptions []interpreter.Option
	var checkerOptions []sema.Option

	functions := r.standardLibraryFunctions(
		context,
		storage,
		interpreterOptions,
		checkerOptions,
	)

	// create interpreter
	_, inter, err := r.interpret(
		nil,
		context,
		storage,
		functions,
		stdlib.BuiltinValues(),
		interpreterOptions,
		checkerOptions,
		nil,
	)
	if err != nil {
		return nil, newError(err, context)
	}

	// ensure the contract is loaded
	inter = inter.EnsureLoaded(contractLocation)

	for i, argumentType := range argumentTypes {
		arguments[i] = r.convertArgument(
			arguments[i],
			argumentType,
			context,
			storage,
			interpreterOptions,
			checkerOptions,
		)
	}

	contractValue, err := inter.GetContractComposite(contractLocation)
	if err != nil {
		return nil, newError(err, context)
	}

	// prepare invocation
	invocation := interpreter.Invocation{
		Self:               contractValue,
		Arguments:          arguments,
		ArgumentTypes:      argumentTypes,
		TypeParameterTypes: nil,
		GetLocationRange: func() interpreter.LocationRange {
			return interpreter.LocationRange{
				Location: context.Location,
			}
		},
		Interpreter: inter,
	}

	contractMember := contractValue.GetMember(inter, invocation.GetLocationRange, functionName)

	contractFunction, ok := contractMember.(interpreter.FunctionValue)
	if !ok {
		return nil, newError(
			interpreter.NotInvokableError{
				Value: contractFunction,
			},
			context)
	}

	value, err := inter.InvokeFunction(contractFunction, invocation)
	if err != nil {
		return nil, newError(err, context)
	}

	// Write back all stored values, which were actually just cached, back into storage
	const commitContractUpdates = true
	err = storage.Commit(inter, commitContractUpdates)
	if err != nil {
		return nil, newError(err, context)
	}

	var exportedValue cadence.Value
	exportedValue, err = ExportValue(value, inter)
	if err != nil {
		return nil, newError(err, context)
	}

	return exportedValue, nil
}

func (r *interpreterRuntime) convertArgument(
	argument interpreter.Value,
	argumentType sema.Type,
	context Context,
	storage *Storage,
	interpreterOptions []interpreter.Option,
	checkerOptions []sema.Option,
) interpreter.Value {
	switch argumentType {
	case sema.AuthAccountType:
		// convert addresses to auth accounts so there is no need to construct an auth account value for the caller
		if addressValue, ok := argument.(interpreter.AddressValue); ok {
			return r.newAuthAccountValue(
				interpreter.NewAddressValue(addressValue.ToAddress()),
				context,
				storage,
				interpreterOptions,
				checkerOptions,
			)
		}
	case sema.PublicAccountType:
		// convert addresses to public accounts so there is no need to construct a public account value for the caller
		if addressValue, ok := argument.(interpreter.AddressValue); ok {
			return r.getPublicAccount(
				interpreter.NewAddressValue(addressValue.ToAddress()),
				context.Interface,
				storage,
			)
		}
	}
	return argument
}

func (r *interpreterRuntime) ExecuteTransaction(script Script, context Context) error {
	context.InitializeCodesAndPrograms()

	storage := r.newStorage(context.Interface)

	var interpreterOptions []interpreter.Option
	var checkerOptions []sema.Option

	functions := r.standardLibraryFunctions(
		context,
		storage,
		interpreterOptions,
		checkerOptions,
	)

	program, err := r.parseAndCheckProgram(
		script.Source,
		context,
		functions,
		stdlib.BuiltinValues(),
		checkerOptions,
		true,
		importResolutionResults{},
	)
	if err != nil {
		return newError(err, context)
	}

	transactions := program.Elaboration.TransactionTypes
	transactionCount := len(transactions)
	if transactionCount != 1 {
		err = InvalidTransactionCountError{
			Count: transactionCount,
		}
		return newError(err, context)
	}

	transactionType := transactions[0]

	var authorizers []Address
	wrapPanic(func() {
		authorizers, err = context.Interface.GetSigningAccounts()
	})
	if err != nil {
		return newError(err, context)
	}
	// check parameter count

	argumentCount := len(script.Arguments)
	authorizerCount := len(authorizers)

	transactionParameterCount := len(transactionType.Parameters)
	if argumentCount != transactionParameterCount {
		err = InvalidEntryPointParameterCountError{
			Expected: transactionParameterCount,
			Actual:   argumentCount,
		}
		return newError(err, context)
	}

	transactionAuthorizerCount := len(transactionType.PrepareParameters)
	if authorizerCount != transactionAuthorizerCount {
		err = InvalidTransactionAuthorizerCountError{
			Expected: transactionAuthorizerCount,
			Actual:   authorizerCount,
		}
		return newError(err, context)
	}

	// gather authorizers

	authorizerValues := func(inter *interpreter.Interpreter) []interpreter.Value {

		authorizerValues := make([]interpreter.Value, authorizerCount)

		for i, address := range authorizers {
			authorizerValues[i] = r.newAuthAccountValue(
				interpreter.NewAddressValue(address),
				context,
				storage,
				interpreterOptions,
				checkerOptions,
			)
		}

		return authorizerValues
	}

	_, inter, err := r.interpret(
		program,
		context,
		storage,
		functions,
		stdlib.BuiltinValues(),
		interpreterOptions,
		checkerOptions,
		r.transactionExecutionFunction(
			transactionType.Parameters,
			script.Arguments,
			context.Interface,
			authorizerValues,
		),
	)
	if err != nil {
		return newError(err, context)
	}

	// Write back all stored values, which were actually just cached, back into storage
	const commitContractUpdates = true
	err = storage.Commit(inter, commitContractUpdates)
	if err != nil {
		return newError(err, context)
	}

	return nil
}

func wrapPanic(f func()) {
	defer func() {
		if r := recover(); r != nil {
			var ok bool
			// don't recover Go errors
			goErr, ok := r.(goRuntime.Error)
			if ok {
				panic(goErr)
			}

			panic(interpreter.ExternalError{
				Recovered: r,
			})
		}
	}()
	f()
}

func (r *interpreterRuntime) transactionExecutionFunction(
	parameters []*sema.Parameter,
	arguments [][]byte,
	runtimeInterface Interface,
	authorizerValues func(*interpreter.Interpreter) []interpreter.Value,
) interpretFunc {
	return func(inter *interpreter.Interpreter) (value interpreter.Value, err error) {

		// Recover internal panics and return them as an error.
		// For example, the argument validation might attempt to
		// load contract code for non-existing types

		defer inter.RecoverErrors(func(internalErr error) {
			err = internalErr
		})

		values, err := validateArgumentParams(
			inter,
			runtimeInterface,
			arguments,
			parameters,
		)
		if err != nil {
			return nil, err
		}

		values = append(values, authorizerValues(inter)...)
		err = inter.InvokeTransaction(0, values...)
		return nil, err
	}
}

func validateArgumentParams(
	inter *interpreter.Interpreter,
	runtimeInterface Interface,
	arguments [][]byte,
	parameters []*sema.Parameter,
) (
	[]interpreter.Value,
	error,
) {
	argumentCount := len(arguments)
	parameterCount := len(parameters)

	if argumentCount != parameterCount {
		return nil, InvalidEntryPointParameterCountError{
			Expected: parameterCount,
			Actual:   argumentCount,
		}
	}

	argumentValues := make([]interpreter.Value, len(arguments))

	// Decode arguments against parameter types
	for i, parameter := range parameters {
		parameterType := parameter.TypeAnnotation.Type
		argument := arguments[i]

		exportedParameterType := ExportType(parameterType, map[sema.TypeID]cadence.Type{})
		var value cadence.Value
		var err error

		wrapPanic(func() {
			value, err = runtimeInterface.DecodeArgument(
				argument,
				exportedParameterType,
			)
		})

		if err != nil {
			return nil, &InvalidEntryPointArgumentError{
				Index: i,
				Err:   err,
			}
		}

		arg, err := importValue(inter, value, parameterType)
		if err != nil {
			return nil, &InvalidEntryPointArgumentError{
				Index: i,
				Err:   err,
			}
		}

		dynamicType := arg.DynamicType(inter, interpreter.SeenReferences{})

		// Ensure the argument is of an importable type
		if !dynamicType.IsImportable() {
			return nil, &ArgumentNotImportableError{
				Type: dynamicType,
			}
		}

		// Check that decoded value is a subtype of static parameter type
		if !inter.IsSubType(dynamicType, parameterType) {
			return nil, &InvalidEntryPointArgumentError{
				Index: i,
				Err: &InvalidValueTypeError{
					ExpectedType: parameterType,
				},
			}
		}

		// Check whether the decoded value conforms to the type associated with the value
		conformanceResults := interpreter.TypeConformanceResults{}
		if !arg.ConformsToDynamicType(
			inter,
			interpreter.ReturnEmptyLocationRange,
			dynamicType,
			conformanceResults,
		) {
			return nil, &InvalidEntryPointArgumentError{
				Index: i,
				Err: &MalformedValueError{
					ExpectedType: parameterType,
				},
			}
		}

		// Ensure static type info is available for all values
		interpreter.InspectValue(arg, func(value interpreter.Value) bool {
			if value == nil {
				return true
			}

			if !hasValidStaticType(value) {
				panic(fmt.Errorf("invalid static type for argument: %d", i))
			}

			return true
		})

		argumentValues[i] = arg
	}

	return argumentValues, nil
}

func hasValidStaticType(value interpreter.Value) bool {
	switch value := value.(type) {
	case *interpreter.ArrayValue:
		return value.Type != nil
	case *interpreter.DictionaryValue:
		return value.Type.KeyType != nil &&
			value.Type.ValueType != nil
	default:
		// For other values, static type is NOT inferred.
		// Hence no need to validate it here.
		return value.StaticType() != nil
	}
}

// ParseAndCheckProgram parses the given code and checks it.
// Returns a program that can be interpreted (AST + elaboration).
//
func (r *interpreterRuntime) ParseAndCheckProgram(code []byte, context Context) (*interpreter.Program, error) {
	context.InitializeCodesAndPrograms()

	storage := r.newStorage(context.Interface)

	var interpreterOptions []interpreter.Option
	var checkerOptions []sema.Option

	functions := r.standardLibraryFunctions(
		context,
		storage,
		interpreterOptions,
		checkerOptions,
	)

	program, err := r.parseAndCheckProgram(
		code,
		context,
		functions,
		stdlib.BuiltinValues(),
		checkerOptions,
		true,
		importResolutionResults{},
	)
	if err != nil {
		return nil, newError(err, context)
	}

	return program, nil
}

func (r *interpreterRuntime) parseAndCheckProgram(
	code []byte,
	context Context,
	functions stdlib.StandardLibraryFunctions,
	values stdlib.StandardLibraryValues,
	checkerOptions []sema.Option,
	storeProgram bool,
	checkedImports importResolutionResults,
) (
	program *interpreter.Program,
	err error,
) {
	wrapError := func(err error) error {
		return &ParsingCheckingError{
			Err:      err,
			Location: context.Location,
		}
	}

	if storeProgram {
		context.SetCode(context.Location, string(code))
	}

	// Parse

	var parse *ast.Program
	reportMetric(
		func() {
			parse, err = parser2.ParseProgram(string(code))
		},
		context.Interface,
		func(metrics Metrics, duration time.Duration) {
			metrics.ProgramParsed(context.Location, duration)
		},
	)
	if err != nil {
		return nil, wrapError(err)
	}

	if storeProgram {
		context.SetProgram(context.Location, parse)
	}

	// Check

	elaboration, err := r.check(parse, context, functions, values, checkerOptions, checkedImports)
	if err != nil {
		return nil, wrapError(err)
	}

	// Return

	program = &interpreter.Program{
		Program:     parse,
		Elaboration: elaboration,
	}

	if storeProgram {
		wrapPanic(func() {
			err = context.Interface.SetProgram(context.Location, program)
		})
		if err != nil {
			return nil, err
		}
	}

	return program, nil
}

func (r *interpreterRuntime) check(
	program *ast.Program,
	startContext Context,
	functions stdlib.StandardLibraryFunctions,
	values stdlib.StandardLibraryValues,
	checkerOptions []sema.Option,
	checkedImports importResolutionResults,
) (
	elaboration *sema.Elaboration,
	err error,
) {

	valueDeclarations := functions.ToSemaValueDeclarations()
	valueDeclarations = append(valueDeclarations, values.ToSemaValueDeclarations()...)

	for _, predeclaredValue := range startContext.PredeclaredValues {
		valueDeclarations = append(valueDeclarations, predeclaredValue)
	}

	checker, err := sema.NewChecker(
		program,
		startContext.Location,
		append(
			[]sema.Option{
				sema.WithPredeclaredValues(valueDeclarations),
				sema.WithPredeclaredTypes(typeDeclarations),
				sema.WithValidTopLevelDeclarationsHandler(validTopLevelDeclarations),
				sema.WithLocationHandler(
					func(identifiers []Identifier, location Location) (res []ResolvedLocation, err error) {
						wrapPanic(func() {
							res, err = startContext.Interface.ResolveLocation(identifiers, location)
						})
						return
					},
				),
				sema.WithImportHandler(
					func(checker *sema.Checker, importedLocation common.Location, importRange ast.Range) (sema.Import, error) {

						var elaboration *sema.Elaboration
						switch importedLocation {
						case stdlib.CryptoChecker.Location:
							elaboration = stdlib.CryptoChecker.Elaboration

						default:
							context := startContext.WithLocation(importedLocation)

							// Check for cyclic imports
							if checkedImports[importedLocation.ID()] {
								return nil, &sema.CyclicImportsError{
									Location: importedLocation,
									Range:    importRange,
								}
							} else {
								checkedImports[importedLocation.ID()] = true
								defer delete(checkedImports, importedLocation.ID())
							}

							program, err := r.getProgram(context, functions, values, checkerOptions, checkedImports)
							if err != nil {
								return nil, err
							}

							elaboration = program.Elaboration
						}

						return sema.ElaborationImport{
							Elaboration: elaboration,
						}, nil
					},
				),
				sema.WithCheckHandler(func(location common.Location, check func()) {
					reportMetric(
						check,
						startContext.Interface,
						func(metrics Metrics, duration time.Duration) {
							metrics.ProgramChecked(location, duration)
						},
					)
				}),
			},
			checkerOptions...,
		)...,
	)
	if err != nil {
		return nil, err
	}

	elaboration = checker.Elaboration

	err = checker.Check()
	if err != nil {
		return nil, err
	}

	return elaboration, nil
}

func (r *interpreterRuntime) newInterpreter(
	program *interpreter.Program,
	context Context,
	functions stdlib.StandardLibraryFunctions,
	values stdlib.StandardLibraryValues,
	storage *Storage,
	interpreterOptions []interpreter.Option,
	checkerOptions []sema.Option,
) (*interpreter.Interpreter, error) {

	preDeclaredValues := functions.ToInterpreterValueDeclarations()
	preDeclaredValues = append(preDeclaredValues, values.ToInterpreterValueDeclarations()...)

	for _, predeclaredValue := range context.PredeclaredValues {
		preDeclaredValues = append(preDeclaredValues, predeclaredValue)
	}

	defaultOptions := []interpreter.Option{
		interpreter.WithStorage(storage),
		interpreter.WithPredeclaredValues(preDeclaredValues),
		interpreter.WithOnEventEmittedHandler(
			func(
				inter *interpreter.Interpreter,
				getLocationRange func() interpreter.LocationRange,
				eventValue *interpreter.CompositeValue,
				eventType *sema.CompositeType,
			) error {
				return r.emitEvent(
					inter,
					getLocationRange,
					context.Interface,
					eventValue,
					eventType,
				)
			},
		),
		interpreter.WithInjectedCompositeFieldsHandler(
			r.injectedCompositeFieldsHandler(context, storage, interpreterOptions, checkerOptions),
		),
		interpreter.WithUUIDHandler(func() (uuid uint64, err error) {
			wrapPanic(func() {
				uuid, err = context.Interface.GenerateUUID()
			})
			return
		}),
		interpreter.WithContractValueHandler(
			func(
				inter *interpreter.Interpreter,
				compositeType *sema.CompositeType,
				constructorGenerator func(common.Address) *interpreter.HostFunctionValue,
				invocationRange ast.Range,
			) *interpreter.CompositeValue {

				return r.loadContract(
					inter,
					compositeType,
					constructorGenerator,
					invocationRange,
					storage,
				)
			},
		),
		interpreter.WithImportLocationHandler(
			r.importLocationHandler(context, functions, values, checkerOptions),
		),
		interpreter.WithOnStatementHandler(
			r.onStatementHandler(),
		),
		interpreter.WithPublicAccountHandlerFunc(
			func(_ *interpreter.Interpreter, address interpreter.AddressValue) interpreter.Value {
				return r.getPublicAccount(
					address,
					context.Interface,
					storage,
				)
			},
		),
		interpreter.WithPublicKeyValidationHandler(
			func(
				inter *interpreter.Interpreter,
				getLocationRange func() interpreter.LocationRange,
				publicKey *interpreter.CompositeValue,
			) interpreter.BoolValue {
				return validatePublicKey(
					inter,
					getLocationRange,
					publicKey,
					context.Interface,
				)
			},
		),
		interpreter.WithSignatureVerificationHandler(
			func(
				inter *interpreter.Interpreter,
				getLocationRange func() interpreter.LocationRange,
				signature *interpreter.ArrayValue,
				signedData *interpreter.ArrayValue,
				domainSeparationTag *interpreter.StringValue,
				hashAlgorithm *interpreter.CompositeValue,
				publicKey interpreter.MemberAccessibleValue,
			) interpreter.BoolValue {
				return verifySignature(
					inter,
					getLocationRange,
					signature,
					signedData,
					domainSeparationTag,
					hashAlgorithm,
					publicKey,
					context.Interface,
				)
			},
		),
		interpreter.WithHashHandler(
			func(
				inter *interpreter.Interpreter,
				getLocationRange func() interpreter.LocationRange,
				data *interpreter.ArrayValue,
				tag *interpreter.StringValue,
				hashAlgorithm interpreter.MemberAccessibleValue,
			) *interpreter.ArrayValue {
				return hash(
					inter,
					getLocationRange,
					data,
					tag,
					hashAlgorithm,
					context.Interface,
				)
			},
		),
		interpreter.WithAtreeValidationEnabled(r.atreeValidationEnabled),
	}

	defaultOptions = append(defaultOptions,
		r.meteringInterpreterOptions(context.Interface)...,
	)

	return interpreter.NewInterpreter(
		program,
		context.Location,
		append(
			defaultOptions,
			interpreterOptions...,
		)...,
	)
}

func (r *interpreterRuntime) importLocationHandler(
	startContext Context,
	functions stdlib.StandardLibraryFunctions,
	values stdlib.StandardLibraryValues,
	checkerOptions []sema.Option,
) interpreter.ImportLocationHandlerFunc {

	return func(inter *interpreter.Interpreter, location common.Location) interpreter.Import {
		switch location {
		case stdlib.CryptoChecker.Location:
			program := interpreter.ProgramFromChecker(stdlib.CryptoChecker)
			subInterpreter, err := inter.NewSubInterpreter(program, location)
			if err != nil {
				panic(err)
			}
			return interpreter.InterpreterImport{
				Interpreter: subInterpreter,
			}

		default:
			context := startContext.WithLocation(location)

			program, err := r.getProgram(context, functions, values, checkerOptions, importResolutionResults{})
			if err != nil {
				panic(err)
			}

			subInterpreter, err := inter.NewSubInterpreter(program, location)
			if err != nil {
				panic(err)
			}
			return interpreter.InterpreterImport{
				Interpreter: subInterpreter,
			}
		}
	}
}

// getProgram returns the existing program at the given location, if available.
// If it is not available, it loads the code, and then parses and checks it.
//
func (r *interpreterRuntime) getProgram(
	context Context,
	functions stdlib.StandardLibraryFunctions,
	values stdlib.StandardLibraryValues,
	checkerOptions []sema.Option,
	checkedImports importResolutionResults,
) (
	program *interpreter.Program,
	err error,
) {

	wrapPanic(func() {
		program, err = context.Interface.GetProgram(context.Location)
	})
	if err != nil {
		return nil, err
	}

	if program == nil {

		var code []byte
		code, err = r.getCode(context)
		if err != nil {
			return nil, err
		}

		program, err = r.parseAndCheckProgram(
			code,
			context,
			functions,
			values,
			checkerOptions,
			true,
			checkedImports,
		)
		if err != nil {
			return nil, err
		}
	}

	context.SetProgram(context.Location, program.Program)

	return program, nil
}

func (r *interpreterRuntime) injectedCompositeFieldsHandler(
	context Context,
	storage *Storage,
	interpreterOptions []interpreter.Option,
	checkerOptions []sema.Option,
) interpreter.InjectedCompositeFieldsHandlerFunc {
	return func(
		inter *interpreter.Interpreter,
		location Location,
		_ string,
		compositeKind common.CompositeKind,
	) map[string]interpreter.Value {

		switch location {
		case stdlib.CryptoChecker.Location:
			return nil

		default:
			switch compositeKind {
			case common.CompositeKindContract:
				var address Address

				switch location := location.(type) {
				case common.AddressLocation:
					address = location.Address
				default:
					panic(runtimeErrors.NewUnreachableError())
				}

				addressValue := interpreter.NewAddressValue(address)

				return map[string]interpreter.Value{
					"account": r.newAuthAccountValue(
						addressValue,
						context,
						storage,
						interpreterOptions,
						checkerOptions,
					),
				}
			}
		}

		return nil
	}
}

func (r *interpreterRuntime) meteringInterpreterOptions(runtimeInterface Interface) []interpreter.Option {
	var computationLimit uint64
	wrapPanic(func() {
		computationLimit = runtimeInterface.GetComputationLimit()
	})
	if computationLimit == 0 {
		return nil
	}

	if computationLimit == math.MaxUint64 {
		computationLimit--
	}

	var computationUsed uint64

	checkComputationLimit := func(increase uint64) {
		computationUsed += increase

		if computationUsed <= computationLimit {
			return
		}

		var err error
		wrapPanic(func() {
			err = runtimeInterface.SetComputationUsed(computationUsed)
		})
		if err != nil {
			panic(err)
		}

		panic(ComputationLimitExceededError{
			Limit: computationLimit,
		})
	}

	callStackDepth := 0
	// TODO: make runtime interface function
	const callStackDepthLimit = 2000

	checkCallStackDepth := func() {

		if callStackDepth <= callStackDepthLimit {
			return
		}

		panic(CallStackLimitExceededError{
			Limit: callStackDepthLimit,
		})
	}

	return []interpreter.Option{
		interpreter.WithOnStatementHandler(
			func(_ *interpreter.Interpreter, _ ast.Statement) {
				checkComputationLimit(1)
			},
		),
		interpreter.WithOnLoopIterationHandler(
			func(_ *interpreter.Interpreter, _ int) {
				checkComputationLimit(1)
			},
		),
		interpreter.WithOnFunctionInvocationHandler(
			func(_ *interpreter.Interpreter, _ int) {
				callStackDepth++
				checkCallStackDepth()

				checkComputationLimit(1)
			},
		),
		interpreter.WithOnInvokedFunctionReturnHandler(
			func(_ *interpreter.Interpreter, _ int) {
				callStackDepth--
			},
		),
		interpreter.WithExitHandler(
			func() error {
				return runtimeInterface.SetComputationUsed(computationUsed)
			},
		),
	}
}

func (r *interpreterRuntime) standardLibraryFunctions(
	context Context,
	storage *Storage,
	interpreterOptions []interpreter.Option,
	checkerOptions []sema.Option,
) stdlib.StandardLibraryFunctions {
	return append(
		stdlib.FlowBuiltInFunctions(stdlib.FlowBuiltinImpls{
			CreateAccount:   r.newCreateAccountFunction(context, storage, interpreterOptions, checkerOptions),
			GetAccount:      r.newGetAccountFunction(context.Interface, storage),
			Log:             r.newLogFunction(context.Interface),
			GetCurrentBlock: r.newGetCurrentBlockFunction(context.Interface),
			GetBlock:        r.newGetBlockFunction(context.Interface),
			UnsafeRandom:    r.newUnsafeRandomFunction(context.Interface),
		}),
		stdlib.BuiltinFunctions...,
	)
}

func (r *interpreterRuntime) getCode(context Context) (code []byte, err error) {
	if addressLocation, ok := context.Location.(common.AddressLocation); ok {
		wrapPanic(func() {
			code, err = context.Interface.GetAccountContractCode(
				addressLocation.Address,
				addressLocation.Name,
			)
		})
	} else {
		wrapPanic(func() {
			code, err = context.Interface.GetCode(context.Location)
		})
	}
	if err != nil {
		return nil, err
	}

	return code, nil
}

// emitEvent converts an event value to native Go types and emits it to the runtime interface.
func (r *interpreterRuntime) emitEvent(
	inter *interpreter.Interpreter,
	getLocationRange func() interpreter.LocationRange,
	runtimeInterface Interface,
	event *interpreter.CompositeValue,
	eventType *sema.CompositeType,
) error {
	fields := make([]exportableValue, len(eventType.ConstructorParameters))

	for i, parameter := range eventType.ConstructorParameters {
		value := event.GetField(inter, getLocationRange, parameter.Identifier)
		fields[i] = newExportableValue(value, inter)
	}

	eventValue := exportableEvent{
		Type:   eventType,
		Fields: fields,
	}

	exportedEvent, err := exportEvent(eventValue, seenReferences{})
	if err != nil {
		return err
	}
	wrapPanic(func() {
		err = runtimeInterface.EmitEvent(exportedEvent)
	})
	return err
}

func (r *interpreterRuntime) emitAccountEvent(
	eventType *sema.CompositeType,
	runtimeInterface Interface,
	eventFields []exportableValue,
) {
	eventValue := exportableEvent{
		Type:   eventType,
		Fields: eventFields,
	}

	actualLen := len(eventFields)
	expectedLen := len(eventType.ConstructorParameters)

	if actualLen != expectedLen {
		panic(fmt.Errorf(
			"event emission value mismatch: event %s: expected %d, got %d",
			eventType.QualifiedString(),
			expectedLen,
			actualLen,
		))
	}

	exportedEvent, err := exportEvent(eventValue, seenReferences{})
	if err != nil {
		panic(err)
	}
	wrapPanic(func() {
		err = runtimeInterface.EmitEvent(exportedEvent)
	})
	if err != nil {
		panic(err)
	}
}

func CodeToHashValue(inter *interpreter.Interpreter, code []byte) *interpreter.ArrayValue {
	codeHash := sha3.Sum256(code)
	return interpreter.ByteSliceToByteArrayValue(inter, codeHash[:])
}

func (r *interpreterRuntime) newCreateAccountFunction(
	context Context,
	storage *Storage,
	interpreterOptions []interpreter.Option,
	checkerOptions []sema.Option,
) interpreter.HostFunction {
	return func(invocation interpreter.Invocation) interpreter.Value {

		payer := invocation.Arguments[0].(interpreter.MemberAccessibleValue)

		inter := invocation.Interpreter
		getLocationRange := invocation.GetLocationRange

		invocation.Interpreter.ExpectType(
			payer,
			sema.AuthAccountType,
			getLocationRange,
		)

		payerAddressValue := payer.GetMember(
			inter,
			getLocationRange,
			sema.AuthAccountAddressField,
		)
		if payerAddressValue == nil {
			panic("address is not set")
		}

		payerAddress := payerAddressValue.(interpreter.AddressValue).ToAddress()

		var address Address
		var err error
		wrapPanic(func() {
			address, err = context.Interface.CreateAccount(payerAddress)
		})
		if err != nil {
			panic(err)
		}

		addressValue := interpreter.NewAddressValue(address)

		r.emitAccountEvent(
			stdlib.AccountCreatedEventType,
			context.Interface,
			[]exportableValue{
				newExportableValue(addressValue, inter),
			},
		)

		return r.newAuthAccountValue(
			addressValue,
			context,
			storage,
			interpreterOptions,
			checkerOptions,
		)
	}
}

func accountBalanceGetFunction(
	addressValue interpreter.AddressValue,
	runtimeInterface Interface,
) func() interpreter.UFix64Value {
	address := addressValue.ToAddress()
	return func() interpreter.UFix64Value {
		var balance uint64
		var err error
		wrapPanic(func() {
			balance, err = runtimeInterface.GetAccountBalance(address)
		})
		if err != nil {
			panic(err)
		}
		return interpreter.UFix64Value(balance)
	}
}

func accountAvailableBalanceGetFunction(
	addressValue interpreter.AddressValue,
	runtimeInterface Interface,
) func() interpreter.UFix64Value {
	address := addressValue.ToAddress()
	return func() interpreter.UFix64Value {
		var balance uint64
		var err error
		wrapPanic(func() {
			balance, err = runtimeInterface.GetAccountAvailableBalance(address)
		})
		if err != nil {
			panic(err)
		}
		return interpreter.UFix64Value(balance)
	}
}

func storageUsedGetFunction(
	addressValue interpreter.AddressValue,
	runtimeInterface Interface,
	storage *Storage,
) func(inter *interpreter.Interpreter) interpreter.UInt64Value {
	address := addressValue.ToAddress()
	return func(inter *interpreter.Interpreter) interpreter.UInt64Value {

		// NOTE: flush the cached values, so the host environment
		// can properly calculate the amount of storage used by the account
		const commitContractUpdates = false
		err := storage.Commit(inter, commitContractUpdates)
		if err != nil {
			panic(err)
		}

		var capacity uint64
		wrapPanic(func() {
			capacity, err = runtimeInterface.GetStorageUsed(address)
		})
		if err != nil {
			panic(err)
		}
		return interpreter.UInt64Value(capacity)
	}
}

func storageCapacityGetFunction(addressValue interpreter.AddressValue, runtimeInterface Interface) func() interpreter.UInt64Value {
	address := addressValue.ToAddress()
	return func() interpreter.UInt64Value {
		var capacity uint64
		var err error
		wrapPanic(func() {
			capacity, err = runtimeInterface.GetStorageCapacity(address)
		})
		if err != nil {
			panic(err)
		}
		return interpreter.UInt64Value(capacity)
	}
}

func (r *interpreterRuntime) newAddPublicKeyFunction(
	addressValue interpreter.AddressValue,
	runtimeInterface Interface,
) *interpreter.HostFunctionValue {
	return interpreter.NewHostFunctionValue(
		func(invocation interpreter.Invocation) interpreter.Value {
			publicKeyValue := invocation.Arguments[0].(*interpreter.ArrayValue)

			publicKey, err := interpreter.ByteArrayValueToByteSlice(publicKeyValue)
			if err != nil {
				panic("addPublicKey requires the first argument to be a byte array")
			}

			wrapPanic(func() {
				err = runtimeInterface.AddEncodedAccountKey(addressValue.ToAddress(), publicKey)
			})
			if err != nil {
				panic(err)
			}

			inter := invocation.Interpreter

			r.emitAccountEvent(
				stdlib.AccountKeyAddedEventType,
				runtimeInterface,
				[]exportableValue{
					newExportableValue(addressValue, inter),
					newExportableValue(publicKeyValue, inter),
				},
			)

			return interpreter.VoidValue{}
		},
		sema.AuthAccountTypeAddPublicKeyFunctionType,
	)
}

func (r *interpreterRuntime) newRemovePublicKeyFunction(
	addressValue interpreter.AddressValue,
	runtimeInterface Interface,
) *interpreter.HostFunctionValue {
	return interpreter.NewHostFunctionValue(
		func(invocation interpreter.Invocation) interpreter.Value {
			index := invocation.Arguments[0].(interpreter.IntValue)

			var publicKey []byte
			var err error
			wrapPanic(func() {
				publicKey, err = runtimeInterface.RevokeEncodedAccountKey(addressValue.ToAddress(), index.ToInt())
			})
			if err != nil {
				panic(err)
			}

			inter := invocation.Interpreter

			publicKeyValue := interpreter.ByteSliceToByteArrayValue(
				inter,
				publicKey,
			)

			r.emitAccountEvent(
				stdlib.AccountKeyRemovedEventType,
				runtimeInterface,
				[]exportableValue{
					newExportableValue(addressValue, inter),
					newExportableValue(publicKeyValue, inter),
				},
			)

			return interpreter.VoidValue{}
		},
		sema.AuthAccountTypeRemovePublicKeyFunctionType,
	)
}

// recordContractValue records the update of the given contract value.
// It is only recorded and only written at the end of the execution
//
func (r *interpreterRuntime) recordContractValue(
	inter *interpreter.Interpreter,
	storage *Storage,
	addressValue interpreter.AddressValue,
	name string,
	contractValue interpreter.Value,
) {
	storage.recordContractUpdate(
		inter,
		addressValue.ToAddress(),
		formatContractKey(name),
		contractValue,
	)
}

func formatContractKey(name string) string {
	const contractKey = "contract"

	// \x1F = Information Separator One
	return fmt.Sprintf("%s\x1F%s", contractKey, name)
}

func (r *interpreterRuntime) loadContract(
	inter *interpreter.Interpreter,
	compositeType *sema.CompositeType,
	constructorGenerator func(common.Address) *interpreter.HostFunctionValue,
	invocationRange ast.Range,
	storage *Storage,
) *interpreter.CompositeValue {

	switch compositeType.Location {
	case stdlib.CryptoChecker.Location:
		contract, err := stdlib.NewCryptoContract(
			inter,
			constructorGenerator(common.Address{}),
			invocationRange,
		)
		if err != nil {
			panic(err)
		}
		return contract

	default:

		var storedValue interpreter.OptionalValue = interpreter.NilValue{}

		switch location := compositeType.Location.(type) {

		case common.AddressLocation:
			storedValue = storage.ReadValue(
				inter,
				location.Address,
				formatContractKey(location.Name),
			)
		}

		switch typedValue := storedValue.(type) {
		case *interpreter.SomeValue:
			return typedValue.Value.(*interpreter.CompositeValue)
		case interpreter.NilValue:
			panic("failed to load contract")
		default:
			panic(runtimeErrors.NewUnreachableError())
		}
	}
}

func (r *interpreterRuntime) instantiateContract(
	program *interpreter.Program,
	context Context,
	address common.Address,
	contractType *sema.CompositeType,
	constructorArguments []interpreter.Value,
	argumentTypes []sema.Type,
	storage *Storage,
	functions stdlib.StandardLibraryFunctions,
	values stdlib.StandardLibraryValues,
	interpreterOptions []interpreter.Option,
	checkerOptions []sema.Option,
) (
	interpreter.Value,
	error,
) {
	parameterTypes := make([]sema.Type, len(contractType.ConstructorParameters))

	for i, constructorParameter := range contractType.ConstructorParameters {
		parameterTypes[i] = constructorParameter.TypeAnnotation.Type
	}

	// Check argument count

	argumentCount := len(argumentTypes)
	parameterCount := len(parameterTypes)

	if argumentCount < parameterCount {
		return nil, fmt.Errorf(
			"invalid argument count, too few arguments: expected %d, got %d, next missing argument: `%s`",
			parameterCount, argumentCount,
			parameterTypes[argumentCount],
		)
	} else if argumentCount > parameterCount {
		return nil, fmt.Errorf(
			"invalid argument count, too many arguments: expected %d, got %d",
			parameterCount,
			argumentCount,
		)
	}

	// argumentCount now equals to parameterCount

	// Check arguments match parameter

	for i := 0; i < argumentCount; i++ {
		argumentType := argumentTypes[i]
		parameterTye := parameterTypes[i]
		if !sema.IsSubType(argumentType, parameterTye) {
			return nil, fmt.Errorf(
				"invalid argument %d: expected type `%s`, got `%s`",
				i,
				parameterTye,
				argumentType,
			)
		}
	}

	// Use a custom contract value handler that detects if the requested contract value
	// is for the contract declaration that is being deployed.
	//
	// If the contract is the deployed contract, instantiate it using
	// the provided constructor and given arguments.
	//
	// If the contract is not the deployed contract, load it from storage.

	var contract *interpreter.CompositeValue

	allInterpreterOptions := interpreterOptions[:]

	allInterpreterOptions = append(
		allInterpreterOptions,
		interpreter.WithContractValueHandler(
			func(
				inter *interpreter.Interpreter,
				compositeType *sema.CompositeType,
				constructorGenerator func(common.Address) *interpreter.HostFunctionValue,
				invocationRange ast.Range,
			) *interpreter.CompositeValue {

				constructor := constructorGenerator(address)

				// If the contract is the deployed contract, instantiate it using
				// the provided constructor and given arguments

				if common.LocationsMatch(compositeType.Location, contractType.Location) &&
					compositeType.Identifier == contractType.Identifier {

					value, err := inter.InvokeFunctionValue(
						constructor,
						constructorArguments,
						argumentTypes,
						parameterTypes,
						invocationRange,
					)
					if err != nil {
						panic(err)
					}

					return value.(*interpreter.CompositeValue)
				}

				// The contract is not the deployed contract, load it from storage
				return r.loadContract(
					inter,
					compositeType,
					constructorGenerator,
					invocationRange,
					storage,
				)
			},
		),
	)

	_, inter, err := r.interpret(
		program,
		context,
		storage,
		functions,
		values,
		allInterpreterOptions,
		checkerOptions,
		nil,
	)

	if err != nil {
		return nil, err
	}

	variable, ok := inter.Globals.Get(contractType.Identifier)
	if !ok {
		return nil, fmt.Errorf(
			"cannot find contract: `%s`",
			contractType.Identifier,
		)
	}

	contract = variable.GetValue().(*interpreter.CompositeValue)

	return contract, err
}

func (r *interpreterRuntime) newGetAccountFunction(runtimeInterface Interface, storage *Storage) interpreter.HostFunction {
	return func(invocation interpreter.Invocation) interpreter.Value {
		accountAddress := invocation.Arguments[0].(interpreter.AddressValue)
		return r.getPublicAccount(
			accountAddress,
			runtimeInterface,
			storage,
		)
	}
}

func (r *interpreterRuntime) getPublicAccount(
	accountAddress interpreter.AddressValue,
	runtimeInterface Interface,
	storage *Storage,
) interpreter.Value {

	return interpreter.NewPublicAccountValue(
		accountAddress,
		accountBalanceGetFunction(accountAddress, runtimeInterface),
		accountAvailableBalanceGetFunction(accountAddress, runtimeInterface),
		storageUsedGetFunction(accountAddress, runtimeInterface, storage),
		storageCapacityGetFunction(accountAddress, runtimeInterface),
		func() interpreter.Value {
			return r.newPublicAccountKeys(accountAddress, runtimeInterface)
		},
		func() interpreter.Value {
			return r.newPublicAccountContracts(accountAddress, runtimeInterface)
		},
	)
}

func (r *interpreterRuntime) newLogFunction(runtimeInterface Interface) interpreter.HostFunction {
	return func(invocation interpreter.Invocation) interpreter.Value {
		value := invocation.Arguments[0]
		message := value.String()
		var err error
		wrapPanic(func() {
			err = runtimeInterface.ProgramLog(message)
		})
		if err != nil {
			panic(err)
		}
		return interpreter.VoidValue{}
	}
}

func (r *interpreterRuntime) getCurrentBlockHeight(runtimeInterface Interface) (currentBlockHeight uint64, err error) {
	wrapPanic(func() {
		currentBlockHeight, err = runtimeInterface.GetCurrentBlockHeight()
	})
	return
}

func (r *interpreterRuntime) getBlockAtHeight(
	height uint64,
	runtimeInterface Interface,
	inter *interpreter.Interpreter,
) (
	interpreter.Value,
	error,
) {

	var block Block
	var exists bool
	var err error

	wrapPanic(func() {
		block, exists, err = runtimeInterface.GetBlockAtHeight(height)
	})

	if err != nil {
		return nil, err
	}

	if !exists {
		return nil, nil
	}

	return NewBlockValue(inter, block), nil
}

func (r *interpreterRuntime) newGetCurrentBlockFunction(runtimeInterface Interface) interpreter.HostFunction {
	return func(invocation interpreter.Invocation) interpreter.Value {
		var height uint64
		var err error
		wrapPanic(func() {
			height, err = r.getCurrentBlockHeight(runtimeInterface)
		})
		if err != nil {
			panic(err)
		}
		block, err := r.getBlockAtHeight(
			height,
			runtimeInterface,
			invocation.Interpreter,
		)
		if err != nil {
			panic(err)
		}
		return block
	}
}

func (r *interpreterRuntime) newGetBlockFunction(runtimeInterface Interface) interpreter.HostFunction {
	return func(invocation interpreter.Invocation) interpreter.Value {
		height := uint64(invocation.Arguments[0].(interpreter.UInt64Value))
		block, err := r.getBlockAtHeight(
			height,
			runtimeInterface,
			invocation.Interpreter,
		)
		if err != nil {
			panic(err)
		}

		if block == nil {
			return interpreter.NilValue{}
		}

		return interpreter.NewSomeValueNonCopying(block)
	}
}

func (r *interpreterRuntime) newUnsafeRandomFunction(runtimeInterface Interface) interpreter.HostFunction {
	return func(invocation interpreter.Invocation) interpreter.Value {
		var rand uint64
		var err error
		wrapPanic(func() {
			rand, err = runtimeInterface.UnsafeRandom()
		})
		if err != nil {
			panic(err)
		}
		return interpreter.UInt64Value(rand)
	}
}

func (r *interpreterRuntime) newAuthAccountContracts(
	addressValue interpreter.AddressValue,
	context Context,
	storage *Storage,
	interpreterOptions []interpreter.Option,
	checkerOptions []sema.Option,
) interpreter.Value {
	return interpreter.NewAuthAccountContractsValue(
		addressValue,
		r.newAuthAccountContractsChangeFunction(
			addressValue,
			context,
			storage,
			interpreterOptions,
			checkerOptions,
			false,
		),
		r.newAuthAccountContractsChangeFunction(
			addressValue,
			context,
			storage,
			interpreterOptions,
			checkerOptions,
			true,
		),
		r.newAccountContractsGetFunction(
			addressValue,
			context.Interface,
		),
		r.newAuthAccountContractsRemoveFunction(
			addressValue,
			context.Interface,
			storage,
		),
		r.newAccountContractsGetNamesFunction(
			addressValue,
			context.Interface,
		),
	)
}

func (r *interpreterRuntime) newAuthAccountKeys(
	addressValue interpreter.AddressValue,
	runtimeInterface Interface,
) interpreter.Value {
	return interpreter.NewAuthAccountKeysValue(
		addressValue,
		r.newAccountKeysAddFunction(
			addressValue,
			runtimeInterface,
		),
		r.newAccountKeysGetFunction(
			addressValue,
			runtimeInterface,
		),
		r.newAccountKeysRevokeFunction(
			addressValue,
			runtimeInterface,
		),
	)
}

// newAuthAccountContractsChangeFunction called when e.g.
// - adding: `AuthAccount.contracts.add(name: "Foo", code: [...])` (isUpdate = false)
// - updating: `AuthAccount.contracts.update__experimental(name: "Foo", code: [...])` (isUpdate = true)
//
func (r *interpreterRuntime) newAuthAccountContractsChangeFunction(
	addressValue interpreter.AddressValue,
	startContext Context,
	storage *Storage,
	interpreterOptions []interpreter.Option,
	checkerOptions []sema.Option,
	isUpdate bool,
) *interpreter.HostFunctionValue {
	return interpreter.NewHostFunctionValue(
		func(invocation interpreter.Invocation) interpreter.Value {

			const requiredArgumentCount = 2

			nameValue := invocation.Arguments[0].(*interpreter.StringValue)
			newCodeValue := invocation.Arguments[1].(*interpreter.ArrayValue)

			constructorArguments := invocation.Arguments[requiredArgumentCount:]
			constructorArgumentTypes := invocation.ArgumentTypes[requiredArgumentCount:]

			code, err := interpreter.ByteArrayValueToByteSlice(newCodeValue)
			if err != nil {
				panic("add requires the second argument to be an array")
			}

			// Get the existing code

			nameArgument := nameValue.Str

			if nameArgument == "" {
				panic(errors.New(
					"contract name argument cannot be empty." +
						"it must match the name of the deployed contract declaration or contract interface declaration",
				))
			}

			address := addressValue.ToAddress()
			existingCode, err := startContext.Interface.GetAccountContractCode(address, nameArgument)
			if err != nil {
				panic(err)
			}

			if isUpdate {
				// We are updating an existing contract.
				// Ensure that there's a contract/contract-interface with the given name exists already

				if len(existingCode) == 0 {
					panic(fmt.Errorf(
						"cannot update non-existing contract with name %q in account %s",
						nameArgument,
						address.ShortHexWithPrefix(),
					))
				}

			} else {
				// We are adding a new contract.
				// Ensure that no contract/contract interface with the given name exists already

				if len(existingCode) > 0 {
					panic(fmt.Errorf(
						"cannot overwrite existing contract with name %q in account %s",
						nameArgument,
						address.ShortHexWithPrefix(),
					))
				}
			}

			// Check the code

			location := common.AddressLocation{
				Address: address,
				Name:    nameArgument,
			}

			context := startContext.WithLocation(location)

			functions := r.standardLibraryFunctions(
				context,
				storage,
				interpreterOptions,
				checkerOptions,
			)

			handleContractUpdateError := func(err error) {
				if err == nil {
					return
				}

				// Update the code for the error pretty printing
				// NOTE: only do this when an error occurs

				context.SetCode(context.Location, string(code))

				panic(&InvalidContractDeploymentError{
					Err:           err,
					LocationRange: invocation.GetLocationRange(),
				})
			}

			var cachedProgram *interpreter.Program
			if isUpdate {
				// Get the old program from host environment, if available. This is an optimization
				// so that old program doesn't need to be re-parsed for update validation.
				wrapPanic(func() {
					cachedProgram, err = context.Interface.GetProgram(context.Location)
				})
				handleContractUpdateError(err)
			}

			// NOTE: do NOT use the program obtained from the host environment, as the current program.
			// Always re-parse and re-check the new program.

			// NOTE: *DO NOT* store the program – the new or updated program
			// should not be effective during the execution

			const storeProgram = false

			program, err := r.parseAndCheckProgram(
				code,
				context,
				functions,
				stdlib.BuiltinValues(),
				checkerOptions,
				storeProgram,
				importResolutionResults{},
			)
			if err != nil {
				// Update the code for the error pretty printing
				// NOTE: only do this when an error occurs

				context.SetCode(context.Location, string(code))

				panic(&InvalidContractDeploymentError{
					Err:           err,
					LocationRange: invocation.GetLocationRange(),
				})
			}

			// The code may declare exactly one contract or one contract interface.

			var contractTypes []*sema.CompositeType
			var contractInterfaceTypes []*sema.InterfaceType

			program.Elaboration.GlobalTypes.Foreach(func(_ string, variable *sema.Variable) {
				switch ty := variable.Type.(type) {
				case *sema.CompositeType:
					if ty.Kind == common.CompositeKindContract {
						contractTypes = append(contractTypes, ty)
					}

				case *sema.InterfaceType:
					if ty.CompositeKind == common.CompositeKindContract {
						contractInterfaceTypes = append(contractInterfaceTypes, ty)
					}
				}
			})

			var deployedType sema.Type
			var contractType *sema.CompositeType
			var contractInterfaceType *sema.InterfaceType
			var declaredName string
			var declarationKind common.DeclarationKind

			switch {
			case len(contractTypes) == 1 && len(contractInterfaceTypes) == 0:
				contractType = contractTypes[0]
				declaredName = contractType.Identifier
				deployedType = contractType
				declarationKind = common.DeclarationKindContract
			case len(contractInterfaceTypes) == 1 && len(contractTypes) == 0:
				contractInterfaceType = contractInterfaceTypes[0]
				declaredName = contractInterfaceType.Identifier
				deployedType = contractInterfaceType
				declarationKind = common.DeclarationKindContractInterface
			}

			if deployedType == nil {
				// Update the code for the error pretty printing
				// NOTE: only do this when an error occurs

				context.SetCode(context.Location, string(code))

				panic(fmt.Errorf(
					"invalid %s: the code must declare exactly one contract or contract interface",
					declarationKind.Name(),
				))
			}

			// The declared contract or contract interface must have the name
			// passed to the constructor as the first argument

			if declaredName != nameArgument {
				// Update the code for the error pretty printing
				// NOTE: only do this when an error occurs

				context.SetCode(context.Location, string(code))

				panic(fmt.Errorf(
					"invalid %s: the name argument must match the name of the declaration"+
						"name argument: %q, declaration name: %q",
					declarationKind.Name(),
					nameArgument,
					declaredName,
				))
			}

			// Validate the contract update (if enabled)

			if r.contractUpdateValidationEnabled && isUpdate {
				var oldProgram *ast.Program
				if cachedProgram != nil {
					oldProgram = cachedProgram.Program
				} else {
					oldProgram, err = parser2.ParseProgram(string(existingCode))
					handleContractUpdateError(err)
				}

				validator := NewContractUpdateValidator(
					context.Location,
					nameArgument,
					oldProgram,
					program.Program,
				)
				err = validator.Validate()
				handleContractUpdateError(err)
			}

			inter := invocation.Interpreter

			err = r.updateAccountContractCode(
				inter,
				program,
				context,
				storage,
				declaredName,
				code,
				addressValue,
				contractType,
				constructorArguments,
				constructorArgumentTypes,
				interpreterOptions,
				checkerOptions,
				updateAccountContractCodeOptions{
					createContract: !isUpdate,
				},
			)
			if err != nil {
				// Update the code for the error pretty printing
				// NOTE: only do this when an error occurs

				context.SetCode(context.Location, string(code))

				panic(err)
			}

			codeHashValue := CodeToHashValue(inter, code)

			eventArguments := []exportableValue{
				newExportableValue(addressValue, inter),
				newExportableValue(codeHashValue, inter),
				newExportableValue(nameValue, inter),
			}

			if isUpdate {
				r.emitAccountEvent(
					stdlib.AccountContractUpdatedEventType,
					startContext.Interface,
					eventArguments,
				)
			} else {
				r.emitAccountEvent(
					stdlib.AccountContractAddedEventType,
					startContext.Interface,
					eventArguments,
				)
			}

			return interpreter.NewDeployedContractValue(
				addressValue,
				nameValue,
				newCodeValue,
			)
		},
		sema.AuthAccountContractsTypeAddFunctionType,
	)
}

type updateAccountContractCodeOptions struct {
	createContract bool
}

// updateAccountContractCode updates an account contract's code.
// This function is only used for the new account code/contract API.
//
func (r *interpreterRuntime) updateAccountContractCode(
	inter *interpreter.Interpreter,
	program *interpreter.Program,
	context Context,
	storage *Storage,
	name string,
	code []byte,
	addressValue interpreter.AddressValue,
	contractType *sema.CompositeType,
	constructorArguments []interpreter.Value,
	constructorArgumentTypes []sema.Type,
	interpreterOptions []interpreter.Option,
	checkerOptions []sema.Option,
	options updateAccountContractCodeOptions,
) error {
	// If the code declares a contract, instantiate it and store it.
	//
	// This function might be called when
	// 1. A contract is deployed (contractType is non-nil).
	// 2. A contract interface is deployed (contractType is nil).
	//
	// If a contract is deployed, it is only instantiated
	// when options.createContract is true,
	// i.e. the Cadence `add` function is used.
	// If the Cadence `update__experimental` function is used,
	// the new contract will NOT be deployed (options.createContract is false).

	var contractValue interpreter.Value

	createContract := contractType != nil && options.createContract

	address := addressValue.ToAddress()

	var err error

	if createContract {

		functions := r.standardLibraryFunctions(context, storage, interpreterOptions, checkerOptions)
		values := stdlib.BuiltinValues()

		contractValue, err = r.instantiateContract(
			program,
			context,
			address,
			contractType,
			constructorArguments,
			constructorArgumentTypes,
			storage,
			functions,
			values,
			interpreterOptions,
			checkerOptions,
		)

		if err != nil {
			return err
		}
	}

	// NOTE: only update account code if contract instantiation succeeded
	wrapPanic(func() {
		err = context.Interface.UpdateAccountContractCode(address, name, code)
	})
	if err != nil {
		return err
	}

	if createContract {
		// NOTE: the contract recording delays the write
		// until the end of the execution of the program

		r.recordContractValue(
			inter,
			storage,
			addressValue,
			name,
			contractValue,
		)
	}

	return nil
}

func (r *interpreterRuntime) newAccountContractsGetFunction(
	addressValue interpreter.AddressValue,
	runtimeInterface Interface,
) *interpreter.HostFunctionValue {
	return interpreter.NewHostFunctionValue(
		func(invocation interpreter.Invocation) interpreter.Value {

			nameValue := invocation.Arguments[0].(*interpreter.StringValue)

			address := addressValue.ToAddress()
			nameArgument := nameValue.Str
			var code []byte
			var err error
			wrapPanic(func() {
				code, err = runtimeInterface.GetAccountContractCode(address, nameArgument)
			})
			if err != nil {
				panic(err)
			}

			if len(code) > 0 {
				return interpreter.NewSomeValueNonCopying(
					interpreter.NewDeployedContractValue(
						addressValue,
						nameValue,
						interpreter.ByteSliceToByteArrayValue(
							invocation.Interpreter,
							code,
						),
					),
				)
			} else {
				return interpreter.NilValue{}
			}
		},
		sema.AuthAccountContractsTypeGetFunctionType,
	)
}

func (r *interpreterRuntime) newAuthAccountContractsRemoveFunction(
	addressValue interpreter.AddressValue,
	runtimeInterface Interface,
	storage *Storage,
) *interpreter.HostFunctionValue {
	return interpreter.NewHostFunctionValue(
		func(invocation interpreter.Invocation) interpreter.Value {

			inter := invocation.Interpreter
			nameValue := invocation.Arguments[0].(*interpreter.StringValue)

			address := addressValue.ToAddress()
			nameArgument := nameValue.Str

			// Get the current code

			var code []byte
			var err error
			wrapPanic(func() {
				code, err = runtimeInterface.GetAccountContractCode(address, nameArgument)
			})
			if err != nil {
				panic(err)
			}

			// Only remove the contract code, remove the contract value, and emit an event,
			// if there is currently code deployed for the given contract name

			if len(code) > 0 {

				// NOTE: *DO NOT* call SetProgram – the program removal
				// should not be effective during the execution, only after

				// Deny removing a contract, if the contract validation is enabled, and
				// the existing code contains enums.
				if r.contractUpdateValidationEnabled {

					existingProgram, err := parser2.ParseProgram(string(code))

					// If the existing code is not parsable (i.e: `err != nil`), that shouldn't be a reason to
					// fail the contract removal. Therefore, validate only if the code is a valid one.
					if err == nil && containsEnumsInProgram(existingProgram) {
						panic(&ContractRemovalError{
							Name:          nameArgument,
							LocationRange: invocation.GetLocationRange(),
						})
					}
				}

				wrapPanic(func() {
					err = runtimeInterface.RemoveAccountContractCode(address, nameArgument)
				})
				if err != nil {
					panic(err)
				}

				// NOTE: the contract recording function delays the write
				// until the end of the execution of the program

				r.recordContractValue(
					inter,
					storage,
					addressValue,
					nameArgument,
					nil,
				)

				codeHashValue := CodeToHashValue(inter, code)

				r.emitAccountEvent(
					stdlib.AccountContractRemovedEventType,
					runtimeInterface,
					[]exportableValue{
						newExportableValue(addressValue, inter),
						newExportableValue(codeHashValue, inter),
						newExportableValue(nameValue, inter),
					},
				)

				return interpreter.NewSomeValueNonCopying(
					interpreter.NewDeployedContractValue(
						addressValue,
						nameValue,
						interpreter.ByteSliceToByteArrayValue(
							inter,
							code,
						),
					),
				)
			} else {
				return interpreter.NilValue{}
			}
		},
		sema.AuthAccountContractsTypeRemoveFunctionType,
	)
}

func (r *interpreterRuntime) newAccountContractsGetNamesFunction(
	addressValue interpreter.AddressValue,
	runtimeInterface Interface,
) func(inter *interpreter.Interpreter) *interpreter.ArrayValue {
	address := addressValue.ToAddress()

	return func(inter *interpreter.Interpreter) *interpreter.ArrayValue {
		var names []string
		var err error
		wrapPanic(func() {
			names, err = runtimeInterface.GetAccountContractNames(address)
		})
		if err != nil {
			panic(err)
		}

		values := make([]interpreter.Value, len(names))
		for i, name := range names {
			values[i] = interpreter.NewStringValue(name)
		}

		return interpreter.NewArrayValue(
			inter,
			interpreter.VariableSizedStaticType{
				Type: interpreter.PrimitiveStaticTypeString,
			},
			common.Address{},
			values...,
		)
	}
}

func (r *interpreterRuntime) onStatementHandler() interpreter.OnStatementFunc {
	if r.coverageReport == nil {
		return nil
	}

	return func(inter *interpreter.Interpreter, statement ast.Statement) {
		location := inter.Location
		line := statement.StartPosition().Line
		r.coverageReport.AddLineHit(location, line)
	}
}

func (r *interpreterRuntime) executeNonProgram(interpret interpretFunc, context Context) (cadence.Value, error) {
	context.InitializeCodesAndPrograms()

	var program *interpreter.Program

	storage := r.newStorage(context.Interface)

	var functions stdlib.StandardLibraryFunctions
	var values stdlib.StandardLibraryValues
	var interpreterOptions []interpreter.Option
	var checkerOptions []sema.Option

	value, _, err := r.interpret(
		program,
		context,
		storage,
		functions,
		values,
		interpreterOptions,
		checkerOptions,
		interpret,
	)
	if err != nil {
		return nil, newError(err, context)
	}

	return exportValue(value)
}

func (r *interpreterRuntime) ReadStored(address common.Address, path cadence.Path, context Context) (cadence.Value, error) {
	return r.executeNonProgram(
		func(inter *interpreter.Interpreter) (interpreter.Value, error) {
			key := interpreter.PathToStorageKey(importPathValue(path))
			value := inter.ReadStored(address, key)
			return value, nil
		},
		context,
	)
}

func (r *interpreterRuntime) ReadLinked(address common.Address, path cadence.Path, context Context) (cadence.Value, error) {
	return r.executeNonProgram(
		func(inter *interpreter.Interpreter) (interpreter.Value, error) {
			key, _, err := inter.GetCapabilityFinalTargetStorageKey(
				address,
				importPathValue(path),
				&sema.ReferenceType{
					Type: sema.AnyType,
				},
				interpreter.ReturnEmptyLocationRange,
			)
			if err != nil {
				return nil, err
			}
			value := inter.ReadStored(address, key)
			return value, nil
		},
		context,
	)
}

<<<<<<< HEAD
func NewBlockValue(inter *interpreter.Interpreter, block Block) interpreter.Value {
=======
var BlockIDStaticType = interpreter.ConstantSizedStaticType{
	Type: interpreter.PrimitiveStaticTypeUInt8,
	Size: 32,
}

func NewBlockValue(block Block) interpreter.BlockValue {
>>>>>>> a52ba4f4

	// height
	heightValue := interpreter.UInt64Value(block.Height)

	// view
	viewValue := interpreter.UInt64Value(block.View)

	// ID
	var values = make([]interpreter.Value, sema.BlockIDSize)
	for i, b := range block.Hash {
		values[i] = interpreter.UInt8Value(b)
	}
<<<<<<< HEAD
	idValue := interpreter.NewArrayValue(
		inter,
		interpreter.ByteArrayStaticType,
		common.Address{},
=======
	idValue := interpreter.NewArrayValueUnownedNonCopying(
		BlockIDStaticType,
>>>>>>> a52ba4f4
		values...,
	)

	// timestamp
	// TODO: verify
	timestampValue := interpreter.NewUFix64ValueWithInteger(uint64(time.Unix(0, block.Timestamp).Unix()))

	return interpreter.NewBlockValue(
		heightValue,
		viewValue,
		idValue,
		timestampValue,
	)
}

func (r *interpreterRuntime) newAccountKeysAddFunction(
	addressValue interpreter.AddressValue,
	runtimeInterface Interface,
) *interpreter.HostFunctionValue {
	return interpreter.NewHostFunctionValue(
		func(invocation interpreter.Invocation) interpreter.Value {
			publicKeyValue := invocation.Arguments[0].(*interpreter.CompositeValue)

			inter := invocation.Interpreter
			getLocationRange := invocation.GetLocationRange

			publicKey, err := NewPublicKeyFromValue(inter, getLocationRange, publicKeyValue)
			if err != nil {
				panic(err)
			}

			hashAlgo := NewHashAlgorithmFromValue(inter, getLocationRange, invocation.Arguments[1])
			address := addressValue.ToAddress()
			weight := invocation.Arguments[2].(interpreter.UFix64Value).ToInt()

			var accountKey *AccountKey
			wrapPanic(func() {
				accountKey, err = runtimeInterface.AddAccountKey(address, publicKey, hashAlgo, weight)
			})
			if err != nil {
				panic(err)
			}

			r.emitAccountEvent(
				stdlib.AccountKeyAddedEventType,
				runtimeInterface,
				[]exportableValue{
					newExportableValue(addressValue, inter),
					newExportableValue(publicKeyValue, inter),
				},
			)

			return NewAccountKeyValue(
				inter,
				getLocationRange,
				accountKey,
				inter.PublicKeyValidationHandler,
			)
		},
		sema.AuthAccountKeysTypeAddFunctionType,
	)
}

func (r *interpreterRuntime) newAccountKeysGetFunction(
	addressValue interpreter.AddressValue,
	runtimeInterface Interface,
) *interpreter.HostFunctionValue {
	return interpreter.NewHostFunctionValue(
		func(invocation interpreter.Invocation) interpreter.Value {
			index := invocation.Arguments[0].(interpreter.IntValue).ToInt()
			address := addressValue.ToAddress()

			var err error
			var accountKey *AccountKey
			wrapPanic(func() {
				accountKey, err = runtimeInterface.GetAccountKey(address, index)
			})

			if err != nil {
				panic(err)
			}

			// Here it is expected the host function to return a nil key, if a key is not found at the given index.
			// This is done because, if the host function returns an error when a key is not found, then
			// currently there's no way to distinguish between a 'key not found error' vs other internal errors.
			if accountKey == nil {
				return interpreter.NilValue{}
			}

			inter := invocation.Interpreter

			return interpreter.NewSomeValueNonCopying(
				NewAccountKeyValue(
					inter,
					invocation.GetLocationRange,
					accountKey,
					inter.PublicKeyValidationHandler,
				),
			)
		},
		sema.AccountKeysTypeGetFunctionType,
	)
}

func (r *interpreterRuntime) newAccountKeysRevokeFunction(
	addressValue interpreter.AddressValue,
	runtimeInterface Interface,
) *interpreter.HostFunctionValue {
	return interpreter.NewHostFunctionValue(
		func(invocation interpreter.Invocation) interpreter.Value {
			indexValue := invocation.Arguments[0].(interpreter.IntValue)
			index := indexValue.ToInt()
			address := addressValue.ToAddress()

			var err error
			var accountKey *AccountKey
			wrapPanic(func() {
				accountKey, err = runtimeInterface.RevokeAccountKey(address, index)
			})
			if err != nil {
				panic(err)
			}

			// Here it is expected the host function to return a nil key, if a key is not found at the given index.
			// This is done because, if the host function returns an error when a key is not found, then
			// currently there's no way to distinguish between a 'key not found error' vs other internal errors.
			if accountKey == nil {
				return interpreter.NilValue{}
			}

			inter := invocation.Interpreter

			r.emitAccountEvent(
				stdlib.AccountKeyRemovedEventType,
				runtimeInterface,
				[]exportableValue{
					newExportableValue(addressValue, inter),
					newExportableValue(indexValue, inter),
				},
			)

			return interpreter.NewSomeValueNonCopying(
				NewAccountKeyValue(
					inter,
					invocation.GetLocationRange,
					accountKey,
					inter.PublicKeyValidationHandler,
				),
			)
		},
		sema.AuthAccountKeysTypeRevokeFunctionType,
	)
}

func (r *interpreterRuntime) newPublicAccountKeys(
	addressValue interpreter.AddressValue,
	runtimeInterface Interface,
) interpreter.Value {
	return interpreter.NewPublicAccountKeysValue(
		addressValue,
		r.newAccountKeysGetFunction(
			addressValue,
			runtimeInterface,
		),
	)
}

func (r *interpreterRuntime) newPublicAccountContracts(
	addressValue interpreter.AddressValue,
	runtimeInterface Interface,
) interpreter.Value {
	return interpreter.NewPublicAccountContractsValue(
		addressValue,
		r.newAccountContractsGetFunction(
			addressValue,
			runtimeInterface,
		),
		r.newAccountContractsGetNamesFunction(
			addressValue,
			runtimeInterface,
		),
	)
}

func (r *interpreterRuntime) newStorage(runtimeInterface Interface) *Storage {
	return NewStorage(
		runtimeInterface,
		func(f func(), report func(metrics Metrics, duration time.Duration)) {
			reportMetric(f, runtimeInterface, report)
		},
	)
}

func NewPublicKeyFromValue(
	inter *interpreter.Interpreter,
	getLocationRange func() interpreter.LocationRange,
	publicKey interpreter.MemberAccessibleValue,
) (
	*PublicKey,
	error,
) {

	// publicKey field
	key := publicKey.GetMember(inter, getLocationRange, sema.PublicKeyPublicKeyField)

	byteArray, err := interpreter.ByteArrayValueToByteSlice(key)
	if err != nil {
		return nil, fmt.Errorf("public key needs to be a byte array. %w", err)
	}

	// sign algo field
	signAlgoField := publicKey.GetMember(inter, getLocationRange, sema.PublicKeySignAlgoField)
	if signAlgoField == nil {
		return nil, errors.New("sign algorithm is not set")
	}

	signAlgoValue, ok := signAlgoField.(*interpreter.CompositeValue)
	if !ok {
		return nil, fmt.Errorf(
			"sign algorithm does not belong to type: %s",
			sema.SignatureAlgorithmType.QualifiedString(),
		)
	}

	rawValue := signAlgoValue.GetField(inter, getLocationRange, sema.EnumRawValueFieldName)
	if rawValue == nil {
		return nil, errors.New("sign algorithm raw value is not set")
	}

	signAlgoRawValue, ok := rawValue.(interpreter.UInt8Value)
	if !ok {
		return nil, fmt.Errorf(
			"sign algorithm raw-value does not belong to type: %s",
			sema.UInt8Type.QualifiedString(),
		)
	}

	// `valid` and `validated` fields
	var valid, validated bool
	validField := publicKey.GetMember(inter, getLocationRange, sema.PublicKeyIsValidField)
	validated = validField != nil
	if validated {
		valid = bool(validField.(interpreter.BoolValue))
	}

	return &PublicKey{
		PublicKey: byteArray,
		SignAlgo:  SignatureAlgorithm(signAlgoRawValue.ToInt()),
		IsValid:   valid,
		Validated: validated,
	}, nil
}

func NewPublicKeyValue(
	inter *interpreter.Interpreter,
	getLocationRange func() interpreter.LocationRange,
	publicKey *PublicKey,
	validatePublicKey interpreter.PublicKeyValidationHandlerFunc,
) *interpreter.CompositeValue {
	return interpreter.NewPublicKeyValue(
		inter,
		getLocationRange,
		interpreter.ByteSliceToByteArrayValue(
			inter,
			publicKey.PublicKey,
		),
		stdlib.NewSignatureAlgorithmCase(
			inter,
			publicKey.SignAlgo.RawValue(),
		),
		func(
			inter *interpreter.Interpreter,
			getLocationRange func() interpreter.LocationRange,
			publicKeyValue *interpreter.CompositeValue,
		) interpreter.BoolValue {
			// If the public key is already validated, avoid re-validating, and return the cached result.
			if publicKey.Validated {
				return interpreter.BoolValue(publicKey.IsValid)
			}

			return validatePublicKey(inter, getLocationRange, publicKeyValue)
		},
	)
}

func NewAccountKeyValue(
	inter *interpreter.Interpreter,
	getLocationRange func() interpreter.LocationRange,
	accountKey *AccountKey,
	validatePublicKey interpreter.PublicKeyValidationHandlerFunc,
) interpreter.Value {
	return interpreter.NewAccountKeyValue(
		interpreter.NewIntValueFromInt64(int64(accountKey.KeyIndex)),
		NewPublicKeyValue(
			inter,
			getLocationRange,
			accountKey.PublicKey,
			validatePublicKey,
		),
		stdlib.NewHashAlgorithmCase(inter, accountKey.HashAlgo.RawValue()),
		interpreter.NewUFix64ValueWithInteger(uint64(accountKey.Weight)),
		interpreter.BoolValue(accountKey.IsRevoked),
	)
}

func NewHashAlgorithmFromValue(
	inter *interpreter.Interpreter,
	getLocationRange func() interpreter.LocationRange,
	value interpreter.Value,
) HashAlgorithm {
	hashAlgoValue := value.(*interpreter.CompositeValue)

	rawValue := hashAlgoValue.GetField(inter, getLocationRange, sema.EnumRawValueFieldName)
	if rawValue == nil {
		panic("cannot find hash algorithm raw value")
	}

	hashAlgoRawValue := rawValue.(interpreter.UInt8Value)

	return HashAlgorithm(hashAlgoRawValue.ToInt())
}

func validatePublicKey(
	inter *interpreter.Interpreter,
	getLocationRange func() interpreter.LocationRange,
	publicKeyValue *interpreter.CompositeValue,
	runtimeInterface Interface,
) interpreter.BoolValue {

	publicKey, err := NewPublicKeyFromValue(inter, getLocationRange, publicKeyValue)
	if err != nil {
		return false
	}

	var valid bool
	wrapPanic(func() {
		valid, err = runtimeInterface.ValidatePublicKey(publicKey)
	})

	if err != nil {
		panic(err)
	}

	return interpreter.BoolValue(valid)
}

func verifySignature(
	inter *interpreter.Interpreter,
	getLocationRange func() interpreter.LocationRange,
	signatureValue *interpreter.ArrayValue,
	signedDataValue *interpreter.ArrayValue,
	domainSeparationTagValue *interpreter.StringValue,
	hashAlgorithmValue *interpreter.CompositeValue,
	publicKeyValue interpreter.MemberAccessibleValue,
	runtimeInterface Interface,
) interpreter.BoolValue {

	signature, err := interpreter.ByteArrayValueToByteSlice(signatureValue)
	if err != nil {
		panic(fmt.Errorf("failed to get signature. %w", err))
	}

	signedData, err := interpreter.ByteArrayValueToByteSlice(signedDataValue)
	if err != nil {
		panic(fmt.Errorf("failed to get signed data. %w", err))
	}

	domainSeparationTag := domainSeparationTagValue.Str

	hashAlgorithm := NewHashAlgorithmFromValue(inter, getLocationRange, hashAlgorithmValue)

	publicKey, err := NewPublicKeyFromValue(inter, getLocationRange, publicKeyValue)
	if err != nil {
		return false
	}

	var valid bool
	wrapPanic(func() {
		valid, err = runtimeInterface.VerifySignature(
			signature,
			domainSeparationTag,
			signedData,
			publicKey.PublicKey,
			publicKey.SignAlgo,
			hashAlgorithm,
		)
	})

	if err != nil {
		panic(err)
	}

	return interpreter.BoolValue(valid)
}

func hash(
	inter *interpreter.Interpreter,
	getLocationRange func() interpreter.LocationRange,
	dataValue *interpreter.ArrayValue,
	tagValue *interpreter.StringValue,
	hashAlgorithmValue interpreter.Value,
	runtimeInterface Interface,
) *interpreter.ArrayValue {

	data, err := interpreter.ByteArrayValueToByteSlice(dataValue)
	if err != nil {
		panic(fmt.Errorf("failed to get data. %w", err))
	}

	var tag string
	if tagValue != nil {
		tag = tagValue.Str
	}

	hashAlgorithm := NewHashAlgorithmFromValue(inter, getLocationRange, hashAlgorithmValue)

	var result []byte
	wrapPanic(func() {
		result, err = runtimeInterface.Hash(data, tag, hashAlgorithm)
	})
	if err != nil {
		panic(err)
	}

	return interpreter.ByteSliceToByteArrayValue(inter, result)
}<|MERGE_RESOLUTION|>--- conflicted
+++ resolved
@@ -2746,16 +2746,12 @@
 	)
 }
 
-<<<<<<< HEAD
-func NewBlockValue(inter *interpreter.Interpreter, block Block) interpreter.Value {
-=======
 var BlockIDStaticType = interpreter.ConstantSizedStaticType{
 	Type: interpreter.PrimitiveStaticTypeUInt8,
 	Size: 32,
 }
 
-func NewBlockValue(block Block) interpreter.BlockValue {
->>>>>>> a52ba4f4
+func NewBlockValue(inter *interpreter.Interpreter, block Block) interpreter.Value {
 
 	// height
 	heightValue := interpreter.UInt64Value(block.Height)
@@ -2768,15 +2764,11 @@
 	for i, b := range block.Hash {
 		values[i] = interpreter.UInt8Value(b)
 	}
-<<<<<<< HEAD
+
 	idValue := interpreter.NewArrayValue(
 		inter,
-		interpreter.ByteArrayStaticType,
+		BlockIDStaticType,
 		common.Address{},
-=======
-	idValue := interpreter.NewArrayValueUnownedNonCopying(
-		BlockIDStaticType,
->>>>>>> a52ba4f4
 		values...,
 	)
 
