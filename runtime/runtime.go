/*
 * Cadence - The resource-oriented smart contract programming language
 *
 * Copyright 2019-2022 Dapper Labs, Inc.
 *
 * Licensed under the Apache License, Version 2.0 (the "License");
 * you may not use this file except in compliance with the License.
 * You may obtain a copy of the License at
 *
 *   http://www.apache.org/licenses/LICENSE-2.0
 *
 * Unless required by applicable law or agreed to in writing, software
 * distributed under the License is distributed on an "AS IS" BASIS,
 * WITHOUT WARRANTIES OR CONDITIONS OF ANY KIND, either express or implied.
 * See the License for the specific language governing permissions and
 * limitations under the License.
 */

package runtime

import (
	goRuntime "runtime"
	"time"
	"unsafe"

	"go.opentelemetry.io/otel/attribute"
	"golang.org/x/crypto/sha3"

	"github.com/onflow/cadence"
	"github.com/onflow/cadence/runtime/ast"
	"github.com/onflow/cadence/runtime/common"
	runtimeErrors "github.com/onflow/cadence/runtime/errors"
	"github.com/onflow/cadence/runtime/interpreter"
	"github.com/onflow/cadence/runtime/parser"
	"github.com/onflow/cadence/runtime/sema"
	"github.com/onflow/cadence/runtime/stdlib"
)

type Script struct {
	Source    []byte
	Arguments [][]byte
}

type importResolutionResults map[common.Location]bool

// Executor is a continuation which represents a full unit of transaction/script
// execution.
//
// The full unit of execution is divided into stages:
//  1. Preprocess() initializes the executor in preparation for the actual
//     transaction execution (e.g., parse / type check the input).  Note that
//     the work done by Preprocess() should be embrassingly parallel.
//  2. Execute() performs the actual transaction execution (e.g., run the
//     interpreter to produce the transaction result).
//  3. Result() returns the result of the full unit of execution.
//
// TODO: maybe add Cleanup/Postprocess in the future
type Executor interface {
	// Preprocess prepares the transaction/script for execution.
	//
	// This function returns an error if the program has errors (e.g., syntax
	// errors, type errors).
	//
	// This method may be called multiple times.  Only the first call will
	// trigger meaningful work; subsequent calls will return the cached return
	// value from the original call (i.e., an Executor implementation must
	// guard this method with sync.Once).
	Preprocess() error

	// Execute executes the transaction/script.
	//
	// This function returns an error if Preprocess failed or if the execution
	// fails.
	//
	// This method may be called multiple times.  Only the first call will
	// trigger meaningful work; subsequent calls will return the cached return
	// value from the original call (i.e., an Executor implementation must
	// guard this method with sync.Once).
	//
	// Note: Execute will invoke Preprocess to ensure Preprocess was called at
	// least once.
	Execute() error

	// Result returns the transaction/scipt's execution result.
	//
	// This function returns an error if Preproces or Execute fails.  The
	// cadence.Value is always nil for transaction.
	//
	// This method may be called multiple times.  Only the first call will
	// trigger meaningful work; subsequent calls will return the cached return
	// value from the original call (i.e., an Executor implementation must
	// guard this method with sync.Once).
	//
	// Note: Result will invoke Execute to ensure Execute was called at least
	// once.
	Result() (cadence.Value, error)
}

// Runtime is a runtime capable of executing Cadence.
type Runtime interface {
	// NewScriptExecutor returns an executor which executes the given script.
	NewScriptExecutor(Script, Context) Executor

	// ExecuteScript executes the given script.
	//
	// This function returns an error if the program has errors (e.g syntax errors, type errors),
	// or if the execution fails.
	ExecuteScript(Script, Context) (cadence.Value, error)

	// NewTransactionExecutor returns an executor which executes the given
	// transaction.
	NewTransactionExecutor(Script, Context) Executor

	// ExecuteTransaction executes the given transaction.
	//
	// This function returns an error if the program has errors (e.g syntax errors, type errors),
	// or if the execution fails.
	ExecuteTransaction(Script, Context) error

	// NewContractFunctionExecutor returns an executor which invokes a contract
	// function with the given arguments.
	NewContractFunctionExecutor(
		contractLocation common.AddressLocation,
		functionName string,
		arguments []interpreter.Value,
		argumentTypes []sema.Type,
		context Context,
	) Executor

	// InvokeContractFunction invokes a contract function with the given arguments.
	//
	// This function returns an error if the execution fails.
	// If the contract function accepts an AuthAccount as a parameter the corresponding argument can be an interpreter.Address.
	// returns a cadence.Value
	InvokeContractFunction(
		contractLocation common.AddressLocation,
		functionName string,
		arguments []interpreter.Value,
		argumentTypes []sema.Type,
		context Context,
	) (cadence.Value, error)

	// ParseAndCheckProgram parses and checks the given code without executing the program.
	//
	// This function returns an error if the program contains any syntax or semantic errors.
	ParseAndCheckProgram(source []byte, context Context) (*interpreter.Program, error)

	// SetCoverageReport activates reporting coverage in the given report.
	// Passing nil disables coverage reporting (default).
	//
	SetCoverageReport(coverageReport *CoverageReport)

	// SetContractUpdateValidationEnabled configures if contract update validation is enabled.
	//
	SetContractUpdateValidationEnabled(enabled bool)

	// SetAtreeValidationEnabled configures if atree validation is enabled.
	SetAtreeValidationEnabled(enabled bool)

	// SetTracingEnabled configures if tracing is enabled.
	SetTracingEnabled(enabled bool)

	// SetInvalidatedResourceValidationEnabled configures
	// if invalidated resource validation is enabled.
	SetInvalidatedResourceValidationEnabled(enabled bool)

	// SetResourceOwnerChangeHandlerEnabled configures if the resource owner change callback is enabled.
	SetResourceOwnerChangeHandlerEnabled(enabled bool)

	// ReadStored reads the value stored at the given path
	//
	ReadStored(address common.Address, path cadence.Path, context Context) (cadence.Value, error)

	// ReadLinked dereferences the path and returns the value stored at the target
	//
	ReadLinked(address common.Address, path cadence.Path, context Context) (cadence.Value, error)

	// SetDebugger configures interpreters with the given debugger.
	//
	SetDebugger(debugger *interpreter.Debugger)

	// Storage returns the storage system and an interpreter which can be used for
	// accessing values in storage.
	//
	// NOTE: only use the interpreter for storage operations,
	// do *NOT* use the interpreter for any other purposes,
	// such as executing a program.
	//
	Storage(context Context) (*Storage, *interpreter.Interpreter, error)
}

type ImportResolver = func(location common.Location) (program *ast.Program, e error)

var validTopLevelDeclarationsInTransaction = []common.DeclarationKind{
	common.DeclarationKindImport,
	common.DeclarationKindFunction,
	common.DeclarationKindTransaction,
}

var validTopLevelDeclarationsInAccountCode = []common.DeclarationKind{
	common.DeclarationKindPragma,
	common.DeclarationKindImport,
	common.DeclarationKindContract,
	common.DeclarationKindContractInterface,
}

func validTopLevelDeclarations(location common.Location) []common.DeclarationKind {
	switch location.(type) {
	case common.TransactionLocation:
		return validTopLevelDeclarationsInTransaction
	case common.AddressLocation:
		return validTopLevelDeclarationsInAccountCode
	}

	return nil
}

func reportMetric(
	f func(),
	runtimeInterface Interface,
	report func(Metrics, time.Duration),
) {
	metrics, ok := runtimeInterface.(Metrics)
	if !ok {
		f()
		return
	}

	start := time.Now()
	f()
	elapsed := time.Since(start)

	report(metrics, elapsed)
}

// interpreterRuntime is a interpreter-based version of the Flow runtime.
type interpreterRuntime struct {
	coverageReport                       *CoverageReport
	debugger                             *interpreter.Debugger
	contractUpdateValidationEnabled      bool
	atreeValidationEnabled               bool
	tracingEnabled                       bool
	resourceOwnerChangeHandlerEnabled    bool
	invalidatedResourceValidationEnabled bool
}

type Option func(Runtime)

// WithContractUpdateValidationEnabled returns a runtime option
// that configures if contract update validation is enabled.
//
func WithContractUpdateValidationEnabled(enabled bool) Option {
	return func(runtime Runtime) {
		runtime.SetContractUpdateValidationEnabled(enabled)
	}
}

// WithAtreeValidationEnabled returns a runtime option
// that configures if atree validation is enabled.
//
func WithAtreeValidationEnabled(enabled bool) Option {
	return func(runtime Runtime) {
		runtime.SetAtreeValidationEnabled(enabled)
	}
}

// WithTracingEnabled returns a runtime option
// that configures if tracing is enabled.
//
func WithTracingEnabled(enabled bool) Option {
	return func(runtime Runtime) {
		runtime.SetTracingEnabled(enabled)
	}
}

// WithInvalidatedResourceValidationEnabled returns a runtime option
// that configures if invalidated resource validation is enabled.
//
func WithInvalidatedResourceValidationEnabled(enabled bool) Option {
	return func(runtime Runtime) {
		runtime.SetInvalidatedResourceValidationEnabled(enabled)
	}
}

// WithResourceOwnerChangeCallbackEnabled returns a runtime option
// that configures if the resource owner change callback is enabled.
//
func WithResourceOwnerChangeCallbackEnabled(enabled bool) Option {
	return func(runtime Runtime) {
		runtime.SetResourceOwnerChangeHandlerEnabled(enabled)
	}
}

// NewInterpreterRuntime returns a interpreter-based version of the Flow runtime.
func NewInterpreterRuntime(options ...Option) Runtime {
	runtime := &interpreterRuntime{}
	for _, option := range options {
		option(runtime)
	}
	return runtime
}

func (r *interpreterRuntime) Recover(onError func(Error), context Context) {
	recovered := recover()
	if recovered == nil {
		return
	}

	err := getWrappedError(recovered, context)
	onError(err)
}

func getWrappedError(recovered any, context Context) Error {
	switch recovered := recovered.(type) {

	// If the error is already a `runtime.Error`, then avoid redundant wrapping.
	case Error:
		return recovered

	// Wrap with `runtime.Error` to include meta info.
	//
	// The following set of errors are the only known types of errors that would reach this point.
	// `interpreter.Error` is a generic wrapper for any error. Hence, it doesn't belong to any of the
	// three types: `UserError`, `InternalError`, `ExternalError`.
	// So it needs to be specially handled here
	case runtimeErrors.InternalError,
		runtimeErrors.UserError,
		runtimeErrors.ExternalError,
		interpreter.Error:
		return newError(recovered.(error), context)

	// Wrap any other unhandled error with a generic internal error first.
	// And then wrap with `runtime.Error` to include meta info.
	case error:
		err := runtimeErrors.NewUnexpectedErrorFromCause(recovered)
		return newError(err, context)
	default:
		err := runtimeErrors.NewUnexpectedError("%s", recovered)
		return newError(err, context)
	}
}

func (r *interpreterRuntime) SetCoverageReport(coverageReport *CoverageReport) {
	r.coverageReport = coverageReport
}

func (r *interpreterRuntime) SetContractUpdateValidationEnabled(enabled bool) {
	r.contractUpdateValidationEnabled = enabled
}

func (r *interpreterRuntime) SetAtreeValidationEnabled(enabled bool) {
	r.atreeValidationEnabled = enabled
}

func (r *interpreterRuntime) SetTracingEnabled(enabled bool) {
	r.tracingEnabled = enabled
}

func (r *interpreterRuntime) SetInvalidatedResourceValidationEnabled(enabled bool) {
	r.invalidatedResourceValidationEnabled = enabled
}

func (r *interpreterRuntime) SetResourceOwnerChangeHandlerEnabled(enabled bool) {
	r.resourceOwnerChangeHandlerEnabled = enabled
}

func (r *interpreterRuntime) SetDebugger(debugger *interpreter.Debugger) {
	r.debugger = debugger
}

func (r *interpreterRuntime) NewScriptExecutor(
	script Script,
	context Context,
) Executor {
	return newInterpreterScriptExecutor(r, script, context)
}

func (r *interpreterRuntime) ExecuteScript(script Script, context Context) (val cadence.Value, err error) {
	return r.NewScriptExecutor(script, context).Result()
}

func (r *interpreterRuntime) commitStorage(storage *Storage, inter *interpreter.Interpreter) error {
	const commitContractUpdates = true
	err := storage.Commit(inter, commitContractUpdates)
	if err != nil {
		return err
	}

	if r.atreeValidationEnabled {
		err = storage.CheckHealth()
		if err != nil {
			return err
		}
	}

	return nil
}

type interpretFunc func(inter *interpreter.Interpreter) (interpreter.Value, error)

func (r *interpreterRuntime) interpret(
	program *interpreter.Program,
	context Context,
	storage *Storage,
	functions stdlib.StandardLibraryFunctions,
	values stdlib.StandardLibraryValues,
	interpreterOptions []interpreter.Option,
	checkerOptions []sema.Option,
	f interpretFunc,
) (
	exportableValue,
	*interpreter.Interpreter,
	error,
) {

	inter, err := r.newInterpreter(
		program,
		context,
		functions,
		values,
		storage,
		interpreterOptions,
		checkerOptions,
	)
	if err != nil {
		return exportableValue{}, nil, err
	}

	var result interpreter.Value

	reportMetric(
		func() {
			err = inter.Interpret()
			if err != nil || f == nil {
				return
			}
			result, err = f(inter)
		},
		context.Interface,
		func(metrics Metrics, duration time.Duration) {
			metrics.ProgramInterpreted(context.Location, duration)
		},
	)

	if err != nil {
		return exportableValue{}, nil, err
	}

	var exportedValue exportableValue
	if f != nil {
		exportedValue = newExportableValue(result, inter)
	}

	if inter.ExitHandler != nil {
		err = inter.ExitHandler()
	}
	return exportedValue, inter, err
}

func (r *interpreterRuntime) newAuthAccountValue(
	inter *interpreter.Interpreter,
	addressValue interpreter.AddressValue,
	context Context,
	storage *Storage,
	interpreterOptions []interpreter.Option,
	checkerOptions []sema.Option,
) interpreter.Value {
	return interpreter.NewAuthAccountValue(
		inter,
		addressValue,
		accountBalanceGetFunction(addressValue, context.Interface),
		accountAvailableBalanceGetFunction(addressValue, context.Interface),
		storageUsedGetFunction(addressValue, context.Interface, storage),
		storageCapacityGetFunction(addressValue, context.Interface, storage),
<<<<<<< HEAD
=======
		r.newAddPublicKeyFunction(inter, addressValue, context.Interface),
		r.newRemovePublicKeyFunction(inter, addressValue, context.Interface),
>>>>>>> 807f1df8
		func() interpreter.Value {
			return r.newAuthAccountContracts(
				inter,
				addressValue,
				context,
				storage,
				interpreterOptions,
				checkerOptions,
			)
		},
		func() interpreter.Value {
			return r.newAuthAccountKeys(
				inter,
				addressValue,
				context.Interface,
			)
		},
	)
}

func (r *interpreterRuntime) NewContractFunctionExecutor(
	contractLocation common.AddressLocation,
	functionName string,
	arguments []interpreter.Value,
	argumentTypes []sema.Type,
	context Context,
) Executor {
	return newInterpreterContractFunctionExecutor(
		r,
		contractLocation,
		functionName,
		arguments,
		argumentTypes,
		context)
}

func (r *interpreterRuntime) InvokeContractFunction(
	contractLocation common.AddressLocation,
	functionName string,
	arguments []interpreter.Value,
	argumentTypes []sema.Type,
	context Context,
) (cadence.Value, error) {
	return r.NewContractFunctionExecutor(
		contractLocation,
		functionName,
		arguments,
		argumentTypes,
		context,
	).Result()
}

func (r *interpreterRuntime) NewTransactionExecutor(script Script, context Context) Executor {
	return newInterpreterTransactionExecutor(
		r,
		script,
		context)
}

func (r *interpreterRuntime) ExecuteTransaction(script Script, context Context) (err error) {
	_, err = r.NewTransactionExecutor(script, context).Result()
	return err
}

func wrapPanic(f func()) {
	defer func() {
		if r := recover(); r != nil {
			// don't wrap Go errors and internal errors
			switch r := r.(type) {
			case goRuntime.Error, runtimeErrors.InternalError:
				panic(r)
			default:
				panic(runtimeErrors.ExternalError{
					Recovered: r,
				})
			}

		}
	}()
	f()
}

// userPanicToError Executes `f` and gracefully handle `UserError` panics.
// All on-user panics (including `InternalError` and `ExternalError`) are propagated up.
//
func userPanicToError(f func()) (returnedError error) {
	defer func() {
		if r := recover(); r != nil {
			switch err := r.(type) {
			case runtimeErrors.UserError:
				// Return user errors
				returnedError = err
			case runtimeErrors.InternalError, runtimeErrors.ExternalError:
				panic(err)

			// Otherwise, panic.
			// Also wrap with a `UnexpectedError` to mark it as an `InternalError`.
			case error:
				panic(runtimeErrors.NewUnexpectedErrorFromCause(err))
			default:
				panic(runtimeErrors.NewUnexpectedError("%s", r))
			}
		}
	}()

	f()
	return nil
}

func (r *interpreterRuntime) transactionExecutionFunction(
	parameters []*sema.Parameter,
	arguments [][]byte,
	runtimeInterface Interface,
	authorizerValues func(*interpreter.Interpreter) []interpreter.Value,
) interpretFunc {
	return func(inter *interpreter.Interpreter) (value interpreter.Value, err error) {

		// Recover internal panics and return them as an error.
		// For example, the argument validation might attempt to
		// load contract code for non-existing types

		defer inter.RecoverErrors(func(internalErr error) {
			err = internalErr
		})

		values, err := validateArgumentParams(
			inter,
			runtimeInterface,
			interpreter.ReturnEmptyLocationRange,
			arguments,
			parameters,
		)
		if err != nil {
			return nil, err
		}

		values = append(values, authorizerValues(inter)...)
		err = inter.InvokeTransaction(0, values...)
		return nil, err
	}
}

func validateArgumentParams(
	inter *interpreter.Interpreter,
	runtimeInterface Interface,
	getLocationRange func() interpreter.LocationRange,
	arguments [][]byte,
	parameters []*sema.Parameter,
) (
	[]interpreter.Value,
	error,
) {
	argumentCount := len(arguments)
	parameterCount := len(parameters)

	if argumentCount != parameterCount {
		return nil, InvalidEntryPointParameterCountError{
			Expected: parameterCount,
			Actual:   argumentCount,
		}
	}

	argumentValues := make([]interpreter.Value, len(arguments))

	// Decode arguments against parameter types
	for i, parameter := range parameters {
		parameterType := parameter.TypeAnnotation.Type
		argument := arguments[i]

		exportedParameterType := ExportMeteredType(inter, parameterType, map[sema.TypeID]cadence.Type{})
		var value cadence.Value
		var err error

		wrapPanic(func() {
			value, err = runtimeInterface.DecodeArgument(
				argument,
				exportedParameterType,
			)
		})

		if err != nil {
			return nil, &InvalidEntryPointArgumentError{
				Index: i,
				Err:   err,
			}
		}

		var arg interpreter.Value
		panicError := userPanicToError(func() {
			// if importing an invalid public key, this call panics
			arg, err = importValue(
				inter,
				getLocationRange,
				value,
				parameterType,
			)
		})

		if panicError != nil {
			return nil, &InvalidEntryPointArgumentError{
				Index: i,
				Err:   panicError,
			}
		}

		if err != nil {
			return nil, &InvalidEntryPointArgumentError{
				Index: i,
				Err:   err,
			}
		}

		// Ensure the argument is of an importable type
		argType := arg.StaticType(inter)

		if !arg.IsImportable(inter) {
			return nil, &ArgumentNotImportableError{
				Type: argType,
			}
		}

		// Check that decoded value is a subtype of static parameter type
		if !inter.IsSubTypeOfSemaType(argType, parameterType) {
			return nil, &InvalidEntryPointArgumentError{
				Index: i,
				Err: &InvalidValueTypeError{
					ExpectedType: parameterType,
				},
			}
		}

		// Check whether the decoded value conforms to the type associated with the value
		if !arg.ConformsToStaticType(
			inter,
			interpreter.ReturnEmptyLocationRange,
			interpreter.TypeConformanceResults{},
		) {
			return nil, &InvalidEntryPointArgumentError{
				Index: i,
				Err: &MalformedValueError{
					ExpectedType: parameterType,
				},
			}
		}

		// Ensure static type info is available for all values
		interpreter.InspectValue(inter, arg, func(value interpreter.Value) bool {
			if value == nil {
				return true
			}

			if !hasValidStaticType(inter, value) {
				panic(runtimeErrors.NewUnexpectedError("invalid static type for argument: %d", i))
			}

			return true
		})

		argumentValues[i] = arg
	}

	return argumentValues, nil
}

func hasValidStaticType(inter *interpreter.Interpreter, value interpreter.Value) bool {
	switch value := value.(type) {
	case *interpreter.ArrayValue:
		return value.Type != nil
	case *interpreter.DictionaryValue:
		return value.Type.KeyType != nil &&
			value.Type.ValueType != nil
	default:
		// For other values, static type is NOT inferred.
		// Hence no need to validate it here.
		return value.StaticType(inter) != nil
	}
}

// ParseAndCheckProgram parses the given code and checks it.
// Returns a program that can be interpreted (AST + elaboration).
//
func (r *interpreterRuntime) ParseAndCheckProgram(
	code []byte,
	context Context,
) (
	program *interpreter.Program,
	err error,
) {
	defer r.Recover(
		func(internalErr Error) {
			err = internalErr
		},
		context,
	)

	context.InitializeCodesAndPrograms()

	memoryGauge, _ := context.Interface.(common.MemoryGauge)

	storage := NewStorage(context.Interface, memoryGauge)

	var interpreterOptions []interpreter.Option
	var checkerOptions []sema.Option

	functions := r.standardLibraryFunctions(
		context,
		storage,
		interpreterOptions,
		checkerOptions,
	)

	program, err = r.parseAndCheckProgram(
		code,
		context,
		functions,
		stdlib.BuiltinValues,
		checkerOptions,
		true,
		importResolutionResults{},
	)
	if err != nil {
		return nil, newError(err, context)
	}

	return program, nil
}

func (r *interpreterRuntime) parseAndCheckProgram(
	code []byte,
	context Context,
	functions stdlib.StandardLibraryFunctions,
	values stdlib.StandardLibraryValues,
	checkerOptions []sema.Option,
	storeProgram bool,
	checkedImports importResolutionResults,
) (
	program *interpreter.Program,
	err error,
) {
	wrapError := func(err error) error {
		return &ParsingCheckingError{
			Err:      err,
			Location: context.Location,
		}
	}

	if storeProgram {
		context.SetCode(context.Location, code)
	}

	memoryGauge, _ := context.Interface.(common.MemoryGauge)

	// Parse

	var parse *ast.Program
	reportMetric(
		func() {
			parse, err = parser.ParseProgram(string(code), memoryGauge)
		},
		context.Interface,
		func(metrics Metrics, duration time.Duration) {
			metrics.ProgramParsed(context.Location, duration)
		},
	)
	if err != nil {
		return nil, wrapError(err)
	}

	if storeProgram {
		context.SetProgram(context.Location, parse)
	}

	// Check

	elaboration, err := r.check(parse, context, functions, values, checkerOptions, checkedImports)
	if err != nil {
		return nil, wrapError(err)
	}

	// Return

	program = &interpreter.Program{
		Program:     parse,
		Elaboration: elaboration,
	}

	if storeProgram {
		wrapPanic(func() {
			err = context.Interface.SetProgram(context.Location, program)
		})
		if err != nil {
			return nil, err
		}
	}

	return program, nil
}

func (r *interpreterRuntime) check(
	program *ast.Program,
	startContext Context,
	functions stdlib.StandardLibraryFunctions,
	values stdlib.StandardLibraryValues,
	checkerOptions []sema.Option,
	checkedImports importResolutionResults,
) (
	elaboration *sema.Elaboration,
	err error,
) {

	valueDeclarations := functions.ToSemaValueDeclarations()
	valueDeclarations = append(valueDeclarations, values.ToSemaValueDeclarations()...)

	for _, predeclaredValue := range startContext.PredeclaredValues {
		valueDeclarations = append(valueDeclarations, predeclaredValue)
	}

	memoryGauge, _ := startContext.Interface.(common.MemoryGauge)

	checker, err := sema.NewChecker(
		program,
		startContext.Location,
		memoryGauge,
		false,
		append(
			[]sema.Option{
				sema.WithPredeclaredValues(valueDeclarations),
				sema.WithPredeclaredTypes(stdlib.FlowDefaultPredeclaredTypes),
				sema.WithValidTopLevelDeclarationsHandler(validTopLevelDeclarations),
				sema.WithLocationHandler(
					func(identifiers []Identifier, location Location) (res []ResolvedLocation, err error) {
						wrapPanic(func() {
							res, err = startContext.Interface.ResolveLocation(identifiers, location)
						})
						return
					},
				),
				sema.WithImportHandler(
					func(checker *sema.Checker, importedLocation common.Location, importRange ast.Range) (sema.Import, error) {

						var elaboration *sema.Elaboration
						switch importedLocation {
						case stdlib.CryptoChecker.Location:
							elaboration = stdlib.CryptoChecker.Elaboration

						default:
							context := startContext.WithLocation(importedLocation)

							// Check for cyclic imports
							if checkedImports[importedLocation] {
								return nil, &sema.CyclicImportsError{
									Location: importedLocation,
									Range:    importRange,
								}
							} else {
								checkedImports[importedLocation] = true
								defer delete(checkedImports, importedLocation)
							}

							program, err := r.getProgram(context, functions, values, checkerOptions, checkedImports)
							if err != nil {
								return nil, err
							}

							elaboration = program.Elaboration
						}

						return sema.ElaborationImport{
							Elaboration: elaboration,
						}, nil
					},
				),
				sema.WithCheckHandler(func(location common.Location, check func()) {
					reportMetric(
						check,
						startContext.Interface,
						func(metrics Metrics, duration time.Duration) {
							metrics.ProgramChecked(location, duration)
						},
					)
				}),
			},
			checkerOptions...,
		)...,
	)
	if err != nil {
		return nil, err
	}

	elaboration = checker.Elaboration

	err = checker.Check()
	if err != nil {
		return nil, err
	}

	return elaboration, nil
}

func (r *interpreterRuntime) newInterpreter(
	program *interpreter.Program,
	context Context,
	functions stdlib.StandardLibraryFunctions,
	values stdlib.StandardLibraryValues,
	storage *Storage,
	interpreterOptions []interpreter.Option,
	checkerOptions []sema.Option,
) (*interpreter.Interpreter, error) {

	preDeclaredValues := functions.ToInterpreterValueDeclarations()
	preDeclaredValues = append(preDeclaredValues, values.ToInterpreterValueDeclarations()...)

	for _, predeclaredValue := range context.PredeclaredValues {
		preDeclaredValues = append(preDeclaredValues, predeclaredValue)
	}

	memoryGauge, _ := context.Interface.(common.MemoryGauge)

	publicKeyValidator := func(
		inter *interpreter.Interpreter,
		getLocationRange func() interpreter.LocationRange,
		publicKey *interpreter.CompositeValue,
	) error {
		return validatePublicKey(
			inter,
			getLocationRange,
			publicKey,
			context.Interface,
		)
	}

	defaultOptions := []interpreter.Option{
		// NOTE: storage option must be provided *before* the predeclared values option,
		// as predeclared values may rely on storage
		interpreter.WithStorage(storage),
		interpreter.WithPredeclaredValues(preDeclaredValues),
		interpreter.WithOnEventEmittedHandler(
			func(
				inter *interpreter.Interpreter,
				getLocationRange func() interpreter.LocationRange,
				eventValue *interpreter.CompositeValue,
				eventType *sema.CompositeType,
			) error {
				return r.emitEvent(
					inter,
					getLocationRange,
					context.Interface,
					eventValue,
					eventType,
				)
			},
		),
		interpreter.WithInjectedCompositeFieldsHandler(
			r.injectedCompositeFieldsHandler(context, storage, interpreterOptions, checkerOptions),
		),
		interpreter.WithUUIDHandler(func() (uuid uint64, err error) {
			wrapPanic(func() {
				uuid, err = context.Interface.GenerateUUID()
			})
			return
		}),
		interpreter.WithContractValueHandler(
			func(
				inter *interpreter.Interpreter,
				compositeType *sema.CompositeType,
				constructorGenerator func(common.Address) *interpreter.HostFunctionValue,
				invocationRange ast.Range,
			) *interpreter.CompositeValue {

				return r.loadContract(
					inter,
					compositeType,
					constructorGenerator,
					invocationRange,
					storage,
				)
			},
		),
		interpreter.WithImportLocationHandler(
			r.importLocationHandler(context, functions, values, checkerOptions),
		),
		interpreter.WithOnStatementHandler(
			r.onStatementHandler(),
		),
		interpreter.WithPublicAccountHandler(
			func(inter *interpreter.Interpreter, address interpreter.AddressValue) interpreter.Value {
				return r.getPublicAccount(
					inter,
					address,
					context.Interface,
					storage,
				)
			},
		),
		interpreter.WithPublicKeyValidationHandler(publicKeyValidator),
		interpreter.WithBLSCryptoFunctions(
			func(
				inter *interpreter.Interpreter,
				getLocationRange func() interpreter.LocationRange,
				publicKeyValue interpreter.MemberAccessibleValue,
				signature *interpreter.ArrayValue,
			) interpreter.BoolValue {
				return blsVerifyPoP(
					inter,
					getLocationRange,
					publicKeyValue,
					signature,
					context.Interface,
				)
			},
			func(
				inter *interpreter.Interpreter,
				getLocationRange func() interpreter.LocationRange,
				signatures *interpreter.ArrayValue,
			) interpreter.OptionalValue {
				return blsAggregateSignatures(
					inter,
					context.Interface,
					signatures,
				)
			},
			func(
				inter *interpreter.Interpreter,
				getLocationRange func() interpreter.LocationRange,
				publicKeys *interpreter.ArrayValue,
			) interpreter.OptionalValue {
				return blsAggregatePublicKeys(
					inter,
					getLocationRange,
					publicKeys,
					publicKeyValidator,
					context.Interface,
				)
			},
		),
		interpreter.WithSignatureVerificationHandler(
			func(
				inter *interpreter.Interpreter,
				getLocationRange func() interpreter.LocationRange,
				signature *interpreter.ArrayValue,
				signedData *interpreter.ArrayValue,
				domainSeparationTag *interpreter.StringValue,
				hashAlgorithm *interpreter.CompositeValue,
				publicKey interpreter.MemberAccessibleValue,
			) interpreter.BoolValue {
				return verifySignature(
					inter,
					getLocationRange,
					signature,
					signedData,
					domainSeparationTag,
					hashAlgorithm,
					publicKey,
					context.Interface,
				)
			},
		),
		interpreter.WithHashHandler(
			func(
				inter *interpreter.Interpreter,
				getLocationRange func() interpreter.LocationRange,
				data *interpreter.ArrayValue,
				tag *interpreter.StringValue,
				hashAlgorithm interpreter.MemberAccessibleValue,
			) *interpreter.ArrayValue {
				return hash(
					inter,
					getLocationRange,
					data,
					tag,
					hashAlgorithm,
					context.Interface,
				)
			},
		),
		interpreter.WithOnRecordTraceHandler(
			func(
				interpreter *interpreter.Interpreter,
				functionName string,
				duration time.Duration,
				attrs []attribute.KeyValue,
			) {
				context.Interface.RecordTrace(functionName, interpreter.Location, duration, attrs)
			},
		),
		interpreter.WithTracingEnabled(r.tracingEnabled),
		interpreter.WithAtreeValueValidationEnabled(r.atreeValidationEnabled),
		// NOTE: ignore r.atreeValidationEnabled here,
		// and disable storage validation after each value modification.
		// Instead, storage is validated after commits (if validation is enabled).
		interpreter.WithAtreeStorageValidationEnabled(false),
		interpreter.WithOnResourceOwnerChangeHandler(r.resourceOwnerChangedHandler(context.Interface)),
		interpreter.WithInvalidatedResourceValidationEnabled(r.invalidatedResourceValidationEnabled),
		interpreter.WithMemoryGauge(memoryGauge),
		interpreter.WithDebugger(r.debugger),
	}

	defaultOptions = append(defaultOptions,
		r.meteringInterpreterOptions(context.Interface)...,
	)

	return interpreter.NewInterpreter(
		program,
		context.Location,
		append(
			defaultOptions,
			interpreterOptions...,
		)...,
	)
}

func (r *interpreterRuntime) importLocationHandler(
	startContext Context,
	functions stdlib.StandardLibraryFunctions,
	values stdlib.StandardLibraryValues,
	checkerOptions []sema.Option,
) interpreter.ImportLocationHandlerFunc {

	return func(inter *interpreter.Interpreter, location common.Location) interpreter.Import {
		switch location {
		case stdlib.CryptoChecker.Location:
			program := interpreter.ProgramFromChecker(stdlib.CryptoChecker)
			subInterpreter, err := inter.NewSubInterpreter(program, location)
			if err != nil {
				panic(err)
			}
			return interpreter.InterpreterImport{
				Interpreter: subInterpreter,
			}

		default:
			context := startContext.WithLocation(location)

			program, err := r.getProgram(context, functions, values, checkerOptions, importResolutionResults{})
			if err != nil {
				panic(err)
			}

			subInterpreter, err := inter.NewSubInterpreter(program, location)
			if err != nil {
				panic(err)
			}
			return interpreter.InterpreterImport{
				Interpreter: subInterpreter,
			}
		}
	}
}

// getProgram returns the existing program at the given location, if available.
// If it is not available, it loads the code, and then parses and checks it.
//
func (r *interpreterRuntime) getProgram(
	context Context,
	functions stdlib.StandardLibraryFunctions,
	values stdlib.StandardLibraryValues,
	checkerOptions []sema.Option,
	checkedImports importResolutionResults,
) (
	program *interpreter.Program,
	err error,
) {

	wrapPanic(func() {
		program, err = context.Interface.GetProgram(context.Location)
	})
	if err != nil {
		return nil, err
	}

	if program == nil {

		var code []byte
		code, err = r.getCode(context)
		if err != nil {
			return nil, err
		}

		program, err = r.parseAndCheckProgram(
			code,
			context,
			functions,
			values,
			checkerOptions,
			true,
			checkedImports,
		)
		if err != nil {
			return nil, err
		}
	}

	context.SetProgram(context.Location, program.Program)

	return program, nil
}

func (r *interpreterRuntime) injectedCompositeFieldsHandler(
	context Context,
	storage *Storage,
	interpreterOptions []interpreter.Option,
	checkerOptions []sema.Option,
) interpreter.InjectedCompositeFieldsHandlerFunc {
	return func(
		inter *interpreter.Interpreter,
		location Location,
		_ string,
		compositeKind common.CompositeKind,
	) map[string]interpreter.Value {

		switch location {
		case stdlib.CryptoChecker.Location:
			return nil

		default:
			switch compositeKind {
			case common.CompositeKindContract:
				var address Address

				switch location := location.(type) {
				case common.AddressLocation:
					address = location.Address
				default:
					panic(runtimeErrors.NewUnreachableError())
				}

				addressValue := interpreter.NewAddressValue(
					inter,
					address,
				)

				return map[string]interpreter.Value{
					"account": r.newAuthAccountValue(
						inter,
						addressValue,
						context,
						storage,
						interpreterOptions,
						checkerOptions,
					),
				}
			}
		}

		return nil
	}
}

func (r *interpreterRuntime) meteringInterpreterOptions(runtimeInterface Interface) []interpreter.Option {
	callStackDepth := 0
	// TODO: make runtime interface function
	const callStackDepthLimit = 2000

	checkCallStackDepth := func() {

		if callStackDepth <= callStackDepthLimit {
			return
		}

		panic(CallStackLimitExceededError{
			Limit: callStackDepthLimit,
		})
	}

	return []interpreter.Option{
		interpreter.WithOnFunctionInvocationHandler(
			func(_ *interpreter.Interpreter, _ int) {
				callStackDepth++
				checkCallStackDepth()
			},
		),
		interpreter.WithOnInvokedFunctionReturnHandler(
			func(_ *interpreter.Interpreter, _ int) {
				callStackDepth--
			},
		),
		interpreter.WithOnMeterComputationFuncHandler(
			func(compKind common.ComputationKind, intensity uint) {
				var err error
				wrapPanic(func() {
					err = runtimeInterface.MeterComputation(compKind, intensity)
				})
				if err != nil {
					panic(err)
				}
			},
		),
	}
}

var getAuthAccountFunctionType = &sema.FunctionType{
	Parameters: []*sema.Parameter{{
		Label:          sema.ArgumentLabelNotRequired,
		Identifier:     "address",
		TypeAnnotation: sema.NewTypeAnnotation(&sema.AddressType{}),
	}},
	ReturnTypeAnnotation: sema.NewTypeAnnotation(sema.AuthAccountType),
}

func (r *interpreterRuntime) standardLibraryFunctions(
	context Context,
	storage *Storage,
	interpreterOptions []interpreter.Option,
	checkerOptions []sema.Option,
) stdlib.StandardLibraryFunctions {
	builtins := stdlib.FlowBuiltInFunctions(stdlib.FlowBuiltinImpls{
		CreateAccount:   r.newCreateAccountFunction(context, storage, interpreterOptions, checkerOptions),
		GetAccount:      r.newGetAccountFunction(context.Interface, storage),
		Log:             r.newLogFunction(context.Interface),
		GetCurrentBlock: r.newGetCurrentBlockFunction(context.Interface),
		GetBlock:        r.newGetBlockFunction(context.Interface),
		UnsafeRandom:    r.newUnsafeRandomFunction(context.Interface),
	})

	switch context.Location.(type) {
	case common.ScriptLocation:
		// Scripts are read-only, so we can give them access to auth accounts
		builtins = append(builtins,
			stdlib.NewStandardLibraryFunction(
				"getAuthAccount",
				getAuthAccountFunctionType,
				"Returns the AuthAccount associated with the given address. Only available in scripts",
				r.newGetAuthAccountFunction(context, storage, interpreterOptions, checkerOptions),
			),
		)
	}

	return append(
		builtins,
		stdlib.BuiltinFunctions...,
	)
}

func (r *interpreterRuntime) getCode(context Context) (code []byte, err error) {
	if addressLocation, ok := context.Location.(common.AddressLocation); ok {
		wrapPanic(func() {
			code, err = context.Interface.GetAccountContractCode(
				addressLocation.Address,
				addressLocation.Name,
			)
		})
	} else {
		wrapPanic(func() {
			code, err = context.Interface.GetCode(context.Location)
		})
	}
	if err != nil {
		return nil, err
	}

	return code, nil
}

// emitEvent converts an event value to native Go types and emits it to the runtime interface.
func (r *interpreterRuntime) emitEvent(
	inter *interpreter.Interpreter,
	getLocationRange func() interpreter.LocationRange,
	runtimeInterface Interface,
	event *interpreter.CompositeValue,
	eventType *sema.CompositeType,
) error {
	fields := make([]exportableValue, len(eventType.ConstructorParameters))

	for i, parameter := range eventType.ConstructorParameters {
		value := event.GetField(inter, getLocationRange, parameter.Identifier)
		fields[i] = newExportableValue(value, inter)
	}

	eventValue := exportableEvent{
		Type:   eventType,
		Fields: fields,
	}

	exportedEvent, err := exportEvent(
		inter,
		eventValue,
		getLocationRange,
		seenReferences{},
	)
	if err != nil {
		return err
	}
	wrapPanic(func() {
		err = runtimeInterface.EmitEvent(exportedEvent)
	})
	return err
}

func (r *interpreterRuntime) emitAccountEvent(
	gauge common.MemoryGauge,
	eventType *sema.CompositeType,
	runtimeInterface Interface,
	eventFields []exportableValue,
	getLocationRange func() interpreter.LocationRange,
) {
	eventValue := exportableEvent{
		Type:   eventType,
		Fields: eventFields,
	}

	actualLen := len(eventFields)
	expectedLen := len(eventType.ConstructorParameters)

	if actualLen != expectedLen {
		panic(runtimeErrors.NewDefaultUserError(
			"event emission value mismatch: event %s: expected %d, got %d",
			eventType.QualifiedString(),
			expectedLen,
			actualLen,
		))
	}

	exportedEvent, err := exportEvent(
		gauge,
		eventValue,
		getLocationRange,
		seenReferences{},
	)
	if err != nil {
		panic(err)
	}
	wrapPanic(func() {
		err = runtimeInterface.EmitEvent(exportedEvent)
	})
	if err != nil {
		panic(err)
	}
}

func CodeToHashValue(inter *interpreter.Interpreter, code []byte) *interpreter.ArrayValue {
	codeHash := sha3.Sum256(code)
	return interpreter.ByteSliceToByteArrayValue(inter, codeHash[:])
}

func (r *interpreterRuntime) newCreateAccountFunction(
	context Context,
	storage *Storage,
	interpreterOptions []interpreter.Option,
	checkerOptions []sema.Option,
) interpreter.HostFunction {
	return func(invocation interpreter.Invocation) interpreter.Value {

		payer, ok := invocation.Arguments[0].(interpreter.MemberAccessibleValue)
		if !ok {
			panic(runtimeErrors.NewUnreachableError())
		}

		inter := invocation.Interpreter
		getLocationRange := invocation.GetLocationRange

		invocation.Interpreter.ExpectType(
			payer,
			sema.AuthAccountType,
			getLocationRange,
		)

		payerAddressValue := payer.GetMember(
			inter,
			getLocationRange,
			sema.AuthAccountAddressField,
		)
		if payerAddressValue == nil {
			panic("address is not set")
		}

		payerAddress := payerAddressValue.(interpreter.AddressValue).ToAddress()

		addressGetter := func() (address common.Address) {
			var err error
			wrapPanic(func() {
				address, err = context.Interface.CreateAccount(payerAddress)
			})
			if err != nil {
				panic(err)
			}

			return
		}

		addressValue := interpreter.NewAddressValueFromConstructor(
			invocation.Interpreter,
			addressGetter,
		)

		r.emitAccountEvent(
			inter,
			stdlib.AccountCreatedEventType,
			context.Interface,
			[]exportableValue{
				newExportableValue(addressValue, inter),
			},
			getLocationRange,
		)

		return r.newAuthAccountValue(
			inter,
			addressValue,
			context,
			storage,
			interpreterOptions,
			checkerOptions,
		)
	}
}

func accountBalanceGetFunction(
	addressValue interpreter.AddressValue,
	runtimeInterface Interface,
) func() interpreter.UFix64Value {

	// Converted addresses can be cached and don't have to be recomputed on each function invocation
	address := addressValue.ToAddress()

	return func() interpreter.UFix64Value {
		balanceGetter := func() (balance uint64) {
			var err error
			wrapPanic(func() {
				balance, err = runtimeInterface.GetAccountBalance(address)
			})
			if err != nil {
				panic(err)
			}

			return
		}

		return interpreter.NewUFix64Value(runtimeInterface, balanceGetter)
	}
}

func accountAvailableBalanceGetFunction(
	addressValue interpreter.AddressValue,
	runtimeInterface Interface,
) func() interpreter.UFix64Value {

	// Converted addresses can be cached and don't have to be recomputed on each function invocation
	address := addressValue.ToAddress()

	return func() interpreter.UFix64Value {
		balanceGetter := func() (balance uint64) {
			var err error
			wrapPanic(func() {
				balance, err = runtimeInterface.GetAccountAvailableBalance(address)
			})
			if err != nil {
				panic(err)
			}

			return
		}

		return interpreter.NewUFix64Value(runtimeInterface, balanceGetter)
	}
}

func storageUsedGetFunction(
	addressValue interpreter.AddressValue,
	runtimeInterface Interface,
	storage *Storage,
) func(inter *interpreter.Interpreter) interpreter.UInt64Value {

	// Converted addresses can be cached and don't have to be recomputed on each function invocation
	address := addressValue.ToAddress()

	return func(inter *interpreter.Interpreter) interpreter.UInt64Value {

		// NOTE: flush the cached values, so the host environment
		// can properly calculate the amount of storage used by the account
		const commitContractUpdates = false
		err := storage.Commit(inter, commitContractUpdates)
		if err != nil {
			panic(err)
		}

		return interpreter.NewUInt64Value(
			inter,
			func() uint64 {
				var capacity uint64
				wrapPanic(func() {
					capacity, err = runtimeInterface.GetStorageUsed(address)
				})
				if err != nil {
					panic(err)
				}
				return capacity
			},
		)
	}
}

func storageCapacityGetFunction(
	addressValue interpreter.AddressValue,
	runtimeInterface Interface,
	storage *Storage,
) func(inter *interpreter.Interpreter) interpreter.UInt64Value {

	// Converted addresses can be cached and don't have to be recomputed on each function invocation
	address := addressValue.ToAddress()

	return func(inter *interpreter.Interpreter) interpreter.UInt64Value {

		var err error

		// NOTE: flush the cached values, so the host environment
		// can properly calculate the amount of storage available for the account
		const commitContractUpdates = false
		err = storage.Commit(inter, commitContractUpdates)
		if err != nil {
			panic(err)
		}

		return interpreter.NewUInt64Value(
			inter,
			func() uint64 {
				var capacity uint64
				wrapPanic(func() {
					capacity, err = runtimeInterface.GetStorageCapacity(address)
				})
				if err != nil {
					panic(err)
				}
				return capacity
			},
		)

	}
}

<<<<<<< HEAD
=======
func (r *interpreterRuntime) newAddPublicKeyFunction(
	gauge common.MemoryGauge,
	addressValue interpreter.AddressValue,
	runtimeInterface Interface,
) *interpreter.HostFunctionValue {

	// Converted addresses can be cached and don't have to be recomputed on each function invocation
	address := addressValue.ToAddress()

	return interpreter.NewHostFunctionValue(
		gauge,
		func(invocation interpreter.Invocation) interpreter.Value {
			publicKeyValue, ok := invocation.Arguments[0].(*interpreter.ArrayValue)
			if !ok {
				panic(runtimeErrors.NewUnreachableError())
			}

			publicKey, err := interpreter.ByteArrayValueToByteSlice(gauge, publicKeyValue)
			if err != nil {
				panic("addPublicKey requires the first argument to be a byte array")
			}

			wrapPanic(func() {
				err = runtimeInterface.AddEncodedAccountKey(address, publicKey)
			})
			if err != nil {
				panic(err)
			}

			inter := invocation.Interpreter

			r.emitAccountEvent(
				gauge,
				stdlib.AccountKeyAddedEventType,
				runtimeInterface,
				[]exportableValue{
					newExportableValue(addressValue, inter),
					newExportableValue(publicKeyValue, inter),
				},
				invocation.GetLocationRange,
			)

			return interpreter.VoidValue{}
		},
		sema.AuthAccountTypeAddPublicKeyFunctionType,
	)
}

func (r *interpreterRuntime) newRemovePublicKeyFunction(
	gauge common.MemoryGauge,
	addressValue interpreter.AddressValue,
	runtimeInterface Interface,
) *interpreter.HostFunctionValue {

	// Converted addresses can be cached and don't have to be recomputed on each function invocation
	address := addressValue.ToAddress()

	return interpreter.NewHostFunctionValue(
		gauge,
		func(invocation interpreter.Invocation) interpreter.Value {
			index, ok := invocation.Arguments[0].(interpreter.IntValue)
			if !ok {
				panic(runtimeErrors.NewUnreachableError())
			}

			var publicKey []byte
			var err error
			wrapPanic(func() {
				publicKey, err = runtimeInterface.RevokeEncodedAccountKey(address, index.ToInt())
			})
			if err != nil {
				panic(err)
			}

			inter := invocation.Interpreter

			publicKeyValue := interpreter.ByteSliceToByteArrayValue(
				inter,
				publicKey,
			)

			r.emitAccountEvent(
				gauge,
				stdlib.AccountKeyRemovedEventType,
				runtimeInterface,
				[]exportableValue{
					newExportableValue(addressValue, inter),
					newExportableValue(publicKeyValue, inter),
				},
				invocation.GetLocationRange,
			)

			return interpreter.VoidValue{}
		},
		sema.AuthAccountTypeRemovePublicKeyFunctionType,
	)
}

>>>>>>> 807f1df8
// recordContractValue records the update of the given contract value.
// It is only recorded and only written at the end of the execution
//
func (r *interpreterRuntime) recordContractValue(
	storage *Storage,
	addressValue interpreter.AddressValue,
	name string,
	contractValue *interpreter.CompositeValue,
) {
	storage.recordContractUpdate(
		addressValue.ToAddress(),
		name,
		contractValue,
	)
}

func (r *interpreterRuntime) loadContract(
	inter *interpreter.Interpreter,
	compositeType *sema.CompositeType,
	constructorGenerator func(common.Address) *interpreter.HostFunctionValue,
	invocationRange ast.Range,
	storage *Storage,
) *interpreter.CompositeValue {

	switch compositeType.Location {
	case stdlib.CryptoChecker.Location:
		contract, err := stdlib.NewCryptoContract(
			inter,
			constructorGenerator(common.Address{}),
			invocationRange,
		)
		if err != nil {
			panic(err)
		}
		return contract

	default:

		var storedValue interpreter.Value

		switch location := compositeType.Location.(type) {

		case common.AddressLocation:
			storageMap := storage.GetStorageMap(
				location.Address,
				StorageDomainContract,
				false,
			)
			if storageMap != nil {
				storedValue = storageMap.ReadValue(inter, location.Name)
			}
		}

		if storedValue == nil {
			panic(runtimeErrors.NewDefaultUserError("failed to load contract: %s", compositeType.Location))
		}

		return storedValue.(*interpreter.CompositeValue)
	}
}

func (r *interpreterRuntime) instantiateContract(
	program *interpreter.Program,
	context Context,
	address common.Address,
	contractType *sema.CompositeType,
	constructorArguments []interpreter.Value,
	argumentTypes []sema.Type,
	storage *Storage,
	functions stdlib.StandardLibraryFunctions,
	values stdlib.StandardLibraryValues,
	interpreterOptions []interpreter.Option,
	checkerOptions []sema.Option,
) (
	*interpreter.CompositeValue,
	error,
) {
	parameterTypes := make([]sema.Type, len(contractType.ConstructorParameters))

	for i, constructorParameter := range contractType.ConstructorParameters {
		parameterTypes[i] = constructorParameter.TypeAnnotation.Type
	}

	// Check argument count

	argumentCount := len(argumentTypes)
	parameterCount := len(parameterTypes)

	if argumentCount < parameterCount {
		return nil, runtimeErrors.NewDefaultUserError(
			"invalid argument count, too few arguments: expected %d, got %d, next missing argument: `%s`",
			parameterCount, argumentCount,
			parameterTypes[argumentCount],
		)
	} else if argumentCount > parameterCount {
		return nil, runtimeErrors.NewDefaultUserError(
			"invalid argument count, too many arguments: expected %d, got %d",
			parameterCount,
			argumentCount,
		)
	}

	// argumentCount now equals to parameterCount

	// Check arguments match parameter

	for i := 0; i < argumentCount; i++ {
		argumentType := argumentTypes[i]
		parameterTye := parameterTypes[i]
		if !sema.IsSubType(argumentType, parameterTye) {
			return nil, runtimeErrors.NewDefaultUserError(
				"invalid argument %d: expected type `%s`, got `%s`",
				i,
				parameterTye,
				argumentType,
			)
		}
	}

	// Use a custom contract value handler that detects if the requested contract value
	// is for the contract declaration that is being deployed.
	//
	// If the contract is the deployed contract, instantiate it using
	// the provided constructor and given arguments.
	//
	// If the contract is not the deployed contract, load it from storage.

	var contract *interpreter.CompositeValue

	allInterpreterOptions := interpreterOptions[:]

	allInterpreterOptions = append(
		allInterpreterOptions,
		interpreter.WithContractValueHandler(
			func(
				inter *interpreter.Interpreter,
				compositeType *sema.CompositeType,
				constructorGenerator func(common.Address) *interpreter.HostFunctionValue,
				invocationRange ast.Range,
			) *interpreter.CompositeValue {

				constructor := constructorGenerator(address)

				// If the contract is the deployed contract, instantiate it using
				// the provided constructor and given arguments

				if compositeType.Location == contractType.Location &&
					compositeType.Identifier == contractType.Identifier {

					value, err := inter.InvokeFunctionValue(
						constructor,
						constructorArguments,
						argumentTypes,
						parameterTypes,
						invocationRange,
					)
					if err != nil {
						panic(err)
					}

					return value.(*interpreter.CompositeValue)
				}

				// The contract is not the deployed contract, load it from storage
				return r.loadContract(
					inter,
					compositeType,
					constructorGenerator,
					invocationRange,
					storage,
				)
			},
		),
	)

	_, inter, err := r.interpret(
		program,
		context,
		storage,
		functions,
		values,
		allInterpreterOptions,
		checkerOptions,
		nil,
	)

	if err != nil {
		return nil, err
	}

	variable, ok := inter.Globals.Get(contractType.Identifier)
	if !ok {
		return nil, runtimeErrors.NewDefaultUserError(
			"cannot find contract: `%s`",
			contractType.Identifier,
		)
	}

	contract = variable.GetValue().(*interpreter.CompositeValue)

	return contract, err
}

func (r *interpreterRuntime) newGetAuthAccountFunction(
	context Context,
	storage *Storage,
	interpreterOptions []interpreter.Option,
	checkerOptions []sema.Option,
) interpreter.HostFunction {
	return func(invocation interpreter.Invocation) interpreter.Value {
		accountAddress, ok := invocation.Arguments[0].(interpreter.AddressValue)
		if !ok {
			panic(runtimeErrors.NewUnreachableError())
		}

		return r.newAuthAccountValue(
			invocation.Interpreter,
			accountAddress,
			context,
			storage,
			interpreterOptions,
			checkerOptions,
		)
	}
}

func (r *interpreterRuntime) newGetAccountFunction(runtimeInterface Interface, storage *Storage) interpreter.HostFunction {
	return func(invocation interpreter.Invocation) interpreter.Value {
		accountAddress, ok := invocation.Arguments[0].(interpreter.AddressValue)
		if !ok {
			panic(runtimeErrors.NewUnreachableError())
		}

		return r.getPublicAccount(
			invocation.Interpreter,
			accountAddress,
			runtimeInterface,
			storage,
		)
	}
}

func (r *interpreterRuntime) getPublicAccount(
	inter *interpreter.Interpreter,
	accountAddress interpreter.AddressValue,
	runtimeInterface Interface,
	storage *Storage,
) interpreter.Value {

	return interpreter.NewPublicAccountValue(
		inter,
		accountAddress,
		accountBalanceGetFunction(accountAddress, runtimeInterface),
		accountAvailableBalanceGetFunction(accountAddress, runtimeInterface),
		storageUsedGetFunction(accountAddress, runtimeInterface, storage),
		storageCapacityGetFunction(accountAddress, runtimeInterface, storage),
		func() interpreter.Value {
			return r.newPublicAccountKeys(inter, accountAddress, runtimeInterface)
		},
		func() interpreter.Value {
			return r.newPublicAccountContracts(inter, accountAddress, runtimeInterface)
		},
	)
}

func (r *interpreterRuntime) newLogFunction(runtimeInterface Interface) interpreter.HostFunction {
	return func(invocation interpreter.Invocation) interpreter.Value {
		value := invocation.Arguments[0]
		message := value.MeteredString(invocation.Interpreter, interpreter.SeenReferences{})
		var err error
		wrapPanic(func() {
			err = runtimeInterface.ProgramLog(message)
		})
		if err != nil {
			panic(err)
		}
		return interpreter.NewVoidValue(invocation.Interpreter)
	}
}

func (r *interpreterRuntime) getCurrentBlockHeight(runtimeInterface Interface) (currentBlockHeight uint64, err error) {
	wrapPanic(func() {
		currentBlockHeight, err = runtimeInterface.GetCurrentBlockHeight()
	})
	return
}

func (r *interpreterRuntime) getBlockAtHeight(
	height uint64,
	runtimeInterface Interface,
	inter *interpreter.Interpreter,
	getLocationRange func() interpreter.LocationRange,
) (
	interpreter.Value,
	error,
) {

	var block Block
	var exists bool
	var err error

	wrapPanic(func() {
		block, exists, err = runtimeInterface.GetBlockAtHeight(height)
	})

	if err != nil {
		return nil, err
	}

	if !exists {
		return nil, nil
	}

	blockValue := NewBlockValue(inter, getLocationRange, block)

	return blockValue, nil
}

func (r *interpreterRuntime) newGetCurrentBlockFunction(runtimeInterface Interface) interpreter.HostFunction {
	return func(invocation interpreter.Invocation) interpreter.Value {
		var height uint64
		var err error
		wrapPanic(func() {
			height, err = r.getCurrentBlockHeight(runtimeInterface)
		})
		if err != nil {
			panic(err)
		}
		block, err := r.getBlockAtHeight(
			height,
			runtimeInterface,
			invocation.Interpreter,
			invocation.GetLocationRange,
		)
		if err != nil {
			panic(err)
		}
		return block
	}
}

func (r *interpreterRuntime) newGetBlockFunction(runtimeInterface Interface) interpreter.HostFunction {
	return func(invocation interpreter.Invocation) interpreter.Value {
		heightValue, ok := invocation.Arguments[0].(interpreter.UInt64Value)
		if !ok {
			panic(runtimeErrors.NewUnreachableError())
		}

		block, err := r.getBlockAtHeight(
			uint64(heightValue),
			runtimeInterface,
			invocation.Interpreter,
			invocation.GetLocationRange,
		)
		if err != nil {
			panic(err)
		}

		if block == nil {
			return interpreter.NewNilValue(invocation.Interpreter)
		}

		return interpreter.NewSomeValueNonCopying(invocation.Interpreter, block)
	}
}

func (r *interpreterRuntime) newUnsafeRandomFunction(runtimeInterface Interface) interpreter.HostFunction {
	return func(invocation interpreter.Invocation) interpreter.Value {
		return interpreter.NewUInt64Value(
			invocation.Interpreter,
			func() uint64 {
				var rand uint64
				var err error
				wrapPanic(func() {
					rand, err = runtimeInterface.UnsafeRandom()
				})
				if err != nil {
					panic(err)
				}
				return rand
			},
		)
	}
}

func (r *interpreterRuntime) newAuthAccountContracts(
	inter *interpreter.Interpreter,
	addressValue interpreter.AddressValue,
	context Context,
	storage *Storage,
	interpreterOptions []interpreter.Option,
	checkerOptions []sema.Option,
) interpreter.Value {
	return interpreter.NewAuthAccountContractsValue(
		inter,
		addressValue,
		r.newAuthAccountContractsChangeFunction(
			inter,
			addressValue,
			context,
			storage,
			interpreterOptions,
			checkerOptions,
			false,
		),
		r.newAuthAccountContractsChangeFunction(
			inter,
			addressValue,
			context,
			storage,
			interpreterOptions,
			checkerOptions,
			true,
		),
		r.newAccountContractsGetFunction(
			inter,
			addressValue,
			context.Interface,
		),
		r.newAuthAccountContractsRemoveFunction(
			inter,
			addressValue,
			context.Interface,
			storage,
		),
		r.newAccountContractsGetNamesFunction(
			addressValue,
			context.Interface,
		),
	)
}

func (r *interpreterRuntime) newAuthAccountKeys(
	inter *interpreter.Interpreter,
	addressValue interpreter.AddressValue,
	runtimeInterface Interface,
) interpreter.Value {
	return interpreter.NewAuthAccountKeysValue(
		inter,
		addressValue,
		r.newAccountKeysAddFunction(
			inter,
			addressValue,
			runtimeInterface,
		),
		r.newAccountKeysGetFunction(
			inter,
			addressValue,
			runtimeInterface,
		),
		r.newAccountKeysRevokeFunction(
			inter,
			addressValue,
			runtimeInterface,
		),
	)
}

// newAuthAccountContractsChangeFunction called when e.g.
// - adding: `AuthAccount.contracts.add(name: "Foo", code: [...])` (isUpdate = false)
// - updating: `AuthAccount.contracts.update__experimental(name: "Foo", code: [...])` (isUpdate = true)
//
func (r *interpreterRuntime) newAuthAccountContractsChangeFunction(
	inter *interpreter.Interpreter,
	addressValue interpreter.AddressValue,
	startContext Context,
	storage *Storage,
	interpreterOptions []interpreter.Option,
	checkerOptions []sema.Option,
	isUpdate bool,
) *interpreter.HostFunctionValue {
	return interpreter.NewHostFunctionValue(
		inter,
		func(invocation interpreter.Invocation) interpreter.Value {

			const requiredArgumentCount = 2

			nameValue, ok := invocation.Arguments[0].(*interpreter.StringValue)
			if !ok {
				panic(runtimeErrors.NewUnreachableError())
			}

			newCodeValue, ok := invocation.Arguments[1].(*interpreter.ArrayValue)
			if !ok {
				panic(runtimeErrors.NewUnreachableError())
			}

			constructorArguments := invocation.Arguments[requiredArgumentCount:]
			constructorArgumentTypes := invocation.ArgumentTypes[requiredArgumentCount:]

			code, err := interpreter.ByteArrayValueToByteSlice(inter, newCodeValue)
			if err != nil {
				panic(runtimeErrors.NewDefaultUserError("add requires the second argument to be an array"))
			}

			// Get the existing code

			nameArgument := nameValue.Str

			if nameArgument == "" {
				panic(runtimeErrors.NewDefaultUserError(
					"contract name argument cannot be empty." +
						"it must match the name of the deployed contract declaration or contract interface declaration",
				))
			}

			address := addressValue.ToAddress()
			existingCode, err := startContext.Interface.GetAccountContractCode(address, nameArgument)
			if err != nil {
				panic(err)
			}

			if isUpdate {
				// We are updating an existing contract.
				// Ensure that there's a contract/contract-interface with the given name exists already

				if len(existingCode) == 0 {
					panic(runtimeErrors.NewDefaultUserError(
						"cannot update non-existing contract with name %q in account %s",
						nameArgument,
						address.ShortHexWithPrefix(),
					))
				}

			} else {
				// We are adding a new contract.
				// Ensure that no contract/contract interface with the given name exists already

				if len(existingCode) > 0 {
					panic(runtimeErrors.NewDefaultUserError(
						"cannot overwrite existing contract with name %q in account %s",
						nameArgument,
						address.ShortHexWithPrefix(),
					))
				}
			}

			// Check the code

			location := common.NewAddressLocation(invocation.Interpreter, address, nameArgument)

			context := startContext.WithLocation(location)

			functions := r.standardLibraryFunctions(
				context,
				storage,
				interpreterOptions,
				checkerOptions,
			)

			handleContractUpdateError := func(err error) {
				if err == nil {
					return
				}

				// Update the code for the error pretty printing
				// NOTE: only do this when an error occurs

				context.SetCode(context.Location, code)

				panic(&InvalidContractDeploymentError{
					Err:           err,
					LocationRange: invocation.GetLocationRange(),
				})
			}

			// NOTE: do NOT use the program obtained from the host environment, as the current program.
			// Always re-parse and re-check the new program.

			// NOTE: *DO NOT* store the program – the new or updated program
			// should not be effective during the execution

			const storeProgram = false

			program, err := r.parseAndCheckProgram(
				code,
				context,
				functions,
				stdlib.BuiltinValues,
				checkerOptions,
				storeProgram,
				importResolutionResults{},
			)
			if err != nil {
				// Update the code for the error pretty printing
				// NOTE: only do this when an error occurs

				context.SetCode(context.Location, code)

				panic(&InvalidContractDeploymentError{
					Err:           err,
					LocationRange: invocation.GetLocationRange(),
				})
			}

			// The code may declare exactly one contract or one contract interface.

			var contractTypes []*sema.CompositeType
			var contractInterfaceTypes []*sema.InterfaceType

			program.Elaboration.GlobalTypes.Foreach(func(_ string, variable *sema.Variable) {
				switch ty := variable.Type.(type) {
				case *sema.CompositeType:
					if ty.Kind == common.CompositeKindContract {
						contractTypes = append(contractTypes, ty)
					}

				case *sema.InterfaceType:
					if ty.CompositeKind == common.CompositeKindContract {
						contractInterfaceTypes = append(contractInterfaceTypes, ty)
					}
				}
			})

			var deployedType sema.Type
			var contractType *sema.CompositeType
			var contractInterfaceType *sema.InterfaceType
			var declaredName string
			var declarationKind common.DeclarationKind

			switch {
			case len(contractTypes) == 1 && len(contractInterfaceTypes) == 0:
				contractType = contractTypes[0]
				declaredName = contractType.Identifier
				deployedType = contractType
				declarationKind = common.DeclarationKindContract
			case len(contractInterfaceTypes) == 1 && len(contractTypes) == 0:
				contractInterfaceType = contractInterfaceTypes[0]
				declaredName = contractInterfaceType.Identifier
				deployedType = contractInterfaceType
				declarationKind = common.DeclarationKindContractInterface
			}

			if deployedType == nil {
				// Update the code for the error pretty printing
				// NOTE: only do this when an error occurs

				context.SetCode(context.Location, code)

				panic(runtimeErrors.NewDefaultUserError(
					"invalid %s: the code must declare exactly one contract or contract interface",
					declarationKind.Name(),
				))
			}

			// The declared contract or contract interface must have the name
			// passed to the constructor as the first argument

			if declaredName != nameArgument {
				// Update the code for the error pretty printing
				// NOTE: only do this when an error occurs

				context.SetCode(context.Location, code)

				panic(runtimeErrors.NewDefaultUserError(
					"invalid %s: the name argument must match the name of the declaration: got %q, expected %q",
					declarationKind.Name(),
					nameArgument,
					declaredName,
				))
			}

			// Validate the contract update (if enabled)

			if r.contractUpdateValidationEnabled && isUpdate {

				oldCode, err := r.getCode(context)
				handleContractUpdateError(err)

				oldProgram, err := parser.ParseProgram(string(oldCode), inter)

				if !ignoreUpdatedProgramParserError(err) {
					handleContractUpdateError(err)
				}

				validator := NewContractUpdateValidator(
					context.Location,
					nameArgument,
					oldProgram,
					program.Program,
				)
				err = validator.Validate()
				handleContractUpdateError(err)
			}

			inter := invocation.Interpreter

			err = r.updateAccountContractCode(
				inter,
				program,
				context,
				storage,
				declaredName,
				code,
				addressValue,
				contractType,
				constructorArguments,
				constructorArgumentTypes,
				interpreterOptions,
				checkerOptions,
				updateAccountContractCodeOptions{
					createContract: !isUpdate,
				},
			)
			if err != nil {
				// Update the code for the error pretty printing
				// NOTE: only do this when an error occurs

				context.SetCode(context.Location, code)

				panic(err)
			}

			codeHashValue := CodeToHashValue(inter, code)

			eventArguments := []exportableValue{
				newExportableValue(addressValue, inter),
				newExportableValue(codeHashValue, inter),
				newExportableValue(nameValue, inter),
			}

			if isUpdate {
				r.emitAccountEvent(
					inter,
					stdlib.AccountContractUpdatedEventType,
					startContext.Interface,
					eventArguments,
					invocation.GetLocationRange,
				)
			} else {
				r.emitAccountEvent(
					inter,
					stdlib.AccountContractAddedEventType,
					startContext.Interface,
					eventArguments,
					invocation.GetLocationRange,
				)
			}

			return interpreter.NewDeployedContractValue(
				inter,
				addressValue,
				nameValue,
				newCodeValue,
			)
		},
		sema.AuthAccountContractsTypeAddFunctionType,
	)
}

// ignoreUpdatedProgramParserError determines if the parsing error
// for a program that is being updated can be ignored.
func ignoreUpdatedProgramParserError(err error) bool {
	parserError, ok := err.(parser.Error)
	if !ok {
		return false
	}

	// Are all parse errors ones that can be ignored?
	for _, parseError := range parserError.Errors {
		// Missing commas in parameter lists were reported starting
		// with https://github.com/onflow/cadence/pull/1073.
		// Allow existing contracts with such an error to be updated
		_, ok := parseError.(*parser.MissingCommaInParameterListError)
		if !ok {
			return false
		}
	}

	return true
}

type updateAccountContractCodeOptions struct {
	createContract bool
}

// updateAccountContractCode updates an account contract's code.
// This function is only used for the new account code/contract API.
//
func (r *interpreterRuntime) updateAccountContractCode(
	inter *interpreter.Interpreter,
	program *interpreter.Program,
	context Context,
	storage *Storage,
	name string,
	code []byte,
	addressValue interpreter.AddressValue,
	contractType *sema.CompositeType,
	constructorArguments []interpreter.Value,
	constructorArgumentTypes []sema.Type,
	interpreterOptions []interpreter.Option,
	checkerOptions []sema.Option,
	options updateAccountContractCodeOptions,
) error {
	// If the code declares a contract, instantiate it and store it.
	//
	// This function might be called when
	// 1. A contract is deployed (contractType is non-nil).
	// 2. A contract interface is deployed (contractType is nil).
	//
	// If a contract is deployed, it is only instantiated
	// when options.createContract is true,
	// i.e. the Cadence `add` function is used.
	// If the Cadence `update__experimental` function is used,
	// the new contract will NOT be deployed (options.createContract is false).

	var contractValue *interpreter.CompositeValue

	createContract := contractType != nil && options.createContract

	address := addressValue.ToAddress()

	var err error

	if createContract {

		functions := r.standardLibraryFunctions(context, storage, interpreterOptions, checkerOptions)
		values := stdlib.BuiltinValues

		contractValue, err = r.instantiateContract(
			program,
			context,
			address,
			contractType,
			constructorArguments,
			constructorArgumentTypes,
			storage,
			functions,
			values,
			interpreterOptions,
			checkerOptions,
		)

		if err != nil {
			return err
		}
	}

	// NOTE: only update account code if contract instantiation succeeded
	wrapPanic(func() {
		err = context.Interface.UpdateAccountContractCode(address, name, code)
	})
	if err != nil {
		return err
	}

	if createContract {
		// NOTE: the contract recording delays the write
		// until the end of the execution of the program

		r.recordContractValue(
			storage,
			addressValue,
			name,
			contractValue,
		)
	}

	return nil
}

func (r *interpreterRuntime) newAccountContractsGetFunction(
	inter *interpreter.Interpreter,
	addressValue interpreter.AddressValue,
	runtimeInterface Interface,
) *interpreter.HostFunctionValue {

	// Converted addresses can be cached and don't have to be recomputed on each function invocation
	address := addressValue.ToAddress()

	return interpreter.NewHostFunctionValue(
		inter,
		func(invocation interpreter.Invocation) interpreter.Value {
			nameValue, ok := invocation.Arguments[0].(*interpreter.StringValue)
			if !ok {
				panic(runtimeErrors.NewUnreachableError())
			}
			name := nameValue.Str

			var code []byte
			var err error
			wrapPanic(func() {
				code, err = runtimeInterface.GetAccountContractCode(address, name)
			})
			if err != nil {
				panic(err)
			}

			if len(code) > 0 {
				return interpreter.NewSomeValueNonCopying(
					invocation.Interpreter,
					interpreter.NewDeployedContractValue(
						invocation.Interpreter,
						addressValue,
						nameValue,
						interpreter.ByteSliceToByteArrayValue(
							invocation.Interpreter,
							code,
						),
					),
				)
			} else {
				return interpreter.NewNilValue(invocation.Interpreter)
			}
		},
		sema.AuthAccountContractsTypeGetFunctionType,
	)
}

func (r *interpreterRuntime) newAuthAccountContractsRemoveFunction(
	inter *interpreter.Interpreter,
	addressValue interpreter.AddressValue,
	runtimeInterface Interface,
	storage *Storage,
) *interpreter.HostFunctionValue {

	// Converted addresses can be cached and don't have to be recomputed on each function invocation
	address := addressValue.ToAddress()

	return interpreter.NewHostFunctionValue(
		inter,
		func(invocation interpreter.Invocation) interpreter.Value {

			inter := invocation.Interpreter
			nameValue, ok := invocation.Arguments[0].(*interpreter.StringValue)
			if !ok {
				panic(runtimeErrors.NewUnreachableError())
			}
			name := nameValue.Str

			// Get the current code

			var code []byte
			var err error
			wrapPanic(func() {
				code, err = runtimeInterface.GetAccountContractCode(address, name)
			})
			if err != nil {
				panic(err)
			}

			// Only remove the contract code, remove the contract value, and emit an event,
			// if there is currently code deployed for the given contract name

			if len(code) > 0 {

				// NOTE: *DO NOT* call SetProgram – the program removal
				// should not be effective during the execution, only after

				// Deny removing a contract, if the contract validation is enabled, and
				// the existing code contains enums.
				if r.contractUpdateValidationEnabled {

					memoryGauge, _ := runtimeInterface.(common.MemoryGauge)
					existingProgram, err := parser.ParseProgram(string(code), memoryGauge)

					// If the existing code is not parsable (i.e: `err != nil`), that shouldn't be a reason to
					// fail the contract removal. Therefore, validate only if the code is a valid one.
					if err == nil && containsEnumsInProgram(existingProgram) {
						panic(&ContractRemovalError{
							Name:          name,
							LocationRange: invocation.GetLocationRange(),
						})
					}
				}

				wrapPanic(func() {
					err = runtimeInterface.RemoveAccountContractCode(address, name)
				})
				if err != nil {
					panic(err)
				}

				// NOTE: the contract recording function delays the write
				// until the end of the execution of the program

				r.recordContractValue(
					storage,
					addressValue,
					name,
					nil,
				)

				codeHashValue := CodeToHashValue(inter, code)

				r.emitAccountEvent(
					inter,
					stdlib.AccountContractRemovedEventType,
					runtimeInterface,
					[]exportableValue{
						newExportableValue(addressValue, inter),
						newExportableValue(codeHashValue, inter),
						newExportableValue(nameValue, inter),
					},
					invocation.GetLocationRange,
				)

				return interpreter.NewSomeValueNonCopying(
					inter,
					interpreter.NewDeployedContractValue(
						inter,
						addressValue,
						nameValue,
						interpreter.ByteSliceToByteArrayValue(
							inter,
							code,
						),
					),
				)
			} else {
				return interpreter.NewNilValue(invocation.Interpreter)
			}
		},
		sema.AuthAccountContractsTypeRemoveFunctionType,
	)
}

func (r *interpreterRuntime) newAccountContractsGetNamesFunction(
	addressValue interpreter.AddressValue,
	runtimeInterface Interface,
) func(
	inter *interpreter.Interpreter,
	getLocationRange func() interpreter.LocationRange,
) *interpreter.ArrayValue {

	// Converted addresses can be cached and don't have to be recomputed on each function invocation
	address := addressValue.ToAddress()

	return func(
		inter *interpreter.Interpreter,
		getLocationRange func() interpreter.LocationRange,
	) *interpreter.ArrayValue {
		var names []string
		var err error
		wrapPanic(func() {
			names, err = runtimeInterface.GetAccountContractNames(address)
		})
		if err != nil {
			panic(err)
		}

		values := make([]interpreter.Value, len(names))
		for i, name := range names {
			memoryUsage := common.NewStringMemoryUsage(len(name))
			values[i] = interpreter.NewStringValue(
				inter,
				memoryUsage,
				func() string {
					return name
				},
			)
		}

		arrayType := interpreter.NewVariableSizedStaticType(
			inter,
			interpreter.NewPrimitiveStaticType(
				inter,
				interpreter.PrimitiveStaticTypeString,
			),
		)

		return interpreter.NewArrayValue(
			inter,
			getLocationRange,
			arrayType,
			common.Address{},
			values...,
		)
	}
}

func (r *interpreterRuntime) onStatementHandler() interpreter.OnStatementFunc {
	if r.coverageReport == nil {
		return nil
	}

	return func(inter *interpreter.Interpreter, statement ast.Statement) {
		location := inter.Location
		line := statement.StartPosition().Line
		r.coverageReport.AddLineHit(location, line)
	}
}

func (r *interpreterRuntime) Storage(context Context) (*Storage, *interpreter.Interpreter, error) {

	context.InitializeCodesAndPrograms()

	memoryGauge, _ := context.Interface.(common.MemoryGauge)
	storage := NewStorage(context.Interface, memoryGauge)

	var interpreterOptions []interpreter.Option
	var checkerOptions []sema.Option

	functions := r.standardLibraryFunctions(
		context,
		storage,
		interpreterOptions,
		checkerOptions,
	)

	_, inter, err := r.interpret(
		nil,
		context,
		storage,
		functions,
		stdlib.BuiltinValues,
		interpreterOptions,
		checkerOptions,
		nil,
	)
	if err != nil {
		return nil, nil, newError(err, context)
	}

	return storage, inter, nil
}

func (r *interpreterRuntime) ReadStored(
	address common.Address,
	path cadence.Path,
	context Context,
) (
	val cadence.Value,
	err error,
) {
	defer r.Recover(
		func(internalErr Error) {
			err = internalErr
		},
		context,
	)

	_, inter, err := r.Storage(context)
	if err != nil {
		// error is already wrapped as Error in Storage
		return nil, err
	}

	pathValue := importPathValue(inter, path)

	domain := pathValue.Domain.Identifier()
	identifier := pathValue.Identifier

	value := inter.ReadStored(address, domain, identifier)

	var exportedValue cadence.Value
	if value != nil {
		exportedValue, err = ExportValue(value, inter, interpreter.ReturnEmptyLocationRange)
		if err != nil {
			return nil, newError(err, context)
		}
	}

	return exportedValue, nil
}

func (r *interpreterRuntime) ReadLinked(
	address common.Address,
	path cadence.Path,
	context Context,
) (
	val cadence.Value,
	err error,
) {
	defer r.Recover(
		func(internalErr Error) {
			err = internalErr
		},
		context,
	)

	_, inter, err := r.Storage(context)
	if err != nil {
		// error is already wrapped as Error in Storage
		return nil, err
	}

	targetPath, _, err := inter.GetCapabilityFinalTargetPath(
		address,
		importPathValue(inter, path),
		&sema.ReferenceType{
			Type: sema.AnyType,
		},
		interpreter.ReturnEmptyLocationRange,
	)
	if err != nil {
		return nil, err
	}

	if targetPath == interpreter.EmptyPathValue {
		return nil, nil
	}

	value := inter.ReadStored(
		address,
		targetPath.Domain.Identifier(),
		targetPath.Identifier,
	)

	var exportedValue cadence.Value
	if value != nil {
		exportedValue, err = ExportValue(value, inter, interpreter.ReturnEmptyLocationRange)
		if err != nil {
			return nil, newError(err, context)
		}
	}

	return exportedValue, nil
}

var BlockIDStaticType = interpreter.ConstantSizedStaticType{
	Type: interpreter.PrimitiveStaticTypeUInt8, // unmetered
	Size: 32,
}

var blockIDMemoryUsage = common.NewNumberMemoryUsage(
	8 * int(unsafe.Sizeof(interpreter.UInt8Value(0))),
)

func NewBlockValue(
	inter *interpreter.Interpreter,
	getLocationRange func() interpreter.LocationRange,
	block Block,
) interpreter.Value {

	// height
	heightValue := interpreter.NewUInt64Value(
		inter,
		func() uint64 {
			return block.Height
		},
	)

	// view
	viewValue := interpreter.NewUInt64Value(
		inter,
		func() uint64 {
			return block.View
		},
	)

	// ID
	common.UseMemory(inter, blockIDMemoryUsage)
	var values = make([]interpreter.Value, sema.BlockIDSize)
	for i, b := range block.Hash {
		values[i] = interpreter.NewUnmeteredUInt8Value(b)
	}

	idValue := interpreter.NewArrayValue(
		inter,
		getLocationRange,
		BlockIDStaticType,
		common.Address{},
		values...,
	)

	// timestamp
	// TODO: verify
	timestampValue := interpreter.NewUFix64ValueWithInteger(
		inter,
		func() uint64 {
			return uint64(time.Unix(0, block.Timestamp).Unix())
		},
	)

	return interpreter.NewBlockValue(
		inter,
		heightValue,
		viewValue,
		idValue,
		timestampValue,
	)
}

func (r *interpreterRuntime) newAccountKeysAddFunction(
	inter *interpreter.Interpreter,
	addressValue interpreter.AddressValue,
	runtimeInterface Interface,
) *interpreter.HostFunctionValue {

	// Converted addresses can be cached and don't have to be recomputed on each function invocation
	address := addressValue.ToAddress()

	return interpreter.NewHostFunctionValue(
		inter,
		func(invocation interpreter.Invocation) interpreter.Value {
			publicKeyValue, ok := invocation.Arguments[0].(*interpreter.CompositeValue)
			if !ok {
				panic(runtimeErrors.NewUnreachableError())
			}

			inter := invocation.Interpreter
			getLocationRange := invocation.GetLocationRange

			publicKey, err := NewPublicKeyFromValue(inter, getLocationRange, publicKeyValue)
			if err != nil {
				panic(err)
			}

			hashAlgo := NewHashAlgorithmFromValue(inter, getLocationRange, invocation.Arguments[1])
			weightValue, ok := invocation.Arguments[2].(interpreter.UFix64Value)
			if !ok {
				panic(runtimeErrors.NewUnreachableError())
			}
			weight := weightValue.ToInt()

			var accountKey *AccountKey
			wrapPanic(func() {
				accountKey, err = runtimeInterface.AddAccountKey(address, publicKey, hashAlgo, weight)
			})
			if err != nil {
				panic(err)
			}

			r.emitAccountEvent(
				inter,
				stdlib.AccountKeyAddedEventType,
				runtimeInterface,
				[]exportableValue{
					newExportableValue(addressValue, inter),
					newExportableValue(publicKeyValue, inter),
				},
				invocation.GetLocationRange,
			)

			return NewAccountKeyValue(
				inter,
				getLocationRange,
				accountKey,
				inter.PublicKeyValidationHandler,
			)
		},
		sema.AuthAccountKeysTypeAddFunctionType,
	)
}

func (r *interpreterRuntime) newAccountKeysGetFunction(
	inter *interpreter.Interpreter,
	addressValue interpreter.AddressValue,
	runtimeInterface Interface,
) *interpreter.HostFunctionValue {

	// Converted addresses can be cached and don't have to be recomputed on each function invocation
	address := addressValue.ToAddress()

	return interpreter.NewHostFunctionValue(
		inter,
		func(invocation interpreter.Invocation) interpreter.Value {
			indexValue, ok := invocation.Arguments[0].(interpreter.IntValue)
			if !ok {
				panic(runtimeErrors.NewUnreachableError())
			}
			index := indexValue.ToInt()

			var err error
			var accountKey *AccountKey
			wrapPanic(func() {
				accountKey, err = runtimeInterface.GetAccountKey(address, index)
			})

			if err != nil {
				panic(err)
			}

			// Here it is expected the host function to return a nil key, if a key is not found at the given index.
			// This is done because, if the host function returns an error when a key is not found, then
			// currently there's no way to distinguish between a 'key not found error' vs other internal errors.
			if accountKey == nil {
				return interpreter.NewNilValue(invocation.Interpreter)
			}

			inter := invocation.Interpreter

			return interpreter.NewSomeValueNonCopying(
				inter,
				NewAccountKeyValue(
					inter,
					invocation.GetLocationRange,
					accountKey,
					DoNotValidatePublicKey, // key from FVM has already been validated
				),
			)
		},
		sema.AccountKeysTypeGetFunctionType,
	)
}

func (r *interpreterRuntime) newAccountKeysRevokeFunction(
	inter *interpreter.Interpreter,
	addressValue interpreter.AddressValue,
	runtimeInterface Interface,
) *interpreter.HostFunctionValue {

	// Converted addresses can be cached and don't have to be recomputed on each function invocation
	address := addressValue.ToAddress()

	return interpreter.NewHostFunctionValue(
		inter,
		func(invocation interpreter.Invocation) interpreter.Value {
			indexValue, ok := invocation.Arguments[0].(interpreter.IntValue)
			if !ok {
				panic(runtimeErrors.NewUnreachableError())
			}
			index := indexValue.ToInt()

			var err error
			var accountKey *AccountKey
			wrapPanic(func() {
				accountKey, err = runtimeInterface.RevokeAccountKey(address, index)
			})
			if err != nil {
				panic(err)
			}

			// Here it is expected the host function to return a nil key, if a key is not found at the given index.
			// This is done because, if the host function returns an error when a key is not found, then
			// currently there's no way to distinguish between a 'key not found error' vs other internal errors.
			if accountKey == nil {
				return interpreter.NewNilValue(invocation.Interpreter)
			}

			inter := invocation.Interpreter

			r.emitAccountEvent(
				inter,
				stdlib.AccountKeyRemovedEventType,
				runtimeInterface,
				[]exportableValue{
					newExportableValue(addressValue, inter),
					newExportableValue(indexValue, inter),
				},
				invocation.GetLocationRange,
			)

			return interpreter.NewSomeValueNonCopying(
				inter,
				NewAccountKeyValue(
					inter,
					invocation.GetLocationRange,
					accountKey,
					DoNotValidatePublicKey, // key from FVM has already been validated
				),
			)
		},
		sema.AuthAccountKeysTypeRevokeFunctionType,
	)
}

func (r *interpreterRuntime) newPublicAccountKeys(
	inter *interpreter.Interpreter,
	addressValue interpreter.AddressValue,
	runtimeInterface Interface,
) interpreter.Value {
	return interpreter.NewPublicAccountKeysValue(
		inter,
		addressValue,
		r.newAccountKeysGetFunction(
			inter,
			addressValue,
			runtimeInterface,
		),
	)
}

func (r *interpreterRuntime) newPublicAccountContracts(
	inter *interpreter.Interpreter,
	addressValue interpreter.AddressValue,
	runtimeInterface Interface,
) interpreter.Value {
	return interpreter.NewPublicAccountContractsValue(
		inter,
		addressValue,
		r.newAccountContractsGetFunction(
			inter,
			addressValue,
			runtimeInterface,
		),
		r.newAccountContractsGetNamesFunction(
			addressValue,
			runtimeInterface,
		),
	)
}

func (r *interpreterRuntime) resourceOwnerChangedHandler(
	runtimeInterface Interface,
) interpreter.OnResourceOwnerChangeFunc {
	if !r.resourceOwnerChangeHandlerEnabled {
		return nil
	}
	return func(
		interpreter *interpreter.Interpreter,
		resource *interpreter.CompositeValue,
		oldOwner common.Address,
		newOwner common.Address,
	) {
		wrapPanic(func() {
			runtimeInterface.ResourceOwnerChanged(
				interpreter,
				resource,
				oldOwner,
				newOwner,
			)
		})
	}
}

func NewPublicKeyFromValue(
	inter *interpreter.Interpreter,
	getLocationRange func() interpreter.LocationRange,
	publicKey interpreter.MemberAccessibleValue,
) (
	*PublicKey,
	error,
) {

	// publicKey field
	key := publicKey.GetMember(inter, getLocationRange, sema.PublicKeyPublicKeyField)

	byteArray, err := interpreter.ByteArrayValueToByteSlice(inter, key)
	if err != nil {
		return nil, runtimeErrors.NewUnexpectedError("public key needs to be a byte array. %w", err)
	}

	// sign algo field
	signAlgoField := publicKey.GetMember(inter, getLocationRange, sema.PublicKeySignAlgoField)
	if signAlgoField == nil {
		return nil, runtimeErrors.NewUnexpectedError("sign algorithm is not set")
	}

	signAlgoValue, ok := signAlgoField.(*interpreter.CompositeValue)
	if !ok {
		return nil, runtimeErrors.NewUnexpectedError(
			"sign algorithm does not belong to type: %s",
			sema.SignatureAlgorithmType.QualifiedString(),
		)
	}

	rawValue := signAlgoValue.GetField(inter, getLocationRange, sema.EnumRawValueFieldName)
	if rawValue == nil {
		return nil, runtimeErrors.NewDefaultUserError("sign algorithm raw value is not set")
	}

	signAlgoRawValue, ok := rawValue.(interpreter.UInt8Value)
	if !ok {
		return nil, runtimeErrors.NewUnexpectedError(
			"sign algorithm raw-value does not belong to type: %s",
			sema.UInt8Type.QualifiedString(),
		)
	}

	return &PublicKey{
		PublicKey: byteArray,
		SignAlgo:  SignatureAlgorithm(signAlgoRawValue.ToInt()),
	}, nil
}

func NewPublicKeyValue(
	inter *interpreter.Interpreter,
	getLocationRange func() interpreter.LocationRange,
	publicKey *PublicKey,
	validatePublicKey interpreter.PublicKeyValidationHandlerFunc,
) *interpreter.CompositeValue {
	return interpreter.NewPublicKeyValue(
		inter,
		getLocationRange,
		interpreter.ByteSliceToByteArrayValue(
			inter,
			publicKey.PublicKey,
		),
		stdlib.NewSignatureAlgorithmCase(
			inter,
			publicKey.SignAlgo.RawValue(),
		),
		func(
			inter *interpreter.Interpreter,
			getLocationRange func() interpreter.LocationRange,
			publicKeyValue *interpreter.CompositeValue,
		) error {
			return validatePublicKey(inter, getLocationRange, publicKeyValue)
		},
	)
}

func NewAccountKeyValue(
	inter *interpreter.Interpreter,
	getLocationRange func() interpreter.LocationRange,
	accountKey *AccountKey,
	validatePublicKey interpreter.PublicKeyValidationHandlerFunc,
) interpreter.Value {
	return interpreter.NewAccountKeyValue(
		inter,
		interpreter.NewIntValueFromInt64(inter, int64(accountKey.KeyIndex)),
		NewPublicKeyValue(
			inter,
			getLocationRange,
			accountKey.PublicKey,
			validatePublicKey,
		),
		stdlib.NewHashAlgorithmCase(inter, accountKey.HashAlgo.RawValue()),
		interpreter.NewUFix64ValueWithInteger(
			inter, func() uint64 {
				return uint64(accountKey.Weight)
			},
		),
		interpreter.BoolValue(accountKey.IsRevoked),
	)
}

func NewHashAlgorithmFromValue(
	inter *interpreter.Interpreter,
	getLocationRange func() interpreter.LocationRange,
	value interpreter.Value,
) HashAlgorithm {
	hashAlgoValue := value.(*interpreter.CompositeValue)

	rawValue := hashAlgoValue.GetField(inter, getLocationRange, sema.EnumRawValueFieldName)
	if rawValue == nil {
		panic("cannot find hash algorithm raw value")
	}

	hashAlgoRawValue := rawValue.(interpreter.UInt8Value)

	return HashAlgorithm(hashAlgoRawValue.ToInt())
}

func validatePublicKey(
	inter *interpreter.Interpreter,
	getLocationRange func() interpreter.LocationRange,
	publicKeyValue *interpreter.CompositeValue,
	runtimeInterface Interface,
) error {
	publicKey, err := NewPublicKeyFromValue(inter, getLocationRange, publicKeyValue)
	if err != nil {
		return err
	}

	wrapPanic(func() {
		err = runtimeInterface.ValidatePublicKey(publicKey)
	})

	return err
}

func blsVerifyPoP(
	inter *interpreter.Interpreter,
	getLocationRange func() interpreter.LocationRange,
	publicKeyValue interpreter.MemberAccessibleValue,
	signatureValue *interpreter.ArrayValue,
	runtimeInterface Interface,
) interpreter.BoolValue {

	publicKey, err := NewPublicKeyFromValue(inter, getLocationRange, publicKeyValue)
	if err != nil {
		panic(err)
	}

	signature, err := interpreter.ByteArrayValueToByteSlice(inter, signatureValue)
	if err != nil {
		panic(err)
	}

	var valid bool
	wrapPanic(func() {
		valid, err = runtimeInterface.BLSVerifyPOP(publicKey, signature)
	})
	if err != nil {
		panic(err)
	}

	return interpreter.BoolValue(valid)
}

func blsAggregateSignatures(
	inter *interpreter.Interpreter,
	runtimeInterface Interface,
	signaturesValue *interpreter.ArrayValue,
) interpreter.OptionalValue {

	bytesArray := make([][]byte, 0, signaturesValue.Count())
	signaturesValue.Iterate(inter, func(element interpreter.Value) (resume bool) {
		signature, ok := element.(*interpreter.ArrayValue)
		if !ok {
			panic(runtimeErrors.NewUnreachableError())
		}

		bytes, err := interpreter.ByteArrayValueToByteSlice(inter, signature)
		if err != nil {
			panic(err)
		}

		bytesArray = append(bytesArray, bytes)

		// Continue iteration
		return true
	})

	var err error
	var aggregatedSignature []byte
	wrapPanic(func() {
		aggregatedSignature, err = runtimeInterface.BLSAggregateSignatures(bytesArray)
	})

	// If the crypto layer produces an error, we have invalid input, return nil
	if err != nil {
		return interpreter.NilValue{}
	}

	aggregatedSignatureValue := interpreter.ByteSliceToByteArrayValue(inter, aggregatedSignature)

	return interpreter.NewSomeValueNonCopying(
		inter,
		aggregatedSignatureValue,
	)
}

func blsAggregatePublicKeys(
	inter *interpreter.Interpreter,
	getLocationRange func() interpreter.LocationRange,
	publicKeysValue *interpreter.ArrayValue,
	validator interpreter.PublicKeyValidationHandlerFunc,
	runtimeInterface Interface,
) interpreter.OptionalValue {

	publicKeys := make([]*PublicKey, 0, publicKeysValue.Count())
	publicKeysValue.Iterate(inter, func(element interpreter.Value) (resume bool) {
		publicKeyValue, ok := element.(*interpreter.CompositeValue)
		if !ok {
			panic(runtimeErrors.NewUnreachableError())
		}

		publicKey, err := NewPublicKeyFromValue(inter, getLocationRange, publicKeyValue)
		if err != nil {
			panic(err)
		}

		publicKeys = append(publicKeys, publicKey)

		// Continue iteration
		return true
	})

	var err error
	var aggregatedPublicKey *PublicKey
	wrapPanic(func() {
		aggregatedPublicKey, err = runtimeInterface.BLSAggregatePublicKeys(publicKeys)
	})

	// If the crypto layer produces an error, we have invalid input, return nil
	if err != nil {
		return interpreter.NilValue{}
	}

	aggregatedPublicKeyValue := NewPublicKeyValue(
		inter,
		getLocationRange,
		aggregatedPublicKey,
		validator,
	)

	return interpreter.NewSomeValueNonCopying(
		inter,
		aggregatedPublicKeyValue,
	)
}

func verifySignature(
	inter *interpreter.Interpreter,
	getLocationRange func() interpreter.LocationRange,
	signatureValue *interpreter.ArrayValue,
	signedDataValue *interpreter.ArrayValue,
	domainSeparationTagValue *interpreter.StringValue,
	hashAlgorithmValue *interpreter.CompositeValue,
	publicKeyValue interpreter.MemberAccessibleValue,
	runtimeInterface Interface,
) interpreter.BoolValue {

	signature, err := interpreter.ByteArrayValueToByteSlice(inter, signatureValue)
	if err != nil {
		panic(runtimeErrors.NewUnexpectedError("failed to get signature. %w", err))
	}

	signedData, err := interpreter.ByteArrayValueToByteSlice(inter, signedDataValue)
	if err != nil {
		panic(runtimeErrors.NewUnexpectedError("failed to get signed data. %w", err))
	}

	domainSeparationTag := domainSeparationTagValue.Str

	hashAlgorithm := NewHashAlgorithmFromValue(inter, getLocationRange, hashAlgorithmValue)

	publicKey, err := NewPublicKeyFromValue(inter, getLocationRange, publicKeyValue)
	if err != nil {
		return false
	}

	var valid bool
	wrapPanic(func() {
		valid, err = runtimeInterface.VerifySignature(
			signature,
			domainSeparationTag,
			signedData,
			publicKey.PublicKey,
			publicKey.SignAlgo,
			hashAlgorithm,
		)
	})

	if err != nil {
		panic(err)
	}

	return interpreter.BoolValue(valid)
}

func hash(
	inter *interpreter.Interpreter,
	getLocationRange func() interpreter.LocationRange,
	dataValue *interpreter.ArrayValue,
	tagValue *interpreter.StringValue,
	hashAlgorithmValue interpreter.Value,
	runtimeInterface Interface,
) *interpreter.ArrayValue {

	data, err := interpreter.ByteArrayValueToByteSlice(inter, dataValue)
	if err != nil {
		panic(runtimeErrors.NewUnexpectedError("failed to get data. %w", err))
	}

	var tag string
	if tagValue != nil {
		tag = tagValue.Str
	}

	hashAlgorithm := NewHashAlgorithmFromValue(inter, getLocationRange, hashAlgorithmValue)

	var result []byte
	wrapPanic(func() {
		result, err = runtimeInterface.Hash(data, tag, hashAlgorithm)
	})
	if err != nil {
		panic(err)
	}

	return interpreter.ByteSliceToByteArrayValue(inter, result)
}

// DoNotValidatePublicKey conforms to the method signature for PublicKeyValidationHandlerFunc.
// It disregards its input and returns `nil` indicating that the public key is valid.
// It's used when handling public keys from the FVM, where they're already validated.
func DoNotValidatePublicKey(
	_ *interpreter.Interpreter,
	_ func() interpreter.LocationRange,
	_ *interpreter.CompositeValue,
) error {
	return nil
}<|MERGE_RESOLUTION|>--- conflicted
+++ resolved
@@ -472,11 +472,6 @@
 		accountAvailableBalanceGetFunction(addressValue, context.Interface),
 		storageUsedGetFunction(addressValue, context.Interface, storage),
 		storageCapacityGetFunction(addressValue, context.Interface, storage),
-<<<<<<< HEAD
-=======
-		r.newAddPublicKeyFunction(inter, addressValue, context.Interface),
-		r.newRemovePublicKeyFunction(inter, addressValue, context.Interface),
->>>>>>> 807f1df8
 		func() interpreter.Value {
 			return r.newAuthAccountContracts(
 				inter,
@@ -1705,107 +1700,6 @@
 	}
 }
 
-<<<<<<< HEAD
-=======
-func (r *interpreterRuntime) newAddPublicKeyFunction(
-	gauge common.MemoryGauge,
-	addressValue interpreter.AddressValue,
-	runtimeInterface Interface,
-) *interpreter.HostFunctionValue {
-
-	// Converted addresses can be cached and don't have to be recomputed on each function invocation
-	address := addressValue.ToAddress()
-
-	return interpreter.NewHostFunctionValue(
-		gauge,
-		func(invocation interpreter.Invocation) interpreter.Value {
-			publicKeyValue, ok := invocation.Arguments[0].(*interpreter.ArrayValue)
-			if !ok {
-				panic(runtimeErrors.NewUnreachableError())
-			}
-
-			publicKey, err := interpreter.ByteArrayValueToByteSlice(gauge, publicKeyValue)
-			if err != nil {
-				panic("addPublicKey requires the first argument to be a byte array")
-			}
-
-			wrapPanic(func() {
-				err = runtimeInterface.AddEncodedAccountKey(address, publicKey)
-			})
-			if err != nil {
-				panic(err)
-			}
-
-			inter := invocation.Interpreter
-
-			r.emitAccountEvent(
-				gauge,
-				stdlib.AccountKeyAddedEventType,
-				runtimeInterface,
-				[]exportableValue{
-					newExportableValue(addressValue, inter),
-					newExportableValue(publicKeyValue, inter),
-				},
-				invocation.GetLocationRange,
-			)
-
-			return interpreter.VoidValue{}
-		},
-		sema.AuthAccountTypeAddPublicKeyFunctionType,
-	)
-}
-
-func (r *interpreterRuntime) newRemovePublicKeyFunction(
-	gauge common.MemoryGauge,
-	addressValue interpreter.AddressValue,
-	runtimeInterface Interface,
-) *interpreter.HostFunctionValue {
-
-	// Converted addresses can be cached and don't have to be recomputed on each function invocation
-	address := addressValue.ToAddress()
-
-	return interpreter.NewHostFunctionValue(
-		gauge,
-		func(invocation interpreter.Invocation) interpreter.Value {
-			index, ok := invocation.Arguments[0].(interpreter.IntValue)
-			if !ok {
-				panic(runtimeErrors.NewUnreachableError())
-			}
-
-			var publicKey []byte
-			var err error
-			wrapPanic(func() {
-				publicKey, err = runtimeInterface.RevokeEncodedAccountKey(address, index.ToInt())
-			})
-			if err != nil {
-				panic(err)
-			}
-
-			inter := invocation.Interpreter
-
-			publicKeyValue := interpreter.ByteSliceToByteArrayValue(
-				inter,
-				publicKey,
-			)
-
-			r.emitAccountEvent(
-				gauge,
-				stdlib.AccountKeyRemovedEventType,
-				runtimeInterface,
-				[]exportableValue{
-					newExportableValue(addressValue, inter),
-					newExportableValue(publicKeyValue, inter),
-				},
-				invocation.GetLocationRange,
-			)
-
-			return interpreter.VoidValue{}
-		},
-		sema.AuthAccountTypeRemovePublicKeyFunctionType,
-	)
-}
-
->>>>>>> 807f1df8
 // recordContractValue records the update of the given contract value.
 // It is only recorded and only written at the end of the execution
 //
