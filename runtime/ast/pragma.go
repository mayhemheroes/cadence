/*
 * Cadence - The resource-oriented smart contract programming language
 *
 * Copyright 2019-2022 Dapper Labs, Inc.
 *
 * Licensed under the Apache License, Version 2.0 (the "License");
 * you may not use this file except in compliance with the License.
 * You may obtain a copy of the License at
 *
 *   http://www.apache.org/licenses/LICENSE-2.0
 *
 * Unless required by applicable law or agreed to in writing, software
 * distributed under the License is distributed on an "AS IS" BASIS,
 * WITHOUT WARRANTIES OR CONDITIONS OF ANY KIND, either express or implied.
 * See the License for the specific language governing permissions and
 * limitations under the License.
 */

package ast

import (
	"encoding/json"

	"github.com/turbolent/prettier"

	"github.com/onflow/cadence/runtime/common"
)

// Pragma

type PragmaDeclaration struct {
	Expression Expression
	Range
}

<<<<<<< HEAD
var _ Declaration = &PragmaDeclaration{}
=======
func NewPragmaDeclaration(gauge common.MemoryGauge, expression Expression, declRange Range) *PragmaDeclaration {
	common.UseMemory(gauge, common.PragmaDeclarationMemoryUsage)

	return &PragmaDeclaration{
		Expression: expression,
		Range:      declRange,
	}
}
>>>>>>> e002d924

func (*PragmaDeclaration) isDeclaration() {}

func (*PragmaDeclaration) isStatement() {}

func (d *PragmaDeclaration) Accept(visitor Visitor) Repr {
	return visitor.VisitPragmaDeclaration(d)
}

func (d *PragmaDeclaration) Walk(walkChild func(Element)) {
	walkChild(d.Expression)
}

func (d *PragmaDeclaration) DeclarationIdentifier() *Identifier {
	return nil
}

func (d *PragmaDeclaration) DeclarationKind() common.DeclarationKind {
	return common.DeclarationKindPragma
}

func (d *PragmaDeclaration) DeclarationAccess() Access {
	return AccessNotSpecified
}

func (d *PragmaDeclaration) DeclarationMembers() *Members {
	return nil
}

func (d *PragmaDeclaration) DeclarationDocString() string {
	return ""
}

func (d *PragmaDeclaration) MarshalJSON() ([]byte, error) {
	type Alias PragmaDeclaration
	return json.Marshal(&struct {
		Type string
		*Alias
	}{
		Type:  "PragmaDeclaration",
		Alias: (*Alias)(d),
	})
}

func (d *PragmaDeclaration) Doc() prettier.Doc {
	return prettier.Concat{
		prettier.Text("#"),
		d.Expression.Doc(),
	}
}

func (d *PragmaDeclaration) String() string {
	return Prettier(d)
}<|MERGE_RESOLUTION|>--- conflicted
+++ resolved
@@ -33,9 +33,8 @@
 	Range
 }
 
-<<<<<<< HEAD
 var _ Declaration = &PragmaDeclaration{}
-=======
+
 func NewPragmaDeclaration(gauge common.MemoryGauge, expression Expression, declRange Range) *PragmaDeclaration {
 	common.UseMemory(gauge, common.PragmaDeclarationMemoryUsage)
 
@@ -44,7 +43,6 @@
 		Range:      declRange,
 	}
 }
->>>>>>> e002d924
 
 func (*PragmaDeclaration) isDeclaration() {}
 
