/*
 * Cadence - The resource-oriented smart contract programming language
 *
 * Copyright 2019-2021 Dapper Labs, Inc.
 *
 * Licensed under the Apache License, Version 2.0 (the "License");
 * you may not use this file except in compliance with the License.
 * You may obtain a copy of the License at
 *
 *   http://www.apache.org/licenses/LICENSE-2.0
 *
 * Unless required by applicable law or agreed to in writing, software
 * distributed under the License is distributed on an "AS IS" BASIS,
 * WITHOUT WARRANTIES OR CONDITIONS OF ANY KIND, either express or implied.
 * See the License for the specific language governing permissions and
 * limitations under the License.
 */

package interpreter

import (
	"github.com/onflow/atree"

	"github.com/onflow/cadence/runtime/ast"
	"github.com/onflow/cadence/runtime/sema"
)

func (interpreter *Interpreter) InvokeFunctionValue(
	function FunctionValue,
	arguments []Value,
	argumentTypes []sema.Type,
	parameterTypes []sema.Type,
	invocationPosition ast.HasPosition,
) (
	value Value,
	err error,
) {

	// recover internal panics and return them as an error
	defer interpreter.RecoverErrors(func(internalErr error) {
		err = internalErr
	})

	return interpreter.invokeFunctionValue(
		function,
		arguments,
		nil,
		argumentTypes,
		parameterTypes,
		nil,
		invocationPosition,
	), nil
}

func (interpreter *Interpreter) invokeFunctionValue(
	function FunctionValue,
	arguments []Value,
	expressions []ast.Expression,
	argumentTypes []sema.Type,
	parameterTypes []sema.Type,
	typeParameterTypes *sema.TypeParameterTypeOrderedMap,
	invocationPosition ast.HasPosition,
) Value {

	parameterTypeCount := len(parameterTypes)
	transferredArguments := make([]Value, len(arguments))

	for i, argument := range arguments {
		argumentType := argumentTypes[i]

		var locationPos ast.HasPosition
		if i < len(expressions) {
			locationPos = expressions[i]
		} else {
			locationPos = invocationPosition
		}

		getLocationRange := locationRangeGetter(interpreter.Location, locationPos)

		if i < parameterTypeCount {
			parameterType := parameterTypes[i]
			transferredArguments[i] = interpreter.transferAndConvert(
				argument,
				argumentType,
				parameterType,
				getLocationRange,
			)
		} else {
			transferredArguments[i] = argument.Transfer(
				interpreter,
				getLocationRange,
				atree.Address{},
				false,
				nil,
			)
		}
	}

	getLocationRange := locationRangeGetter(interpreter.Location, invocationPosition)

	invocation := Invocation{
<<<<<<< HEAD
		ReceiverType:       receiverType,
		Arguments:          transferredArguments,
=======
		Arguments:          argumentCopies,
>>>>>>> aa8f2d62
		ArgumentTypes:      argumentTypes,
		TypeParameterTypes: typeParameterTypes,
		GetLocationRange:   getLocationRange,
		Interpreter:        interpreter,
	}

	return function.invoke(invocation)
}

func (interpreter *Interpreter) invokeInterpretedFunction(
	function *InterpretedFunctionValue,
	invocation Invocation,
) Value {

	// Start a new activation record.
	// Lexical scope: use the function declaration's activation record,
	// not the current one (which would be dynamic scope)
	interpreter.activations.PushNewWithParent(function.Activation)

	// Make `self` available, if any
	if invocation.Self != nil {
		interpreter.declareVariable(sema.SelfIdentifier, invocation.Self)
	}

	return interpreter.invokeInterpretedFunctionActivated(function, invocation.Arguments)
}

// NOTE: assumes the function's activation (or an extension of it) is pushed!
//
func (interpreter *Interpreter) invokeInterpretedFunctionActivated(
	function *InterpretedFunctionValue,
	arguments []Value,
) Value {
	defer interpreter.activations.Pop()

	if function.ParameterList != nil {
		interpreter.bindParameterArguments(function.ParameterList, arguments)
	}

	return interpreter.visitFunctionBody(
		function.BeforeStatements,
		function.PreConditions,
		func() controlReturn {
			return interpreter.visitStatements(function.Statements)
		},
		function.PostConditions,
		function.Type.ReturnTypeAnnotation.Type,
	)
}

// bindParameterArguments binds the argument values to the given parameters
//
func (interpreter *Interpreter) bindParameterArguments(
	parameterList *ast.ParameterList,
	arguments []Value,
) {
	for parameterIndex, parameter := range parameterList.Parameters {
		argument := arguments[parameterIndex]
		interpreter.declareVariable(parameter.Identifier.Identifier, argument)
	}
}<|MERGE_RESOLUTION|>--- conflicted
+++ resolved
@@ -99,12 +99,7 @@
 	getLocationRange := locationRangeGetter(interpreter.Location, invocationPosition)
 
 	invocation := Invocation{
-<<<<<<< HEAD
-		ReceiverType:       receiverType,
 		Arguments:          transferredArguments,
-=======
-		Arguments:          argumentCopies,
->>>>>>> aa8f2d62
 		ArgumentTypes:      argumentTypes,
 		TypeParameterTypes: typeParameterTypes,
 		GetLocationRange:   getLocationRange,
