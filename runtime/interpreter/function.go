--- conflicted
+++ resolved
@@ -323,12 +323,8 @@
 // BoundFunctionValue
 type BoundFunctionValue struct {
 	Function FunctionValue
-<<<<<<< HEAD
-	Self     MemberAccessibleValue
 	Super    *EphemeralReferenceValue
-=======
 	Self     *MemberAccessibleValue
->>>>>>> 7d56096f
 }
 
 var _ Value = BoundFunctionValue{}
@@ -337,12 +333,8 @@
 func NewBoundFunctionValue(
 	interpreter *Interpreter,
 	function FunctionValue,
-<<<<<<< HEAD
-	self MemberAccessibleValue,
+	self *MemberAccessibleValue,
 	super *EphemeralReferenceValue,
-=======
-	self *MemberAccessibleValue,
->>>>>>> 7d56096f
 ) BoundFunctionValue {
 
 	common.UseMemory(interpreter, common.BoundFunctionValueMemoryUsage)
