--- conflicted
+++ resolved
@@ -184,17 +184,13 @@
 			}
 			return linkFunction
 
-<<<<<<< HEAD
 		case sema.AuthAccountTypeLinkAccountFunctionName:
 			if linkAccountFunction == nil {
 				linkAccountFunction = inter.authAccountLinkAccountFunction(address)
 			}
 			return linkAccountFunction
 
-		case sema.AuthAccountUnlinkField:
-=======
 		case sema.AuthAccountTypeUnlinkFunctionName:
->>>>>>> 4be06e20
 			if unlinkFunction == nil {
 				unlinkFunction = inter.authAccountUnlinkFunction(address)
 			}
