package interpreter

import (
	"fmt"
	goRuntime "runtime"

	"github.com/raviqqe/hamt"

	"github.com/dapperlabs/flow-go/language/runtime/activations"
	"github.com/dapperlabs/flow-go/language/runtime/ast"
	"github.com/dapperlabs/flow-go/language/runtime/common"
	"github.com/dapperlabs/flow-go/language/runtime/errors"
	"github.com/dapperlabs/flow-go/language/runtime/sema"
	//revive:disable
	. "github.com/dapperlabs/flow-go/language/runtime/trampoline"
	//revive:enable
)

type controlReturn interface {
	isControlReturn()
}

type loopBreak struct{}

func (loopBreak) isControlReturn() {}

type loopContinue struct{}

func (loopContinue) isControlReturn() {}

type functionReturn struct {
	Value
}

func (functionReturn) isControlReturn() {}

type ExpressionStatementResult struct {
	Value
}

//

var emptyFunctionType = &sema.FunctionType{
	ReturnTypeAnnotation: &sema.TypeAnnotation{
		Type: &sema.VoidType{},
	},
}

//

type getterSetter struct {
	get func() Value
	set func(Value)
}

// StatementTrampoline

type StatementTrampoline struct {
	F    func() Trampoline
	Line int
}

func (m StatementTrampoline) Resume() interface{} {
	return m.F
}

func (m StatementTrampoline) FlatMap(f func(interface{}) Trampoline) Trampoline {
	return FlatMap{Subroutine: m, Continuation: f}
}

func (m StatementTrampoline) Map(f func(interface{}) interface{}) Trampoline {
	return MapTrampoline(m, f)
}

func (m StatementTrampoline) Then(f func(interface{})) Trampoline {
	return ThenTrampoline(m, f)
}

func (m StatementTrampoline) Continue() Trampoline {
	return m.F()
}

// Visit-methods for statement which return a non-nil value
// are treated like they are returning a value.

// OnEventEmittedFunc is a function that is triggered when an event is emitted by the program.
//
type OnEventEmittedFunc func(
	interpreter *Interpreter,
	event EventValue,
)

// OnStatementFunc is a function that is triggered when a statement is about to be executed.
//
type OnStatementFunc func(
	interpreter *Interpreter,
	statement *Statement,
)

// StorageReadHandlerFunc is a function that handles storage reads.
//
type StorageReadHandlerFunc func(
	interpreter *Interpreter,
	storageIdentifier string,
	key string,
) OptionalValue

// StorageWriteHandlerFunc is a function that handles storage writes.
//
type StorageWriteHandlerFunc func(
	interpreter *Interpreter,
	storageIdentifier string,
	key string,
	value OptionalValue,
)

// StorageKeyHandlerFunc is a function that handles storage indexing types.
//
type StorageKeyHandlerFunc func(
	interpreter *Interpreter,
	storageIdentifier string,
	indexingType sema.Type,
) string

type Interpreter struct {
	Checker               *sema.Checker
	PredefinedValues      map[string]Value
	activations           *activations.Activations
	Globals               map[string]*Variable
	InterfaceDeclarations map[*sema.InterfaceType]*ast.InterfaceDeclaration
	CompositeDeclarations map[*sema.CompositeType]*ast.CompositeDeclaration
	CompositeFunctions    map[string]map[string]FunctionValue
	DestructorFunctions   map[string]*InterpretedFunctionValue
	SubInterpreters       map[ast.LocationID]*Interpreter
	Transactions          []*HostFunctionValue
	onEventEmitted        OnEventEmittedFunc
	onStatement           OnStatementFunc
	storageReadHandler    StorageReadHandlerFunc
	storageWriteHandler   StorageWriteHandlerFunc
	storageKeyHandler     StorageKeyHandlerFunc
}

type Option func(*Interpreter) error

// WithOnEventEmittedHandler returns an interpreter option which sets
// the given function as the event handler.
//
func WithOnEventEmittedHandler(handler OnEventEmittedFunc) Option {
	return func(interpreter *Interpreter) error {
		interpreter.SetOnEventEmittedHandler(handler)
		return nil
	}
}

// WithOnStatementHandler returns an interpreter option which sets
// the given function as the statement handler.
//
func WithOnStatementHandler(handler OnStatementFunc) Option {
	return func(interpreter *Interpreter) error {
		interpreter.SetOnStatementHandler(handler)
		return nil
	}
}

// WithPredefinedValues returns an interpreter option which declares
// the given the predefined values.
//
func WithPredefinedValues(predefinedValues map[string]Value) Option {
	return func(interpreter *Interpreter) error {
		interpreter.PredefinedValues = predefinedValues

		for name, value := range predefinedValues {
			err := interpreter.ImportValue(name, value)
			if err != nil {
				return err
			}
		}

		return nil
	}
}

// WithStorageReadHandler returns an interpreter option which sets the given function
// as the function that is used when a stored value is read.
//
func WithStorageReadHandler(handler StorageReadHandlerFunc) Option {
	return func(interpreter *Interpreter) error {
		interpreter.SetStorageReadHandler(handler)
		return nil
	}
}

// WithStorageWriteHandler returns an interpreter option which sets the given function
// as the function that is used when a stored value is written.
//
func WithStorageWriteHandler(handler StorageWriteHandlerFunc) Option {
	return func(interpreter *Interpreter) error {
		interpreter.SetStorageWriteHandler(handler)
		return nil
	}
}

// WithStorageKeyHandlerFunc returns an interpreter option which sets the given function
// as the function that is used when a stored value is written.
//
func WithStorageKeyHandlerFunc(handler StorageKeyHandlerFunc) Option {
	return func(interpreter *Interpreter) error {
		interpreter.SetStorageKeyHandler(handler)
		return nil
	}
}

func NewInterpreter(checker *sema.Checker, options ...Option) (*Interpreter, error) {
	interpreter := &Interpreter{
		Checker:               checker,
		activations:           &activations.Activations{},
		Globals:               map[string]*Variable{},
		InterfaceDeclarations: map[*sema.InterfaceType]*ast.InterfaceDeclaration{},
		CompositeDeclarations: map[*sema.CompositeType]*ast.CompositeDeclaration{},
		CompositeFunctions:    map[string]map[string]FunctionValue{},
		DestructorFunctions:   map[string]*InterpretedFunctionValue{},
		SubInterpreters:       map[ast.LocationID]*Interpreter{},
	}

	interpreter.defineBaseFunctions()

	for _, option := range options {
		err := option(interpreter)
		if err != nil {
			return nil, err
		}
	}

	return interpreter, nil
}

// SetOnEventEmittedHandler sets the function that is triggered when an event is emitted by the program.
//
func (interpreter *Interpreter) SetOnEventEmittedHandler(function OnEventEmittedFunc) {
	interpreter.onEventEmitted = function
}

// SetOnStatementHandler sets the function that is triggered when a statement is about to be executed.
//
func (interpreter *Interpreter) SetOnStatementHandler(function OnStatementFunc) {
	interpreter.onStatement = function
}

// SetStorageReadHandler sets the function that is used when a stored value is read.
//
func (interpreter *Interpreter) SetStorageReadHandler(function StorageReadHandlerFunc) {
	interpreter.storageReadHandler = function
}

// SetStorageWriteHandler sets the function that is used when a stored value is written.
//
func (interpreter *Interpreter) SetStorageWriteHandler(function StorageWriteHandlerFunc) {
	interpreter.storageWriteHandler = function
}

// SetStorageKeyHandler sets the function that is used when a storage is indexed.
//
func (interpreter *Interpreter) SetStorageKeyHandler(function StorageKeyHandlerFunc) {
	interpreter.storageKeyHandler = function
}

// locationRange returns a new location range for the given positioned element.
//
func (interpreter *Interpreter) locationRange(hasPosition ast.HasPosition) LocationRange {
	return LocationRange{
		Location: interpreter.Checker.Location,
		Range:    ast.NewRangeFromPositioned(hasPosition),
	}
}

func (interpreter *Interpreter) findVariable(name string) *Variable {
	result := interpreter.activations.Find(name)
	if result == nil {
		return nil
	}
	return result.(*Variable)
}

func (interpreter *Interpreter) findOrDeclareVariable(name string) *Variable {
	variable := interpreter.findVariable(name)
	if variable == nil {
		variable = &Variable{}
		interpreter.setVariable(name, variable)
	}
	return variable
}

func (interpreter *Interpreter) setVariable(name string, variable *Variable) {
	interpreter.activations.Set(name, variable)
}

func (interpreter *Interpreter) Interpret() (err error) {
	// recover internal panics and return them as an error
	defer func() {
		if r := recover(); r != nil {
			var ok bool
			// don't recover Go errors
			err, ok = r.(goRuntime.Error)
			if ok {
				panic(err)
			}
			err, ok = r.(error)
			if !ok {
				err = fmt.Errorf("%v", r)
			}
		}
	}()

	interpreter.runAllStatements(interpreter.interpret())

	return nil
}

type Statement struct {
	Trampoline Trampoline
	Line       int
}

func (interpreter *Interpreter) runUntilNextStatement(t Trampoline) (result interface{}, statement *Statement) {
	for {
		statement := getStatement(t)

		if statement != nil {
			return nil, &Statement{
				// NOTE: resumption using outer trampoline,
				// not just inner statement trampoline
				Trampoline: t,
				Line:       statement.Line,
			}
		}

		result := t.Resume()

		if continuation, ok := result.(func() Trampoline); ok {

			t = continuation()
			continue
		}

		return result, nil
	}
}

func (interpreter *Interpreter) runAllStatements(t Trampoline) interface{} {
	for {
		result, statement := interpreter.runUntilNextStatement(t)
		if statement == nil {
			return result
		}

		if interpreter.onStatement != nil {
			interpreter.onStatement(interpreter, statement)
		}

		result = statement.Trampoline.Resume()
		if continuation, ok := result.(func() Trampoline); ok {
			t = continuation()
			continue
		}

		return result
	}
}

func getStatement(t Trampoline) *StatementTrampoline {
	switch t := t.(type) {
	case FlatMap:
		return getStatement(t.Subroutine)
	case StatementTrampoline:
		return &t
	default:
		return nil
	}
}

func (interpreter *Interpreter) interpret() Trampoline {
	return interpreter.Checker.Program.Accept(interpreter).(Trampoline)
}

func (interpreter *Interpreter) prepareInterpretation() {
	program := interpreter.Checker.Program

	// Pre-declare empty variables for all structures, interfaces, and function declarations
	for _, declaration := range program.InterfaceDeclarations() {
		interpreter.declareVariable(declaration.Identifier.Identifier, nil)
	}
	for _, declaration := range program.CompositeDeclarations() {
		interpreter.declareVariable(declaration.Identifier.Identifier, nil)
	}
	for _, declaration := range program.FunctionDeclarations() {
		interpreter.declareVariable(declaration.Identifier.Identifier, nil)
	}

	// Register top-level interface declarations, as their functions' conditions
	// need to be included in conforming composites' functions

	for _, declaration := range program.InterfaceDeclarations() {
		interpreter.declareInterface(declaration)
	}
}

func (interpreter *Interpreter) visitGlobalDeclarations(declarations []ast.Declaration) Trampoline {
	count := len(declarations)

	// no declarations? stop
	if count == 0 {
		// NOTE: no result, so it does *not* act like a return-statement
		return Done{}
	}

	// interpret the first declaration, then the remaining ones
	return interpreter.visitGlobalDeclaration(declarations[0]).
		FlatMap(func(_ interface{}) Trampoline {
			return interpreter.visitGlobalDeclarations(declarations[1:])
		})
}

// visitGlobalDeclaration firsts interprets the global declaration,
// then finds the declaration and adds it to the globals
func (interpreter *Interpreter) visitGlobalDeclaration(declaration ast.Declaration) Trampoline {
	return declaration.Accept(interpreter).(Trampoline).
		Then(func(_ interface{}) {
			interpreter.declareGlobal(declaration)
		})
}

func (interpreter *Interpreter) declareGlobal(declaration ast.Declaration) {
	name := declaration.DeclarationIdentifier().Identifier
	// NOTE: semantic analysis already checked possible invalid redeclaration
	interpreter.Globals[name] = interpreter.findVariable(name)
}

func (interpreter *Interpreter) prepareInvokeVariable(functionName string, arguments []interface{}) (trampoline Trampoline, err error) {
	variable, ok := interpreter.Globals[functionName]
	if !ok {
		return nil, &NotDeclaredError{
			ExpectedKind: common.DeclarationKindFunction,
			Name:         functionName,
		}
	}

	variableValue := variable.Value

	functionValue, ok := variableValue.(FunctionValue)
	if !ok {
		return nil, &NotInvokableError{
			Value: variableValue,
		}
	}

	ty := interpreter.Checker.GlobalValues[functionName].Type

	invokableType, ok := ty.(sema.InvokableType)

	if !ok {
		return nil, &NotInvokableError{
			Value: variableValue,
		}
	}

	functionType := invokableType.InvocationFunctionType()

	return interpreter.prepareInvoke(functionValue, functionType, arguments)
}

func (interpreter *Interpreter) prepareInvokeTransaction(
	index int,
	arguments []interface{},
) (trampoline Trampoline, err error) {
	if index >= len(interpreter.Transactions) {
		return nil, &TransactionNotDeclaredError{Index: index}
	}

	functionValue := interpreter.Transactions[index]

	transactionType := interpreter.Checker.TransactionTypes[index]
	functionType := transactionType.EntryPointFunctionType()

	return interpreter.prepareInvoke(functionValue, functionType, arguments)
}

func (interpreter *Interpreter) prepareInvoke(
	functionValue FunctionValue,
	functionType *sema.FunctionType,
	arguments []interface{},
) (trampoline Trampoline, err error) {

	var argumentValues []Value
	argumentValues, err = ToValues(arguments)
	if err != nil {
		return nil, err
	}

	// ensures the invocation's argument count matches the function's parameter count

	parameterTypeAnnotations := functionType.ParameterTypeAnnotations
	parameterCount := len(parameterTypeAnnotations)
	argumentCount := len(argumentValues)

	if argumentCount != parameterCount {

		if functionType.RequiredArgumentCount == nil ||
			argumentCount < *functionType.RequiredArgumentCount {

			return nil, &ArgumentCountError{
				ParameterCount: parameterCount,
				ArgumentCount:  argumentCount,
			}
		}
	}

	preparedArguments := make([]Value, len(arguments))
	for i, argument := range argumentValues {
		parameterType := parameterTypeAnnotations[i].Type
		// TODO: value type is not known – only used for Any boxing right now, so reject for now
		if parameterType.Equal(&sema.AnyType{}) {
			return nil, &NotInvokableError{
				Value: functionValue,
			}
		}

		preparedArguments[i] = interpreter.convertAndBox(argument, nil, parameterType)
	}

	// NOTE: can't fill argument types, as they are unknown
	trampoline = functionValue.invoke(Invocation{
		Arguments:   preparedArguments,
		Interpreter: interpreter,
	})

	return trampoline, nil
}

func (interpreter *Interpreter) Invoke(functionName string, arguments ...interface{}) (value Value, err error) {
	// recover internal panics and return them as an error
	defer recoverErrors(func(internalErr error) {
		err = internalErr
	})

	trampoline, err := interpreter.prepareInvokeVariable(functionName, arguments)
	if err != nil {
		return nil, err
	}
	result := interpreter.runAllStatements(trampoline)
	if result == nil {
		return nil, nil
	}
	return result.(Value), nil
}

func (interpreter *Interpreter) InvokeTransaction(index int, arguments ...interface{}) (err error) {
	// recover internal panics and return them as an error
	defer recoverErrors(func(internalErr error) {
		err = internalErr
	})

	trampoline, err := interpreter.prepareInvokeTransaction(index, arguments)
	if err != nil {
		return err
	}

	_ = interpreter.runAllStatements(trampoline)

	return nil
}

func recoverErrors(onError func(error)) {
	if r := recover(); r != nil {
		var ok bool
		// don't recover Go errors
		goErr, ok := r.(goRuntime.Error)
		if ok {
			panic(goErr)
		}

		err, ok := r.(error)
		if !ok {
			err = fmt.Errorf("%v", r)
		}

		onError(err)
	}
}

func (interpreter *Interpreter) VisitProgram(program *ast.Program) ast.Repr {
	interpreter.prepareInterpretation()

	return interpreter.visitGlobalDeclarations(program.Declarations)
}

func (interpreter *Interpreter) VisitFunctionDeclaration(declaration *ast.FunctionDeclaration) ast.Repr {

	identifier := declaration.Identifier.Identifier

	functionType := interpreter.Checker.Elaboration.FunctionDeclarationFunctionTypes[declaration]

	variable := interpreter.findOrDeclareVariable(identifier)

	// lexical scope: variables in functions are bound to what is visible at declaration time
	lexicalScope := interpreter.activations.CurrentOrNew()

	// make the function itself available inside the function
	lexicalScope = lexicalScope.Insert(common.StringEntry(identifier), variable)

	functionExpression := declaration.ToExpression()
	variable.Value = newInterpretedFunction(
		interpreter,
		functionExpression,
		functionType,
		lexicalScope,
	)

	// NOTE: no result, so it does *not* act like a return-statement
	return Done{}
}

// NOTE: consider using NewInterpreter if the value should be predefined in all programs
func (interpreter *Interpreter) ImportValue(name string, value Value) error {
	if _, ok := interpreter.Globals[name]; ok {
		return &RedeclarationError{
			Name: name,
		}
	}

	variable := interpreter.declareVariable(name, value)
	interpreter.Globals[name] = variable
	return nil
}

func (interpreter *Interpreter) VisitBlock(block *ast.Block) ast.Repr {
	// block scope: each block gets an activation record
	interpreter.activations.PushCurrent()

	return interpreter.visitStatements(block.Statements).
		Then(func(_ interface{}) {
			interpreter.activations.Pop()
		})
}

func (interpreter *Interpreter) visitStatements(statements []ast.Statement) Trampoline {
	count := len(statements)

	// no statements? stop
	if count == 0 {
		// NOTE: no result, so it does *not* act like a return-statement
		return Done{}
	}

	statement := statements[0]
	line := statement.StartPosition().Line

	// interpret the first statement, then the remaining ones
	return StatementTrampoline{
		F: func() Trampoline {
			return statement.Accept(interpreter).(Trampoline)
		},
		Line: line,
	}.FlatMap(func(returnValue interface{}) Trampoline {
		if _, isReturn := returnValue.(controlReturn); isReturn {
			return Done{Result: returnValue}
		}
		return interpreter.visitStatements(statements[1:])
	})
}

func (interpreter *Interpreter) VisitFunctionBlock(functionBlock *ast.FunctionBlock) ast.Repr {
	// NOTE: see visitFunctionBlock
	panic(errors.NewUnreachableError())
}

func (interpreter *Interpreter) visitFunctionBlock(functionBlock *ast.FunctionBlock, returnType sema.Type) Trampoline {

	// block scope: each function block gets an activation record
	interpreter.activations.PushCurrent()

	beforeStatements, rewrittenPostConditions :=
		interpreter.rewritePostConditions(functionBlock.PostConditions)

	return interpreter.visitStatements(beforeStatements).
		FlatMap(func(_ interface{}) Trampoline {
			return interpreter.visitConditions(functionBlock.PreConditions)
		}).
		FlatMap(func(_ interface{}) Trampoline {
			// NOTE: not interpreting block as it enters a new scope
			// and post-conditions need to be able to refer to block's declarations
			return interpreter.visitStatements(functionBlock.Block.Statements).
				FlatMap(func(blockResult interface{}) Trampoline {

					var resultValue Value
					if _, ok := blockResult.(functionReturn); ok {
						resultValue = blockResult.(functionReturn).Value
					} else {
						resultValue = VoidValue{}
					}

					// if there is a return type, declare the constant `result`
					// which has the return value

					if _, isVoid := returnType.(*sema.VoidType); !isVoid {
						interpreter.declareVariable(sema.ResultIdentifier, resultValue)
					}

					return interpreter.visitConditions(rewrittenPostConditions).
						Map(func(_ interface{}) interface{} {
							return resultValue
						})
				})
		}).
		Then(func(_ interface{}) {
			interpreter.activations.Pop()
		})
}

func (interpreter *Interpreter) rewritePostConditions(postConditions []*ast.Condition) (
	beforeStatements []ast.Statement,
	rewrittenPostConditions []*ast.Condition,
) {
	beforeExtractor := NewBeforeExtractor()

	rewrittenPostConditions = make([]*ast.Condition, len(postConditions))

	for i, postCondition := range postConditions {

		// copy condition and set expression to rewritten one
		newPostCondition := *postCondition

		testExtraction := beforeExtractor.ExtractBefore(postCondition.Test)

		extractedExpressions := testExtraction.ExtractedExpressions

		newPostCondition.Test = testExtraction.RewrittenExpression

		if postCondition.Message != nil {
			messageExtraction := beforeExtractor.ExtractBefore(postCondition.Message)

			newPostCondition.Message = messageExtraction.RewrittenExpression

			extractedExpressions = append(
				extractedExpressions,
				messageExtraction.ExtractedExpressions...,
			)
		}

		for _, extractedExpression := range extractedExpressions {

			// TODO: update interpreter.Checker.Elaboration
			//    VariableDeclarationValueTypes / VariableDeclarationTargetTypes

			beforeStatements = append(beforeStatements,
				&ast.VariableDeclaration{
					Identifier: extractedExpression.Identifier,
					Value:      extractedExpression.Expression,
				},
			)
		}

		rewrittenPostConditions[i] = &newPostCondition
	}

	return beforeStatements, rewrittenPostConditions
}

func (interpreter *Interpreter) visitConditions(conditions []*ast.Condition) Trampoline {
	count := len(conditions)

	// no conditions? stop
	if count == 0 {
		return Done{}
	}

	// interpret the first condition, then the remaining ones
	condition := conditions[0]
	return condition.Accept(interpreter).(Trampoline).
		FlatMap(func(value interface{}) Trampoline {
			result := value.(BoolValue)

			if !result {

				var messageTrampoline Trampoline

				if condition.Message == nil {
					messageTrampoline = Done{Result: NewStringValue("")}
				} else {
					messageTrampoline = condition.Message.Accept(interpreter).(Trampoline)
				}

				return messageTrampoline.
					Then(func(result interface{}) {
						message := result.(*StringValue).Str

						panic(&ConditionError{
							ConditionKind: condition.Kind,
							Message:       message,
							LocationRange: LocationRange{
								Location: interpreter.Checker.Location,
								Range:    ast.NewRangeFromPositioned(condition.Test),
							},
						})
					})
			}

			return interpreter.visitConditions(conditions[1:])
		})
}

func (interpreter *Interpreter) VisitCondition(condition *ast.Condition) ast.Repr {
	return condition.Test.Accept(interpreter)
}

func (interpreter *Interpreter) VisitReturnStatement(statement *ast.ReturnStatement) ast.Repr {
	// NOTE: returning result

	if statement.Expression == nil {
		return Done{Result: functionReturn{VoidValue{}}}
	}

	return statement.Expression.Accept(interpreter).(Trampoline).
		Map(func(result interface{}) interface{} {
			value := result.(Value)

			valueType := interpreter.Checker.Elaboration.ReturnStatementValueTypes[statement]
			returnType := interpreter.Checker.Elaboration.ReturnStatementReturnTypes[statement]

			value = interpreter.copyAndConvert(value, valueType, returnType)

			return functionReturn{value}
		})
}

func (interpreter *Interpreter) VisitBreakStatement(statement *ast.BreakStatement) ast.Repr {
	return Done{Result: loopBreak{}}
}

func (interpreter *Interpreter) VisitContinueStatement(statement *ast.ContinueStatement) ast.Repr {
	return Done{Result: loopContinue{}}
}

func (interpreter *Interpreter) VisitIfStatement(statement *ast.IfStatement) ast.Repr {
	switch test := statement.Test.(type) {
	case ast.Expression:
		return interpreter.visitIfStatementWithTestExpression(test, statement.Then, statement.Else)
	case *ast.VariableDeclaration:
		return interpreter.visitIfStatementWithVariableDeclaration(test, statement.Then, statement.Else)
	default:
		panic(errors.NewUnreachableError())
	}
}

func (interpreter *Interpreter) visitIfStatementWithTestExpression(
	test ast.Expression,
	thenBlock, elseBlock *ast.Block,
) Trampoline {

	return test.Accept(interpreter).(Trampoline).
		FlatMap(func(result interface{}) Trampoline {
			value := result.(BoolValue)
			if value {
				return thenBlock.Accept(interpreter).(Trampoline)
			} else if elseBlock != nil {
				return elseBlock.Accept(interpreter).(Trampoline)
			}

			// NOTE: no result, so it does *not* act like a return-statement
			return Done{}
		})
}

func (interpreter *Interpreter) visitIfStatementWithVariableDeclaration(
	declaration *ast.VariableDeclaration,
	thenBlock, elseBlock *ast.Block,
) Trampoline {

	return declaration.Value.Accept(interpreter).(Trampoline).
		FlatMap(func(result interface{}) Trampoline {

			if someValue, ok := result.(*SomeValue); ok {

				targetType := interpreter.Checker.Elaboration.VariableDeclarationTargetTypes[declaration]
				valueType := interpreter.Checker.Elaboration.VariableDeclarationValueTypes[declaration]
				unwrappedValueCopy := interpreter.copyAndConvert(someValue.Value, valueType, targetType)

				interpreter.activations.PushCurrent()
				interpreter.declareVariable(
					declaration.Identifier.Identifier,
					unwrappedValueCopy,
				)

				return thenBlock.Accept(interpreter).(Trampoline).
					Then(func(_ interface{}) {
						interpreter.activations.Pop()
					})
			} else if elseBlock != nil {
				return elseBlock.Accept(interpreter).(Trampoline)
			}

			// NOTE: ignore result, so it does *not* act like a return-statement
			return Done{}
		})
}

func (interpreter *Interpreter) VisitWhileStatement(statement *ast.WhileStatement) ast.Repr {
	return statement.Test.Accept(interpreter).(Trampoline).
		FlatMap(func(result interface{}) Trampoline {
			value := result.(BoolValue)
			if !value {
				return Done{}
			}

			return statement.Block.Accept(interpreter).(Trampoline).
				FlatMap(func(value interface{}) Trampoline {
					if _, ok := value.(loopBreak); ok {
						return Done{}
						// revive:disable:empty-block
					} else if _, ok := value.(loopContinue); ok {
						// revive:enable
						// NO-OP
					} else if functionReturn, ok := value.(functionReturn); ok {
						return Done{Result: functionReturn}
					}

					// recurse
					return statement.Accept(interpreter).(Trampoline)
				})
		})
}

func (interpreter *Interpreter) visitPotentialStorageRemoval(expression ast.Expression) Trampoline {
	movingStorageIndexExpression := interpreter.movingStorageIndexExpression(expression)
	if movingStorageIndexExpression == nil {
		return expression.Accept(interpreter).(Trampoline)
	}

	return interpreter.indexExpressionGetterSetter(movingStorageIndexExpression).
		Map(func(result interface{}) interface{} {
			getterSetter := result.(getterSetter)
			value := getterSetter.get()
			getterSetter.set(NilValue{})
			return value
		})
}

// VisitVariableDeclaration first visits the declaration's value,
// then declares the variable with the name bound to the value
func (interpreter *Interpreter) VisitVariableDeclaration(declaration *ast.VariableDeclaration) ast.Repr {

	targetType := interpreter.Checker.Elaboration.VariableDeclarationTargetTypes[declaration]
	valueType := interpreter.Checker.Elaboration.VariableDeclarationValueTypes[declaration]
	secondValueType := interpreter.Checker.Elaboration.VariableDeclarationSecondValueTypes[declaration]

	return interpreter.visitPotentialStorageRemoval(declaration.Value).
		FlatMap(func(result interface{}) Trampoline {

			valueCopy := interpreter.copyAndConvert(result.(Value), valueType, targetType)

			interpreter.declareVariable(
				declaration.Identifier.Identifier,
				valueCopy,
			)

			if declaration.SecondValue == nil {
				// NOTE: ignore result, so it does *not* act like a return-statement
				return Done{}
			}

			return interpreter.visitAssignment(
				declaration.Value,
				valueType,
				declaration.SecondValue,
				secondValueType,
			)
		})
}

func (interpreter *Interpreter) movingStorageIndexExpression(expression ast.Expression) *ast.IndexExpression {
	indexExpression, ok := expression.(*ast.IndexExpression)
	if !ok || !interpreter.Checker.Elaboration.IsResourceMovingStorageIndexExpression[indexExpression] {
		return nil
	}

	return indexExpression
}

func (interpreter *Interpreter) declareVariable(identifier string, value Value) *Variable {
	// NOTE: semantic analysis already checked possible invalid redeclaration
	variable := &Variable{Value: value}
	interpreter.setVariable(identifier, variable)
	return variable
}

func (interpreter *Interpreter) VisitAssignmentStatement(assignment *ast.AssignmentStatement) ast.Repr {
	targetType := interpreter.Checker.Elaboration.AssignmentStatementTargetTypes[assignment]
	valueType := interpreter.Checker.Elaboration.AssignmentStatementValueTypes[assignment]

	target := assignment.Target
	value := assignment.Value

	return interpreter.visitAssignment(target, targetType, value, valueType)
}

func (interpreter *Interpreter) visitAssignment(
	target ast.Expression, targetType sema.Type,
	value ast.Expression, valueType sema.Type,
) Trampoline {

	// First evaluate the target, which results in a getter/setter function pair
	return interpreter.assignmentGetterSetter(target).
		FlatMap(func(result interface{}) Trampoline {
			getterSetter := result.(getterSetter)

			// Finally, evaluate the value, and assign it using the setter function
			return value.Accept(interpreter).(Trampoline).
				FlatMap(func(result interface{}) Trampoline {
					valueCopy := interpreter.copyAndConvert(result.(Value), valueType, targetType)
					getterSetter.set(valueCopy)

					// NOTE: no result, so it does *not* act like a return-statement
					return Done{}
				})
		})
}

func (interpreter *Interpreter) VisitSwapStatement(swap *ast.SwapStatement) ast.Repr {

	leftType := interpreter.Checker.Elaboration.SwapStatementLeftTypes[swap]
	rightType := interpreter.Checker.Elaboration.SwapStatementRightTypes[swap]

	// Evaluate the left expression
	return interpreter.assignmentGetterSetter(swap.Left).
		FlatMap(func(result interface{}) Trampoline {
			leftGetterSetter := result.(getterSetter)
			leftValue := leftGetterSetter.get()
			if interpreter.movingStorageIndexExpression(swap.Left) != nil {
				leftGetterSetter.set(NilValue{})
			}

			// Evaluate the right expression
			return interpreter.assignmentGetterSetter(swap.Right).
				Then(func(result interface{}) {
					rightGetterSetter := result.(getterSetter)
					rightValue := rightGetterSetter.get()
					if interpreter.movingStorageIndexExpression(swap.Right) != nil {
						rightGetterSetter.set(NilValue{})
					}

					// Assign right value to left target
					// and left value to right target

					rightValueCopy := interpreter.copyAndConvert(rightValue.(Value), rightType, leftType)
					leftValueCopy := interpreter.copyAndConvert(leftValue.(Value), leftType, rightType)

					leftGetterSetter.set(rightValueCopy)
					rightGetterSetter.set(leftValueCopy)
				})
		})
}

// assignmentGetterSetter returns a getter/setter function pair
// for the target expression, wrapped in a trampoline
//
func (interpreter *Interpreter) assignmentGetterSetter(target ast.Expression) Trampoline {
	switch target := target.(type) {
	case *ast.IdentifierExpression:
		return interpreter.identifierExpressionGetterSetter(target)

	case *ast.IndexExpression:
		return interpreter.indexExpressionGetterSetter(target)

	case *ast.MemberExpression:
		return interpreter.memberExpressionGetterSetter(target)
	}

	panic(errors.NewUnreachableError())
}

// identifierExpressionGetterSetter returns a getter/setter function pair
// for the target identifier expression, wrapped in a trampoline
//
func (interpreter *Interpreter) identifierExpressionGetterSetter(identifierExpression *ast.IdentifierExpression) Trampoline {
	variable := interpreter.findVariable(identifierExpression.Identifier.Identifier)
	return Done{
		Result: getterSetter{
			get: func() Value {
				return variable.Value
			},
			set: func(value Value) {
				variable.Value = value
			},
		},
	}
}

// indexExpressionGetterSetter returns a getter/setter function pair
// for the target index expression, wrapped in a trampoline
//
func (interpreter *Interpreter) indexExpressionGetterSetter(indexExpression *ast.IndexExpression) Trampoline {
	return indexExpression.TargetExpression.Accept(interpreter).(Trampoline).
		FlatMap(func(result interface{}) Trampoline {
			switch typedResult := result.(type) {
			case ValueIndexableValue:
				return indexExpression.IndexingExpression.Accept(interpreter).(Trampoline).
					FlatMap(func(result interface{}) Trampoline {
						indexingValue := result.(Value)
						locationRange := interpreter.locationRange(indexExpression)
						return Done{
							Result: getterSetter{
								get: func() Value {
									return typedResult.Get(interpreter, locationRange, indexingValue)
								},
								set: func(value Value) {
									typedResult.Set(interpreter, locationRange, indexingValue, value)
								},
							},
						}
					})

			case StorageValue:
				return interpreter.visitStorageIndexExpression(indexExpression, typedResult.Identifier, AccessLevelPrivate)

			case PublishedValue:
				return interpreter.visitStorageIndexExpression(indexExpression, typedResult.Identifier, AccessLevelPublic)

			default:
				panic(errors.NewUnreachableError())
			}
		})
}

func (interpreter *Interpreter) visitStorageIndexExpression(
	indexExpression *ast.IndexExpression,
	storageIdentifier string,
	accessLevel AccessLevel,
) Trampoline {
	indexingType := interpreter.Checker.Elaboration.IndexExpressionIndexingTypes[indexExpression]
	rawKey := interpreter.storageKeyHandler(interpreter, storageIdentifier, indexingType)
	key := PrefixedStorageKey(rawKey, accessLevel)
	return Done{
		Result: getterSetter{
			get: func() Value {
				return interpreter.readStored(storageIdentifier, key)
			},
			set: func(value Value) {
				interpreter.writeStored(storageIdentifier, key, value.(OptionalValue))
			},
		},
	}
}

func (interpreter *Interpreter) visitReadStorageIndexExpression(
	expression *ast.IndexExpression,
	storageIdentifier string,
	accessLevel AccessLevel,
) Trampoline {
	return interpreter.visitStorageIndexExpression(expression, storageIdentifier, accessLevel).
		Map(func(result interface{}) interface{} {
			getterSetter := result.(getterSetter)
			return getterSetter.get()
		})
}

// memberExpressionGetterSetter returns a getter/setter function pair
// for the target member expression, wrapped in a trampoline
//
func (interpreter *Interpreter) memberExpressionGetterSetter(memberExpression *ast.MemberExpression) Trampoline {
	return memberExpression.Expression.Accept(interpreter).(Trampoline).
		FlatMap(func(result interface{}) Trampoline {
			structure := result.(MemberAccessibleValue)
			locationRange := interpreter.locationRange(memberExpression)
			identifier := memberExpression.Identifier.Identifier
			return Done{
				Result: getterSetter{
					get: func() Value {
						return structure.GetMember(interpreter, locationRange, identifier)
					},
					set: func(value Value) {
						structure.SetMember(interpreter, locationRange, identifier, value)
					},
				},
			}
		})
}

func (interpreter *Interpreter) VisitIdentifierExpression(expression *ast.IdentifierExpression) ast.Repr {
	variable := interpreter.findVariable(expression.Identifier.Identifier)
	return Done{Result: variable.Value}
}

// valueTuple

type valueTuple struct {
	left, right Value
}

// visitBinaryOperation interprets the left-hand side and the right-hand side and returns
// the result in a valueTuple
func (interpreter *Interpreter) visitBinaryOperation(expr *ast.BinaryExpression) Trampoline {
	// interpret the left-hand side
	return expr.Left.Accept(interpreter).(Trampoline).
		FlatMap(func(left interface{}) Trampoline {
			// after interpreting the left-hand side,
			// interpret the right-hand side
			return expr.Right.Accept(interpreter).(Trampoline).
				FlatMap(func(right interface{}) Trampoline {
					tuple := valueTuple{
						left.(Value),
						right.(Value),
					}
					return Done{Result: tuple}
				})
		})
}

func (interpreter *Interpreter) VisitBinaryExpression(expression *ast.BinaryExpression) ast.Repr {
	switch expression.Operation {
	case ast.OperationPlus:
		return interpreter.visitBinaryOperation(expression).
			Map(func(result interface{}) interface{} {
				tuple := result.(valueTuple)
				left := tuple.left.(IntegerValue)
				right := tuple.right.(IntegerValue)
				return left.Plus(right)
			})

	case ast.OperationMinus:
		return interpreter.visitBinaryOperation(expression).
			Map(func(result interface{}) interface{} {
				tuple := result.(valueTuple)
				left := tuple.left.(IntegerValue)
				right := tuple.right.(IntegerValue)
				return left.Minus(right)
			})

	case ast.OperationMod:
		return interpreter.visitBinaryOperation(expression).
			Map(func(result interface{}) interface{} {
				tuple := result.(valueTuple)
				left := tuple.left.(IntegerValue)
				right := tuple.right.(IntegerValue)
				return left.Mod(right)
			})

	case ast.OperationMul:
		return interpreter.visitBinaryOperation(expression).
			Map(func(result interface{}) interface{} {
				tuple := result.(valueTuple)
				left := tuple.left.(IntegerValue)
				right := tuple.right.(IntegerValue)
				return left.Mul(right)
			})

	case ast.OperationDiv:
		return interpreter.visitBinaryOperation(expression).
			Map(func(result interface{}) interface{} {
				tuple := result.(valueTuple)
				left := tuple.left.(IntegerValue)
				right := tuple.right.(IntegerValue)
				return left.Div(right)
			})

	case ast.OperationLess:
		return interpreter.visitBinaryOperation(expression).
			Map(func(result interface{}) interface{} {
				tuple := result.(valueTuple)
				left := tuple.left.(IntegerValue)
				right := tuple.right.(IntegerValue)
				return left.Less(right)
			})

	case ast.OperationLessEqual:
		return interpreter.visitBinaryOperation(expression).
			Map(func(result interface{}) interface{} {
				tuple := result.(valueTuple)
				left := tuple.left.(IntegerValue)
				right := tuple.right.(IntegerValue)
				return left.LessEqual(right)
			})

	case ast.OperationGreater:
		return interpreter.visitBinaryOperation(expression).
			Map(func(result interface{}) interface{} {
				tuple := result.(valueTuple)
				left := tuple.left.(IntegerValue)
				right := tuple.right.(IntegerValue)
				return left.Greater(right)
			})

	case ast.OperationGreaterEqual:
		return interpreter.visitBinaryOperation(expression).
			Map(func(result interface{}) interface{} {
				tuple := result.(valueTuple)
				left := tuple.left.(IntegerValue)
				right := tuple.right.(IntegerValue)
				return left.GreaterEqual(right)
			})

	case ast.OperationEqual:
		return interpreter.visitBinaryOperation(expression).
			Map(func(result interface{}) interface{} {
				tuple := result.(valueTuple)
				return interpreter.testEqual(tuple.left, tuple.right)
			})

	case ast.OperationUnequal:
		return interpreter.visitBinaryOperation(expression).
			Map(func(result interface{}) interface{} {
				tuple := result.(valueTuple)
				return BoolValue(!interpreter.testEqual(tuple.left, tuple.right))
			})

	case ast.OperationOr:
		// interpret the left-hand side
		return expression.Left.Accept(interpreter).(Trampoline).
			FlatMap(func(left interface{}) Trampoline {
				// only interpret right-hand side if left-hand side is false
				leftBool := left.(BoolValue)
				if leftBool {
					return Done{Result: leftBool}
				}

				// after interpreting the left-hand side,
				// interpret the right-hand side
				return expression.Right.Accept(interpreter).(Trampoline).
					FlatMap(func(right interface{}) Trampoline {
						return Done{Result: right.(BoolValue)}
					})
			})

	case ast.OperationAnd:
		// interpret the left-hand side
		return expression.Left.Accept(interpreter).(Trampoline).
			FlatMap(func(left interface{}) Trampoline {
				// only interpret right-hand side if left-hand side is true
				leftBool := left.(BoolValue)
				if !leftBool {
					return Done{Result: leftBool}
				}

				// after interpreting the left-hand side,
				// interpret the right-hand side
				return expression.Right.Accept(interpreter).(Trampoline).
					FlatMap(func(right interface{}) Trampoline {
						return Done{Result: right.(BoolValue)}
					})
			})

	case ast.OperationNilCoalesce:
		// interpret the left-hand side
		return expression.Left.Accept(interpreter).(Trampoline).
			FlatMap(func(left interface{}) Trampoline {
				// only evaluate right-hand side if left-hand side is nil
				if _, ok := left.(NilValue); ok {
					return expression.Right.Accept(interpreter).(Trampoline).
						Map(func(result interface{}) interface{} {
							value := result.(Value)

							rightType := interpreter.Checker.Elaboration.BinaryExpressionRightTypes[expression]
							resultType := interpreter.Checker.Elaboration.BinaryExpressionResultTypes[expression]

							// NOTE: important to convert both any and optional
							return interpreter.convertAndBox(value, rightType, resultType)
						})
				}

				value := left.(*SomeValue).Value
				return Done{Result: value}
			})

	case ast.OperationConcat:
		return interpreter.visitBinaryOperation(expression).
			Map(func(result interface{}) interface{} {
				tuple := result.(valueTuple)
				left := tuple.left.(ConcatenatableValue)
				right := tuple.right.(ConcatenatableValue)
				return left.Concat(right)
			})
	}

	panic(&unsupportedOperation{
		kind:      common.OperationKindBinary,
		operation: expression.Operation,
		Range:     ast.NewRangeFromPositioned(expression),
	})
}

func (interpreter *Interpreter) testEqual(left, right Value) BoolValue {
	left = interpreter.unbox(left)
	right = interpreter.unbox(right)

	// TODO: add support for arrays and dictionaries

	switch left := left.(type) {
	case EquatableValue:
		// NOTE: might be NilValue
		right, ok := right.(EquatableValue)
		if !ok {
			return false
		}
		return left.Equal(right)

	case NilValue:
		_, ok := right.(NilValue)
		return BoolValue(ok)

	case *CompositeValue:
		// TODO: call `equals` if RHS is composite
		return false

	case *ArrayValue,
		*DictionaryValue:
		// TODO:
		return false
	}

	panic(errors.NewUnreachableError())
}

func (interpreter *Interpreter) VisitUnaryExpression(expression *ast.UnaryExpression) ast.Repr {
	return expression.Expression.Accept(interpreter).(Trampoline).
		Map(func(result interface{}) interface{} {
			value := result.(Value)

			switch expression.Operation {
			case ast.OperationNegate:
				boolValue := value.(BoolValue)
				return boolValue.Negate()

			case ast.OperationMinus:
				integerValue := value.(IntegerValue)
				return integerValue.Negate()

			case ast.OperationMove:
				return value
			}

			panic(&unsupportedOperation{
				kind:      common.OperationKindUnary,
				operation: expression.Operation,
				Range: ast.Range{
					StartPos: expression.StartPos,
					EndPos:   expression.EndPos,
				},
			})
		})
}

func (interpreter *Interpreter) VisitExpressionStatement(statement *ast.ExpressionStatement) ast.Repr {
	return statement.Expression.Accept(interpreter).(Trampoline).
		Map(func(result interface{}) interface{} {
			var value Value
			var ok bool
			value, ok = result.(Value)
			if !ok {
				value = nil
			}
			return ExpressionStatementResult{value}
		})
}

func (interpreter *Interpreter) VisitBoolExpression(expression *ast.BoolExpression) ast.Repr {
	value := BoolValue(expression.Value)

	return Done{Result: value}
}

func (interpreter *Interpreter) VisitNilExpression(expression *ast.NilExpression) ast.Repr {
	value := NilValue{}
	return Done{Result: value}
}

func (interpreter *Interpreter) VisitIntExpression(expression *ast.IntExpression) ast.Repr {
	value := IntValue{expression.Value}

	return Done{Result: value}
}

func (interpreter *Interpreter) VisitStringExpression(expression *ast.StringExpression) ast.Repr {
	value := NewStringValue(expression.Value)

	return Done{Result: value}
}

func (interpreter *Interpreter) VisitArrayExpression(expression *ast.ArrayExpression) ast.Repr {
	return interpreter.visitExpressionsNonCopying(expression.Values).
		FlatMap(func(result interface{}) Trampoline {
			values := result.(*ArrayValue)

			argumentTypes := interpreter.Checker.Elaboration.ArrayExpressionArgumentTypes[expression]
			elementType := interpreter.Checker.Elaboration.ArrayExpressionElementType[expression]

			copies := make([]Value, len(values.Values))
			for i, argument := range values.Values {
				argumentType := argumentTypes[i]
				copies[i] = interpreter.copyAndConvert(argument, argumentType, elementType)
			}

			return Done{Result: NewArrayValueUnownedNonCopying(copies...)}
		})
}

func (interpreter *Interpreter) VisitDictionaryExpression(expression *ast.DictionaryExpression) ast.Repr {
	return interpreter.visitEntries(expression.Entries).
		FlatMap(func(result interface{}) Trampoline {

			entryTypes := interpreter.Checker.Elaboration.DictionaryExpressionEntryTypes[expression]
			dictionaryType := interpreter.Checker.Elaboration.DictionaryExpressionType[expression]

			newDictionary := NewDictionaryValueUnownedNonCopying()
			for i, dictionaryEntryValues := range result.([]DictionaryEntryValues) {
				entryType := entryTypes[i]

				key := interpreter.copyAndConvert(
					dictionaryEntryValues.Key,
					entryType.KeyType,
					dictionaryType.KeyType,
				)

				value := interpreter.copyAndConvert(
					dictionaryEntryValues.Value,
					entryType.ValueType,
					dictionaryType.ValueType,
				)

				// TODO: panic for duplicate keys?

				// NOTE: important to convert in optional, as assignment to dictionary
				// is always considered as an optional

				newDictionary.Insert(key, value)
			}

			return Done{Result: newDictionary}
		})
}

func (interpreter *Interpreter) VisitMemberExpression(expression *ast.MemberExpression) ast.Repr {
	return expression.Expression.Accept(interpreter).(Trampoline).
		Map(func(result interface{}) interface{} {
			if expression.Optional {
				switch typedResult := result.(type) {
				case NilValue:
					return typedResult

				case *SomeValue:
					result = typedResult.Value

				default:
					panic(errors.NewUnreachableError())
				}
			}

			value := result.(MemberAccessibleValue)
			locationRange := interpreter.locationRange(expression)
			resultValue := value.GetMember(interpreter, locationRange, expression.Identifier.Identifier)

			if expression.Optional {
				return NewSomeValueOwningNonCopying(resultValue)
			}
			return resultValue
		})
}

// PrefixedStorageKey returns the storage identifier with the proper prefix
// based on the given access level.
//
// \x1F = Information Separator One
//
func PrefixedStorageKey(key string, accessLevel AccessLevel) string {
	return fmt.Sprintf("%s\x1F%s", accessLevel.Prefix(), key)
}

func (interpreter *Interpreter) VisitIndexExpression(expression *ast.IndexExpression) ast.Repr {
	return expression.TargetExpression.Accept(interpreter).(Trampoline).
		FlatMap(func(result interface{}) Trampoline {
			switch typedResult := result.(type) {
			case ValueIndexableValue:
				return expression.IndexingExpression.Accept(interpreter).(Trampoline).
					FlatMap(func(result interface{}) Trampoline {
						indexingValue := result.(Value)
						locationRange := interpreter.locationRange(expression)
						value := typedResult.Get(interpreter, locationRange, indexingValue)
						return Done{Result: value}
					})

			case StorageValue:
				return interpreter.visitReadStorageIndexExpression(
					expression,
					typedResult.Identifier,
					AccessLevelPrivate,
				)

			case PublishedValue:
				return interpreter.visitReadStorageIndexExpression(
					expression,
					typedResult.Identifier,
					AccessLevelPublic,
				)

			default:
				panic(errors.NewUnreachableError())
			}
		})
}

func (interpreter *Interpreter) VisitConditionalExpression(expression *ast.ConditionalExpression) ast.Repr {
	return expression.Test.Accept(interpreter).(Trampoline).
		FlatMap(func(result interface{}) Trampoline {
			value := result.(BoolValue)

			if value {
				return expression.Then.Accept(interpreter).(Trampoline)
			}
			return expression.Else.Accept(interpreter).(Trampoline)
		})
}

func (interpreter *Interpreter) VisitInvocationExpression(invocationExpression *ast.InvocationExpression) ast.Repr {
	// interpret the invoked expression
	return invocationExpression.InvokedExpression.Accept(interpreter).(Trampoline).
		FlatMap(func(result interface{}) Trampoline {

			// Handle optional chaining on member expression, if any:
			// - If the member expression is nil, finish execution
			// - If the member expression is some value, the wrapped value
			//   is the function value that should be invoked

			isOptionalChaining := false

			if invokedMemberExpression, ok :=
				invocationExpression.InvokedExpression.(*ast.MemberExpression); ok && invokedMemberExpression.Optional {

				isOptionalChaining = true

				switch typedResult := result.(type) {
				case NilValue:
					return Done{Result: typedResult}

				case *SomeValue:
					result = typedResult.Value

				default:
					panic(errors.NewUnreachableError())
				}
			}

			function := result.(FunctionValue)

			// NOTE: evaluate all argument expressions in call-site scope, not in function body
			argumentExpressions := make([]ast.Expression, len(invocationExpression.Arguments))
			for i, argument := range invocationExpression.Arguments {
				argumentExpressions[i] = argument.Expression
			}

			return interpreter.visitExpressionsNonCopying(argumentExpressions).
				FlatMap(func(result interface{}) Trampoline {
					arguments := result.(*ArrayValue).Values

					argumentTypes :=
						interpreter.Checker.Elaboration.InvocationExpressionArgumentTypes[invocationExpression]
					parameterTypes :=
						interpreter.Checker.Elaboration.InvocationExpressionParameterTypes[invocationExpression]

					invocation := interpreter.functionValueInvocationTrampoline(
						function,
						arguments,
						argumentTypes,
						parameterTypes,
						invocationExpression.StartPosition(),
					)

					// If this is invocation is optional chaining, wrap the result
					// as an optional, as the result is expected to be an optional

					if !isOptionalChaining {
						return invocation
					}

					return invocation.Map(func(result interface{}) interface{} {
						return &SomeValue{Value: result.(Value)}
					})
				})
		})
}

func (interpreter *Interpreter) InvokeFunctionValue(
	function FunctionValue,
	arguments []Value,
	argumentTypes []sema.Type,
	parameterTypes []sema.Type,
	pos ast.Position,
) (value Value, err error) {
	// recover internal panics and return them as an error
	defer recoverErrors(func(internalErr error) {
		err = internalErr
	})

	trampoline := interpreter.functionValueInvocationTrampoline(
		function,
		arguments,
		argumentTypes,
		parameterTypes,
		pos,
	)

	result := interpreter.runAllStatements(trampoline)
	if result == nil {
		return nil, nil
	}
	return result.(Value), nil
}

func (interpreter *Interpreter) functionValueInvocationTrampoline(
	function FunctionValue,
	arguments []Value,
	argumentTypes []sema.Type,
	parameterTypes []sema.Type,
	pos ast.Position,
) Trampoline {

	parameterTypeCount := len(parameterTypes)
	argumentCopies := make([]Value, len(arguments))

	for i, argument := range arguments {
		argumentType := argumentTypes[i]
		if i < parameterTypeCount {
			parameterType := parameterTypes[i]
			argumentCopies[i] = interpreter.copyAndConvert(argument, argumentType, parameterType)
		} else {
			argumentCopies[i] = argument.Copy()
		}
	}

	// TODO: optimize: only potentially used by host-functions

	location := LocationPosition{
		Position: pos,
		Location: interpreter.Checker.Location,
	}

	return function.invoke(Invocation{
		Arguments:     argumentCopies,
		ArgumentTypes: argumentTypes,
		Location:      location,
		Interpreter:   interpreter,
	})
}

func (interpreter *Interpreter) invokeInterpretedFunction(
	function InterpretedFunctionValue,
	arguments []Value,
) Trampoline {

	// start a new activation record
	// lexical scope: use the function declaration's activation record,
	// not the current one (which would be dynamic scope)
	interpreter.activations.Push(function.Activation)

	return interpreter.invokeInterpretedFunctionActivated(function, arguments)
}

// NOTE: assumes the function's activation (or an extension of it) is pushed!
//
func (interpreter *Interpreter) invokeInterpretedFunctionActivated(
	function InterpretedFunctionValue,
	arguments []Value,
) Trampoline {
	interpreter.bindFunctionInvocationParameters(function, arguments)

	functionBlockTrampoline := interpreter.visitFunctionBlock(
		function.Expression.FunctionBlock,
		function.Type.ReturnTypeAnnotation.Type,
	)

	return functionBlockTrampoline.
		Then(func(_ interface{}) {
			interpreter.activations.Pop()
		})
}

// bindFunctionInvocationParameters binds the argument values to the parameters in the function
func (interpreter *Interpreter) bindFunctionInvocationParameters(
	function InterpretedFunctionValue,
	arguments []Value,
) {
	if function.Expression.ParameterList == nil {
		return
	}

	for parameterIndex, parameter := range function.Expression.ParameterList.Parameters {
		argument := arguments[parameterIndex]
		interpreter.declareVariable(parameter.Identifier.Identifier, argument)
	}
}

func (interpreter *Interpreter) visitExpressionsNonCopying(expressions []ast.Expression) Trampoline {
	var trampoline Trampoline = Done{Result: NewArrayValueUnownedNonCopying()}

	for _, expression := range expressions {
		// NOTE: important: rebind expression, because it is captured in the closure below
		expression := expression

		// append the evaluation of this expression
		trampoline = trampoline.FlatMap(func(result interface{}) Trampoline {
			array := result.(*ArrayValue)

			// evaluate the expression
			return expression.Accept(interpreter).(Trampoline).
				FlatMap(func(result interface{}) Trampoline {
					value := result.(Value)

					newValues := append(array.Values, value)
					return Done{Result: NewArrayValueUnownedNonCopying(newValues...)}
				})
		})
	}

	return trampoline
}

func (interpreter *Interpreter) visitEntries(entries []ast.Entry) Trampoline {
	var trampoline Trampoline = Done{Result: []DictionaryEntryValues{}}

	for _, entry := range entries {
		// NOTE: important: rebind entry, because it is captured in the closure below
		func(entry ast.Entry) {
			// append the evaluation of this entry
			trampoline = trampoline.FlatMap(func(result interface{}) Trampoline {
				resultEntries := result.([]DictionaryEntryValues)

				// evaluate the key expression
				return entry.Key.Accept(interpreter).(Trampoline).
					FlatMap(func(result interface{}) Trampoline {
						key := result.(Value)

						// evaluate the value expression
						return entry.Value.Accept(interpreter).(Trampoline).
							FlatMap(func(result interface{}) Trampoline {
								value := result.(Value)

								newResultEntries := append(
									resultEntries,
									DictionaryEntryValues{
										Key:   key,
										Value: value,
									},
								)
								return Done{Result: newResultEntries}
							})
					})
			})
		}(entry)
	}

	return trampoline
}

func (interpreter *Interpreter) VisitFunctionExpression(expression *ast.FunctionExpression) ast.Repr {

	// lexical scope: variables in functions are bound to what is visible at declaration time
	lexicalScope := interpreter.activations.CurrentOrNew()

	functionType := interpreter.Checker.Elaboration.FunctionExpressionFunctionType[expression]

	function := newInterpretedFunction(interpreter, expression, functionType, lexicalScope)

	return Done{Result: function}
}

// NOTE: only called for top-level composite declarations
func (interpreter *Interpreter) VisitCompositeDeclaration(declaration *ast.CompositeDeclaration) ast.Repr {

	// lexical scope: variables in functions are bound to what is visible at declaration time
	lexicalScope := interpreter.activations.CurrentOrNew()

	_, _ = interpreter.declareCompositeConstructor(declaration, lexicalScope)

	// NOTE: no result, so it does *not* act like a return-statement
	return Done{}
}

// declareCompositeConstructor creates a constructor function
// for the given composite, bound in a variable.
//
// The constructor is a host function which creates a new composite,
// calls the initializer (interpreted function), if any,
// and then returns the composite.
//
// Inside the initializer and all functions, `self` is bound to
// the new composite value, and the constructor itself is bound
//
func (interpreter *Interpreter) declareCompositeConstructor(
	declaration *ast.CompositeDeclaration,
	lexicalScope hamt.Map,
) (
	scope hamt.Map,
	function HostFunctionValue,
) {

	identifier := declaration.Identifier.Identifier
	variable := interpreter.findOrDeclareVariable(identifier)

	// Make the constructor available in the initializer
	lexicalScope = lexicalScope.
		Insert(common.StringEntry(identifier), variable)

	// Evaluate nested declarations in a new scope, so constructors
	// of nested declarations won't be visible after the containing declaration

	members := map[string]Value{}

	(func() {
		interpreter.activations.PushCurrent()
		defer interpreter.activations.Pop()

		for _, nestedInterfaceDeclaration := range declaration.InterfaceDeclarations {
			interpreter.declareInterface(nestedInterfaceDeclaration)
		}

		for _, nestedCompositeDeclaration := range declaration.CompositeDeclarations {
			interpreter.declareComposite(nestedCompositeDeclaration)
		}

		for _, nestedCompositeDeclaration := range declaration.CompositeDeclarations {

			// Pass the lexical scope, which has the containing composite's constructor declared,
			// to the nested declarations so they can refer to it, and update the lexical scope
			// so the container's functions can refer to the nested constructors

			var nestedConstructor FunctionValue
			lexicalScope, nestedConstructor =
				interpreter.declareCompositeConstructor(nestedCompositeDeclaration, lexicalScope)

			members[nestedCompositeDeclaration.Identifier.Identifier] = nestedConstructor
		}
	})()

	initializerFunction := interpreter.initializerFunction(declaration, lexicalScope)

	destructorFunction := interpreter.destructorFunction(declaration, lexicalScope)
	interpreter.DestructorFunctions[identifier] = destructorFunction

	functions := interpreter.compositeFunctions(declaration, lexicalScope)
	interpreter.CompositeFunctions[identifier] = functions

	function = NewHostFunctionValue(
		func(invocation Invocation) Trampoline {

			value := &CompositeValue{
				Location:   interpreter.Checker.Location,
				Identifier: identifier,
				Kind:       declaration.CompositeKind,
				Fields:     map[string]Value{},
				Functions:  functions,
				Destructor: destructorFunction,
				// NOTE: new value has no owner
				Owner: "",
			}

			var initializationTrampoline Trampoline = Done{}

			if initializerFunction != nil {
				// NOTE: arguments are already properly boxed by invocation expression

				initializationTrampoline =
					interpreter.
						bindSelf(*initializerFunction, value).
						invoke(invocation)
			}

			return initializationTrampoline.
				Map(func(_ interface{}) interface{} {
					return value
				})
		},
	)
	function.Members = members
	variable.Value = function

	return lexicalScope, function
}

// bindSelf returns a function which binds `self` to the structure
//
func (interpreter *Interpreter) bindSelf(
	function InterpretedFunctionValue,
	structure *CompositeValue,
) FunctionValue {
	return NewHostFunctionValue(func(invocation Invocation) Trampoline {
		// start a new activation record
		// lexical scope: use the function declaration's activation record,
		// not the current one (which would be dynamic scope)
		interpreter.activations.Push(function.Activation)

		// make `self` available
		interpreter.declareVariable(sema.SelfIdentifier, structure)

		return interpreter.invokeInterpretedFunctionActivated(function, invocation.Arguments)
	})
}

func (interpreter *Interpreter) initializerFunction(
	compositeDeclaration *ast.CompositeDeclaration,
	lexicalScope hamt.Map,
) *InterpretedFunctionValue {

	// NOTE: gather all conformances' preconditions and postconditions,
	// even if the composite declaration does not have an initializer

	var preConditions []*ast.Condition
	var postConditions []*ast.Condition

	compositeType := interpreter.Checker.Elaboration.CompositeDeclarationTypes[compositeDeclaration]

	for _, conformance := range compositeType.Conformances {
		interfaceDeclaration := interpreter.InterfaceDeclarations[conformance]

		// TODO: support multiple overloaded initializers

		initializers := interfaceDeclaration.Members.Initializers()
		if len(initializers) == 0 {
			continue
		}

		firstInitializer := initializers[0]
		if firstInitializer == nil || firstInitializer.FunctionBlock == nil {
			continue
		}

		preConditions = append(
			preConditions,
			firstInitializer.FunctionBlock.PreConditions...,
		)

		postConditions = append(
			postConditions,
			firstInitializer.FunctionBlock.PostConditions...,
		)
	}

	var function *ast.FunctionExpression
	var functionType *sema.FunctionType

	initializers := compositeDeclaration.Members.Initializers()
	if len(initializers) > 0 {
		// TODO: support multiple overloaded initializers

		firstInitializer := initializers[0]

		function = firstInitializer.ToExpression()

		// copy function block – this makes rewriting the conditions safe
		functionBlockCopy := *function.FunctionBlock
		function.FunctionBlock = &functionBlockCopy

		functionType = interpreter.Checker.Elaboration.SpecialFunctionTypes[firstInitializer].FunctionType
	} else if len(preConditions) > 0 || len(postConditions) > 0 {

		// no initializer, but preconditions or postconditions from conformances,
		// prepare a function expression just for those

		// NOTE: the preconditions and postconditions are added below

		function = &ast.FunctionExpression{
			FunctionBlock: &ast.FunctionBlock{},
		}

		functionType = emptyFunctionType
	}

	// no initializer in the composite declaration and also
	// no preconditions or postconditions in the conformances: no need for initializer

	if function == nil {
		return nil
	}

	// prepend the conformances' preconditions and postconditions, if any

	function.FunctionBlock.PreConditions = append(preConditions, function.FunctionBlock.PreConditions...)
	function.FunctionBlock.PostConditions = append(postConditions, function.FunctionBlock.PostConditions...)

	result := newInterpretedFunction(
		interpreter,
		function,
		functionType,
		lexicalScope,
	)
	return &result
}

func (interpreter *Interpreter) destructorFunction(
	compositeDeclaration *ast.CompositeDeclaration,
	lexicalScope hamt.Map,
) *InterpretedFunctionValue {

	// NOTE: gather all conformances' preconditions and postconditions,
	// even if the composite declaration does not have a destructor

	var preConditions []*ast.Condition
	var postConditions []*ast.Condition

	compositeType := interpreter.Checker.Elaboration.CompositeDeclarationTypes[compositeDeclaration]

	for _, conformance := range compositeType.Conformances {
		interfaceDeclaration := interpreter.InterfaceDeclarations[conformance]

		interfaceDestructor := interfaceDeclaration.Members.Destructor()
		if interfaceDestructor == nil || interfaceDestructor.FunctionBlock == nil {
			continue
		}

		preConditions = append(
			preConditions,
			interfaceDestructor.FunctionBlock.PreConditions...,
		)

		postConditions = append(
			postConditions,
			interfaceDestructor.FunctionBlock.PostConditions...,
		)
	}

	var function *ast.FunctionExpression

	destructor := compositeDeclaration.Members.Destructor()
	if destructor != nil {

		function = destructor.ToExpression()

		// copy function block – this makes rewriting the conditions safe
		functionBlockCopy := *function.FunctionBlock
		function.FunctionBlock = &functionBlockCopy

	} else if len(preConditions) > 0 || len(postConditions) > 0 {

		// no destructor, but preconditions or postconditions from conformances,
		// prepare a function expression just for those

		// NOTE: the preconditions and postconditions are added below

		function = &ast.FunctionExpression{
			FunctionBlock: &ast.FunctionBlock{},
		}
	}

	// no destructor in the resource declaration and also
	// no preconditions or postconditions in the conformances: no need for destructor

	if function == nil {
		return nil
	}

	// prepend the conformances' preconditions and postconditions, if any

	function.FunctionBlock.PreConditions = append(preConditions, function.FunctionBlock.PreConditions...)
	function.FunctionBlock.PostConditions = append(postConditions, function.FunctionBlock.PostConditions...)

	result := newInterpretedFunction(
		interpreter,
		function,
		emptyFunctionType,
		lexicalScope,
	)
	return &result
}

func (interpreter *Interpreter) compositeFunctions(
	compositeDeclaration *ast.CompositeDeclaration,
	lexicalScope hamt.Map,
) map[string]FunctionValue {

	functions := map[string]FunctionValue{}

	compositeType := interpreter.Checker.Elaboration.CompositeDeclarationTypes[compositeDeclaration]

	var typeRequirements []*sema.CompositeType

	if containerComposite, ok := compositeType.ContainerType.(*sema.CompositeType); ok {
		for _, conformance := range containerComposite.Conformances {
			ty := conformance.NestedTypes[compositeDeclaration.Identifier.Identifier]
			typeRequirement, ok := ty.(*sema.CompositeType)
			if !ok {
				continue
			}

			typeRequirements = append(typeRequirements, typeRequirement)
		}
	}

	for _, functionDeclaration := range compositeDeclaration.Members.Functions {
		functionType := interpreter.Checker.Elaboration.FunctionDeclarationFunctionTypes[functionDeclaration]

		function := interpreter.compositeFunction(
			functionDeclaration,
			compositeType.Conformances,
			typeRequirements,
		)

		functions[functionDeclaration.Identifier.Identifier] =
			newInterpretedFunction(
				interpreter,
				function,
				functionType,
				lexicalScope,
			)
	}

	return functions
}

func (interpreter *Interpreter) compositeFunction(
	functionDeclaration *ast.FunctionDeclaration,
	conformances []*sema.InterfaceType,
	typeRequirements []*sema.CompositeType,
) *ast.FunctionExpression {

	functionIdentifier := functionDeclaration.Identifier.Identifier

	function := functionDeclaration.ToExpression()

	// copy function block, append interfaces' pre-conditions and post-condition
	functionBlockCopy := *function.FunctionBlock
	function.FunctionBlock = &functionBlockCopy

	addConditionsFromMembers := func(members *ast.Members) {
		functionsByIdentifier := members.FunctionsByIdentifier()
		interfaceFunction, ok := functionsByIdentifier[functionIdentifier]
		if !ok || interfaceFunction.FunctionBlock == nil {
			return
		}

		functionBlockCopy.PreConditions = append(
			functionBlockCopy.PreConditions,
			interfaceFunction.FunctionBlock.PreConditions...,
		)

		functionBlockCopy.PostConditions = append(
			functionBlockCopy.PostConditions,
			interfaceFunction.FunctionBlock.PostConditions...,
		)
	}

	for _, conformance := range conformances {
		interfaceDeclaration := interpreter.InterfaceDeclarations[conformance]
		addConditionsFromMembers(interfaceDeclaration.Members)
	}

	for _, typeRequirement := range typeRequirements {
		compositeDeclaration := interpreter.CompositeDeclarations[typeRequirement]
		addConditionsFromMembers(compositeDeclaration.Members)
	}

	return function
}

func (interpreter *Interpreter) VisitFieldDeclaration(field *ast.FieldDeclaration) ast.Repr {
	// fields can't be interpreted
	panic(errors.NewUnreachableError())
}

func (interpreter *Interpreter) copyAndConvert(value Value, valueType, targetType sema.Type) Value {
	return interpreter.convertAndBox(value.Copy(), valueType, targetType)
}

// convertAndBox converts a value to a target type, and boxes in optionals and any value, if necessary
func (interpreter *Interpreter) convertAndBox(value Value, valueType, targetType sema.Type) Value {
	value = interpreter.convert(value, valueType, targetType)
	value, valueType = interpreter.boxOptional(value, valueType, targetType)
	return interpreter.boxAny(value, valueType, targetType)
}

func (interpreter *Interpreter) convert(value Value, valueType, targetType sema.Type) Value {
	if valueType == nil {
		return value
	}

	if _, valueIsOptional := valueType.(*sema.OptionalType); valueIsOptional {
		return value
	}

	unwrappedTargetType := sema.UnwrapOptionalType(targetType)

	if valueType.Equal(unwrappedTargetType) {
		return value
	}

	switch unwrappedTargetType.(type) {
	case *sema.IntType:
		return ConvertInt(value)
	case *sema.Int8Type:
		return ConvertInt8(value)
	case *sema.Int16Type:
		return ConvertInt16(value)
	case *sema.Int32Type:
		return ConvertInt32(value)
	case *sema.Int64Type:
		return ConvertInt64(value)
	case *sema.UInt8Type:
		return ConvertUInt8(value)
	case *sema.UInt16Type:
		return ConvertUInt16(value)
	case *sema.UInt32Type:
		return ConvertUInt32(value)
	case *sema.UInt64Type:
		return ConvertUInt64(value)
	case *sema.AddressType:
		return ConvertAddress(value)
	default:
		return value
	}
}

// boxOptional boxes a value in optionals, if necessary
func (interpreter *Interpreter) boxOptional(value Value, valueType, targetType sema.Type) (Value, sema.Type) {
	inner := value
	for {
		optionalType, ok := targetType.(*sema.OptionalType)
		if !ok {
			break
		}

		if some, ok := inner.(*SomeValue); ok {
			inner = some.Value
		} else if _, ok := inner.(NilValue); ok {
			// NOTE: nested nil will be unboxed!
			return inner, &sema.OptionalType{
				Type: &sema.NeverType{},
			}
		} else {
			value = NewSomeValueOwningNonCopying(value)
			valueType = &sema.OptionalType{
				Type: valueType,
			}
		}

		targetType = optionalType.Type
	}
	return value, valueType
}

// boxOptional boxes a value in an Any value, if necessary
func (interpreter *Interpreter) boxAny(value Value, valueType, targetType sema.Type) Value {
	switch targetType := targetType.(type) {
	case *sema.AnyType:
		// no need to convert already boxed value
		if _, ok := value.(*AnyValue); ok {
			return value
		}
		return NewAnyValueOwningNonCopying(value, valueType)

	case *sema.OptionalType:
		if _, ok := value.(NilValue); ok {
			return value
		}
		some := value.(*SomeValue)
		return NewSomeValueOwningNonCopying(
			interpreter.boxAny(
				some.Value,
				valueType.(*sema.OptionalType).Type,
				targetType.Type,
			),
		)

	// TODO: support more types, e.g. arrays, dictionaries
	default:
		return value
	}
}

func (interpreter *Interpreter) unbox(value Value) Value {
	for {
		some, ok := value.(*SomeValue)
		if !ok {
			return value
		}

		value = some.Value
	}
}

func (interpreter *Interpreter) VisitInterfaceDeclaration(declaration *ast.InterfaceDeclaration) ast.Repr {
	return Done{}
}

func (interpreter *Interpreter) declareInterface(declaration *ast.InterfaceDeclaration) {
	interfaceType := interpreter.Checker.Elaboration.InterfaceDeclarationTypes[declaration]
	interpreter.InterfaceDeclarations[interfaceType] = declaration

	for _, nestedInterfaceDeclaration := range declaration.InterfaceDeclarations {
		interpreter.declareInterface(nestedInterfaceDeclaration)
	}

	for _, nestedCompositeDeclaration := range declaration.CompositeDeclarations {
		interpreter.declareComposite(nestedCompositeDeclaration)
	}
}

func (interpreter *Interpreter) declareComposite(declaration *ast.CompositeDeclaration) {
	compositeType := interpreter.Checker.Elaboration.CompositeDeclarationTypes[declaration]
	interpreter.CompositeDeclarations[compositeType] = declaration

	for _, nestedInterfaceDeclaration := range declaration.InterfaceDeclarations {
		interpreter.declareInterface(nestedInterfaceDeclaration)
	}

	for _, nestedCompositeDeclaration := range declaration.CompositeDeclarations {
		interpreter.declareComposite(nestedCompositeDeclaration)
	}
}

func (interpreter *Interpreter) VisitImportDeclaration(declaration *ast.ImportDeclaration) ast.Repr {
	importedChecker := interpreter.Checker.ImportCheckers[declaration.Location.ID()]

	subInterpreter, err := NewInterpreter(
		importedChecker,
		WithPredefinedValues(interpreter.PredefinedValues),
		WithOnEventEmittedHandler(interpreter.onEventEmitted),
		WithOnStatementHandler(interpreter.onStatement),
		WithStorageReadHandler(interpreter.storageReadHandler),
		WithStorageWriteHandler(interpreter.storageWriteHandler),
	)
	if err != nil {
		panic(err)
	}

	if subInterpreter.Checker.Location == nil {
		subInterpreter.Checker.Location = declaration.Location
	}

	interpreter.SubInterpreters[declaration.Location.ID()] = subInterpreter

	return subInterpreter.interpret().
		Then(func(_ interface{}) {

			for subSubImportLocation, subSubInterpreter := range subInterpreter.SubInterpreters {
				interpreter.SubInterpreters[subSubImportLocation] = subSubInterpreter
			}

			// determine which identifiers are imported /
			// which variables need to be declared

			var variables map[string]*Variable
			identifierLength := len(declaration.Identifiers)
			if identifierLength > 0 {
				variables = make(map[string]*Variable, identifierLength)
				for _, identifier := range declaration.Identifiers {
					variables[identifier.Identifier] =
						subInterpreter.Globals[identifier.Identifier]
				}
			} else {
				variables = subInterpreter.Globals
			}

			// Import all interface declarations from sub-interpreter

			for interfaceType, interfaceDeclaration := range subInterpreter.InterfaceDeclarations {
				interpreter.InterfaceDeclarations[interfaceType] = interfaceDeclaration
			}

			// Import all composite declarations from sub-interpreter

			for compositeType, compositeDeclaration := range subInterpreter.CompositeDeclarations {
				interpreter.CompositeDeclarations[compositeType] = compositeDeclaration
			}

			// set variables for all imported values
			for name, variable := range variables {

				// don't import predeclared values
				if _, ok := subInterpreter.Checker.PredeclaredValues[name]; ok {
					continue
				}

				// don't import base values
				if _, ok := sema.BaseValues[name]; ok {
					continue
				}

				interpreter.setVariable(name, variable)

				// If the imported name refers to a composite, also import the composite functions
				// and the destructor function from the sub-interpreter

				if compositeFunctions, ok := subInterpreter.CompositeFunctions[name]; ok {
					interpreter.CompositeFunctions[name] = compositeFunctions
				}

				if destructorFunction, ok := subInterpreter.DestructorFunctions[name]; ok {
					interpreter.DestructorFunctions[name] = destructorFunction
				}
			}
		})
}

func (interpreter *Interpreter) VisitTransactionDeclaration(declaration *ast.TransactionDeclaration) ast.Repr {
	interpreter.declareTransactionEntryPoint(declaration)

	// NOTE: no result, so it does *not* act like a return-statement
	return Done{}
}

func (interpreter *Interpreter) declareTransactionEntryPoint(declaration *ast.TransactionDeclaration) {
	transactionType := interpreter.Checker.Elaboration.TransactionDeclarationTypes[declaration]

	lexicalScope := interpreter.activations.CurrentOrNew()

	var prepareFunction *ast.FunctionExpression
	var prepareFunctionType *sema.FunctionType
	if declaration.Prepare != nil {
		prepareFunction = declaration.Prepare.FunctionDeclaration.ToExpression()
		prepareFunctionType = transactionType.PrepareFunctionType().InvocationFunctionType()
	}

	var executeFunction *ast.FunctionExpression
	var executeFunctionType *sema.FunctionType
	if declaration.Execute != nil {
		executeFunction = declaration.Execute.FunctionDeclaration.ToExpression()
		executeFunctionType = transactionType.ExecuteFunctionType().InvocationFunctionType()
	}

	beforeStatements, rewrittenPostConditions :=
		interpreter.rewritePostConditions(declaration.PostConditions)

	self := &CompositeValue{
		Location: interpreter.Checker.Location,
		Fields:   map[string]Value{},
	}

	transactionFunction := NewHostFunctionValue(
		func(invocation Invocation) Trampoline {
			interpreter.activations.Push(lexicalScope)

			interpreter.declareVariable(sema.SelfIdentifier, self)

			transactionScope := interpreter.activations.CurrentOrNew()

			var prepareTrampoline = func() Trampoline { return Done{} }
			var executeTrampoline = func() Trampoline { return Done{} }

			if prepareFunction != nil {
				prepare := newInterpretedFunction(
					interpreter,
					prepareFunction,
					prepareFunctionType,
					transactionScope,
				)

<<<<<<< HEAD
				entryPoint = prepare.invoke(invocation)
			} else {
				entryPoint = interpreter.visitStatements(beforeStatements)
=======
				prepareTrampoline = func() Trampoline {
					return prepare.invoke(arguments, location)
				}
>>>>>>> 33cd730d
			}

			if executeFunction != nil {
				execute := newInterpretedFunction(
					interpreter,
					executeFunction,
					executeFunctionType,
					transactionScope,
				)

				executeTrampoline = func() Trampoline {
					return execute.invoke(nil, location)
				}
			}

			return prepareTrampoline().
				FlatMap(func(_ interface{}) Trampoline {
					return interpreter.visitStatements(beforeStatements)
				}).
				FlatMap(func(_ interface{}) Trampoline {
					return interpreter.visitConditions(declaration.PreConditions)
				}).
				FlatMap(func(_ interface{}) Trampoline {
<<<<<<< HEAD
					return execute.invoke(Invocation{
						Arguments:     nil,
						ArgumentTypes: nil,
						Location:      invocation.Location,
						Interpreter:   invocation.Interpreter,
					})
=======
					return executeTrampoline()
>>>>>>> 33cd730d
				}).
				FlatMap(func(_ interface{}) Trampoline {
					return interpreter.visitConditions(rewrittenPostConditions)
				}).
				Then(func(_ interface{}) {
					interpreter.activations.Pop()
				})
		},
	)

	interpreter.Transactions = append(interpreter.Transactions, &transactionFunction)
}

func (interpreter *Interpreter) VisitEventDeclaration(declaration *ast.EventDeclaration) ast.Repr {
	interpreter.declareEventConstructor(declaration)

	// NOTE: no result, so it does *not* act like a return-statement
	return Done{}
}

// declareEventConstructor declares the constructor function for an event type.
//
// The constructor is assigned to a variable with the same identifier as the event type itself.
// For example, this allows an event instance for event type MyEvent(x: Int) to be created
// by calling MyEvent(x: 2).
func (interpreter *Interpreter) declareEventConstructor(declaration *ast.EventDeclaration) {
	identifier := declaration.Identifier.Identifier

	eventType := interpreter.Checker.Elaboration.EventDeclarationTypes[declaration]

	variable := interpreter.findOrDeclareVariable(identifier)
	variable.Value = NewHostFunctionValue(
		func(invocation Invocation) Trampoline {
			fields := make([]EventField, len(eventType.Fields))
			for i, field := range eventType.Fields {
				fields[i] = EventField{
					Identifier: field.Identifier,
					Value:      invocation.Arguments[i],
				}
			}

			value := EventValue{
				Identifier: eventType.Identifier,
				Fields:     fields,
				Location:   interpreter.Checker.Location,
			}

			return Done{Result: value}
		},
	)
}

func (interpreter *Interpreter) VisitEmitStatement(statement *ast.EmitStatement) ast.Repr {
	return statement.InvocationExpression.Accept(interpreter).(Trampoline).
		FlatMap(func(result interface{}) Trampoline {
			event := result.(EventValue)

			interpreter.onEventEmitted(interpreter, event)

			// NOTE: no result, so it does *not* act like a return-statement
			return Done{}
		})
}

func (interpreter *Interpreter) VisitCastingExpression(expression *ast.CastingExpression) ast.Repr {
	return expression.Expression.Accept(interpreter).(Trampoline).
		Map(func(result interface{}) interface{} {
			value := result.(Value)

			expectedType := interpreter.Checker.Elaboration.CastingTargetTypes[expression]

			switch expression.Operation {
			case ast.OperationFailableCast:
				anyValue := value.(*AnyValue)

				if !sema.IsSubType(anyValue.Type, expectedType) {
					return NilValue{}
				}

				return NewSomeValueOwningNonCopying(anyValue.Value)

			case ast.OperationCast:
				staticValueType := interpreter.Checker.Elaboration.CastingStaticValueTypes[expression]
				return interpreter.convertAndBox(value, staticValueType, expectedType)

			default:
				panic(errors.NewUnreachableError())
			}
		})
}

func (interpreter *Interpreter) VisitCreateExpression(expression *ast.CreateExpression) ast.Repr {
	return expression.InvocationExpression.Accept(interpreter)
}

func (interpreter *Interpreter) VisitDestroyExpression(expression *ast.DestroyExpression) ast.Repr {
	return expression.Expression.Accept(interpreter).(Trampoline).
		FlatMap(func(result interface{}) Trampoline {
			value := result.(Value)

			// TODO: optimize: only potentially used by host-functions
			location := LocationPosition{
				Position: expression.StartPosition(),
				Location: interpreter.Checker.Location,
			}

			return value.(DestroyableValue).Destroy(interpreter, location)
		})
}

func (interpreter *Interpreter) VisitReferenceExpression(referenceExpression *ast.ReferenceExpression) ast.Repr {
	indexExpression := referenceExpression.Expression.(*ast.IndexExpression)
	return indexExpression.TargetExpression.Accept(interpreter).(Trampoline).
		FlatMap(func(result interface{}) Trampoline {
			storage := result.(StorageValue)

			indexingType := interpreter.Checker.Elaboration.IndexExpressionIndexingTypes[indexExpression]
			key := interpreter.storageKeyHandler(interpreter, storage.Identifier, indexingType)

			referenceValue := &ReferenceValue{
				TargetStorageIdentifier: storage.Identifier,
				TargetKey:               key,
				// NOTE: new value has no owner
				Owner: "",
			}

			return Done{Result: referenceValue}
		})
}

func (interpreter *Interpreter) readStored(storageIdentifier string, key string) OptionalValue {
	return interpreter.storageReadHandler(interpreter, storageIdentifier, key)
}

func (interpreter *Interpreter) writeStored(storageIdentifier string, key string, value OptionalValue) {
	value.SetOwner(storageIdentifier)

	interpreter.storageWriteHandler(interpreter, storageIdentifier, key, value)
}

var converters = map[string]func(Value) Value{
	"Int":     ConvertInt,
	"Int8":    ConvertInt8,
	"Int16":   ConvertInt16,
	"Int32":   ConvertInt32,
	"Int64":   ConvertInt64,
	"UInt8":   ConvertUInt8,
	"UInt16":  ConvertUInt16,
	"UInt32":  ConvertUInt32,
	"UInt64":  ConvertUInt64,
	"Address": ConvertAddress,
}

func (interpreter *Interpreter) defineBaseFunctions() {
	for name, converter := range converters {
		err := interpreter.ImportValue(
			name,
			interpreter.newConverterFunction(converter),
		)
		if err != nil {
			panic(errors.NewUnreachableError())
		}
	}
}

func (interpreter *Interpreter) newConverterFunction(converter func(Value) Value) HostFunctionValue {
	return HostFunctionValue{
		Function: func(invocation Invocation) Trampoline {
			return Done{Result: converter(invocation.Arguments[0])}
		},
	}
}<|MERGE_RESOLUTION|>--- conflicted
+++ resolved
@@ -2548,15 +2548,9 @@
 					transactionScope,
 				)
 
-<<<<<<< HEAD
-				entryPoint = prepare.invoke(invocation)
-			} else {
-				entryPoint = interpreter.visitStatements(beforeStatements)
-=======
 				prepareTrampoline = func() Trampoline {
-					return prepare.invoke(arguments, location)
+					return prepare.invoke(invocation)
 				}
->>>>>>> 33cd730d
 			}
 
 			if executeFunction != nil {
@@ -2568,7 +2562,9 @@
 				)
 
 				executeTrampoline = func() Trampoline {
-					return execute.invoke(nil, location)
+					invocationWithoutArguments := invocation
+					invocationWithoutArguments.Arguments = nil
+					return execute.invoke(invocationWithoutArguments)
 				}
 			}
 
@@ -2580,16 +2576,7 @@
 					return interpreter.visitConditions(declaration.PreConditions)
 				}).
 				FlatMap(func(_ interface{}) Trampoline {
-<<<<<<< HEAD
-					return execute.invoke(Invocation{
-						Arguments:     nil,
-						ArgumentTypes: nil,
-						Location:      invocation.Location,
-						Interpreter:   invocation.Interpreter,
-					})
-=======
 					return executeTrampoline()
->>>>>>> 33cd730d
 				}).
 				FlatMap(func(_ interface{}) Trampoline {
 					return interpreter.visitConditions(rewrittenPostConditions)
