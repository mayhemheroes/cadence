/*
 * Cadence - The resource-oriented smart contract programming language
 *
 * Copyright 2019-2022 Dapper Labs, Inc.
 *
 * Licensed under the Apache License, Version 2.0 (the "License");
 * you may not use this file except in compliance with the License.
 * You may obtain a copy of the License at
 *
 *   http://www.apache.org/licenses/LICENSE-2.0
 *
 * Unless required by applicable law or agreed to in writing, software
 * distributed under the License is distributed on an "AS IS" BASIS,
 * WITHOUT WARRANTIES OR CONDITIONS OF ANY KIND, either express or implied.
 * See the License for the specific language governing permissions and
 * limitations under the License.
 */

package interpreter

import (
	"sync/atomic"

	"github.com/bits-and-blooms/bitset"

	"github.com/onflow/cadence/runtime/ast"
	"github.com/onflow/cadence/runtime/common"
)

type Stop struct {
	Interpreter *Interpreter
	Statement   ast.Statement
}

type Debugger struct {
	pauseRequested uint32
	stops          chan Stop
	continues      chan struct{}
	breakpoints    map[common.Location]*bitset.BitSet
}

func NewDebugger() *Debugger {
	return &Debugger{
		stops:       make(chan Stop),
		continues:   make(chan struct{}),
		breakpoints: map[common.Location]*bitset.BitSet{},
	}
}

func (d *Debugger) Stops() <-chan Stop {
	return d.stops
}

<<<<<<< HEAD
func (d *Debugger) AddBreakpoint(location common.Location, line uint) {
	breakpoints, ok := d.breakpoints[location]
	if !ok {
		breakpoints = bitset.New(1024)
		d.breakpoints[location] = breakpoints
	}
	breakpoints.Set(line)
}

func (d *Debugger) RemoveBreakpoint(location common.Location, line uint) {
	breakpoints, ok := d.breakpoints[location]
	if !ok {
=======
func (d *Debugger) onStatement(interpreter *Interpreter, statement ast.Statement) {
	if !atomic.CompareAndSwapUint32(&d.pauseRequested, 1, 0) {
>>>>>>> 39f7d4cd
		return
	}
	breakpoints.Clear(line)
}

func (d *Debugger) onStatement(interpreter *Interpreter, statement ast.Statement) {
	if !atomic.CompareAndSwapUint32(&d.pauseRequested, 1, 0) {
		breakpoints, ok := d.breakpoints[interpreter.Location]
		if !ok {
			return
		}

		startPosition := statement.StartPosition()
		if !breakpoints.Test(uint(startPosition.Line)) {
			return
		}
	}

	d.stops <- Stop{
		Interpreter: interpreter,
		Statement:   statement,
	}

	<-d.continues
}

func (d *Debugger) RequestPause() {
	atomic.StoreUint32(&d.pauseRequested, 1)
}

func (d *Debugger) Continue() {
	d.continues <- struct{}{}
}

func (d *Debugger) Pause() Stop {
	d.RequestPause()
	return <-d.Stops()
}

func (d *Debugger) Next() Stop {
	d.RequestPause()
	d.Continue()
	return <-d.Stops()
}

func (d *Debugger) CurrentActivation(interpreter *Interpreter) *VariableActivation {
	return interpreter.activations.Current()
}<|MERGE_RESOLUTION|>--- conflicted
+++ resolved
@@ -51,7 +51,6 @@
 	return d.stops
 }
 
-<<<<<<< HEAD
 func (d *Debugger) AddBreakpoint(location common.Location, line uint) {
 	breakpoints, ok := d.breakpoints[location]
 	if !ok {
@@ -64,10 +63,6 @@
 func (d *Debugger) RemoveBreakpoint(location common.Location, line uint) {
 	breakpoints, ok := d.breakpoints[location]
 	if !ok {
-=======
-func (d *Debugger) onStatement(interpreter *Interpreter, statement ast.Statement) {
-	if !atomic.CompareAndSwapUint32(&d.pauseRequested, 1, 0) {
->>>>>>> 39f7d4cd
 		return
 	}
 	breakpoints.Clear(line)
