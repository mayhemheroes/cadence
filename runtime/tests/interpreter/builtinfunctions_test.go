/*
 * Cadence - The resource-oriented smart contract programming language
 *
 * Copyright 2019-2022 Dapper Labs, Inc.
 *
 * Licensed under the Apache License, Version 2.0 (the "License");
 * you may not use this file except in compliance with the License.
 * You may obtain a copy of the License at
 *
 *   http://www.apache.org/licenses/LICENSE-2.0
 *
 * Unless required by applicable law or agreed to in writing, software
 * distributed under the License is distributed on an "AS IS" BASIS,
 * WITHOUT WARRANTIES OR CONDITIONS OF ANY KIND, either express or implied.
 * See the License for the specific language governing permissions and
 * limitations under the License.
 */

package interpreter_test

import (
	"fmt"
	"testing"

	"github.com/stretchr/testify/assert"

	"github.com/onflow/cadence/runtime/common"
	"github.com/onflow/cadence/runtime/interpreter"
	"github.com/onflow/cadence/runtime/sema"
	. "github.com/onflow/cadence/runtime/tests/utils"
)

func TestInterpretToString(t *testing.T) {

	t.Parallel()

	for _, ty := range sema.AllIntegerTypes {

		t.Run(ty.String(), func(t *testing.T) {

			inter := parseCheckAndInterpret(t,
				fmt.Sprintf(
					`
                      let x: %s = 42
                      let y = x.toString()
                    `,
					ty,
				),
			)

			AssertValuesEqual(
				t,
				inter,
				interpreter.NewUnmeteredStringValue("42"),
				inter.Globals.Get("y").GetValue(),
			)
		})
	}

	t.Run("Address", func(t *testing.T) {

		t.Parallel()

		inter := parseCheckAndInterpret(t, `
          let x: Address = 0x42
          let y = x.toString()
        `)

		AssertValuesEqual(
			t,
			inter,
			interpreter.NewUnmeteredStringValue("0x0000000000000042"),
			inter.Globals.Get("y").GetValue(),
		)
	})

	for _, ty := range sema.AllFixedPointTypes {

		t.Run(ty.String(), func(t *testing.T) {

			var literal string
			var expected interpreter.Value

			isSigned := sema.IsSubType(ty, sema.SignedFixedPointType)

			if isSigned {
				literal = "-12.34"
				expected = interpreter.NewUnmeteredStringValue("-12.34000000")
			} else {
				literal = "12.34"
				expected = interpreter.NewUnmeteredStringValue("12.34000000")
			}

			inter := parseCheckAndInterpret(t,
				fmt.Sprintf(
					`
                      let x: %s = %s
                      let y = x.toString()
                    `,
					ty,
					literal,
				),
			)

			AssertValuesEqual(
				t,
				inter,
				expected,
				inter.Globals.Get("y").GetValue(),
			)
		})
	}
}

func TestInterpretToBytes(t *testing.T) {

	t.Parallel()

	t.Run("Address", func(t *testing.T) {

		t.Parallel()

		inter := parseCheckAndInterpret(t, `
          let x: Address = 0x123456
          let y = x.toBytes()
        `)

		AssertValuesEqual(
			t,
			inter,
			interpreter.NewArrayValue(
				inter,
				interpreter.EmptyLocationRange,
				interpreter.VariableSizedStaticType{
					Type: interpreter.PrimitiveStaticTypeUInt8,
				},
				common.Address{},
				interpreter.NewUnmeteredUInt8Value(0x0),
				interpreter.NewUnmeteredUInt8Value(0x0),
				interpreter.NewUnmeteredUInt8Value(0x0),
				interpreter.NewUnmeteredUInt8Value(0x0),
				interpreter.NewUnmeteredUInt8Value(0x0),
				interpreter.NewUnmeteredUInt8Value(0x12),
				interpreter.NewUnmeteredUInt8Value(0x34),
				interpreter.NewUnmeteredUInt8Value(0x56),
			),
			inter.Globals.Get("y").GetValue(),
		)
	})
}

func TestInterpretToBigEndianBytes(t *testing.T) {

	t.Parallel()

	typeTests := map[string]map[string][]byte{
		// Int*
		"Int": {
			"0":                  {0},
			"42":                 {42},
			"127":                {127},
			"128":                {0, 128},
			"200":                {0, 200},
			"-1":                 {255},
			"-200":               {255, 56},
			"-10000000000000000": {220, 121, 13, 144, 63, 0, 0},
		},
		"Int8": {
			"0":    {0},
			"42":   {42},
			"127":  {127},
			"99":   {99},
			"-1":   {255},
			"-127": {129},
			"-128": {128},
			"-99":  {157},
		},
		"Int16": {
			"0":      {0, 0},
			"42":     {0, 42},
			"32767":  {127, 255},
			"10000":  {39, 16},
			"-1":     {255, 255},
			"-10000": {216, 240},
			"-32767": {128, 1},
			"-32768": {128, 0},
		},
		"Int32": {
			"0":           {0, 0, 0, 0},
			"42":          {0, 0, 0, 42},
			"10000":       {0, 0, 39, 16},
			"2147483647":  {127, 255, 255, 255},
			"-1":          {255, 255, 255, 255},
			"-10000":      {255, 255, 216, 240},
			"-2147483647": {128, 0, 0, 1},
			"-2147483648": {128, 0, 0, 0},
		},
		"Int64": {
			"0":                    {0, 0, 0, 0, 0, 0, 0, 0},
			"42":                   {0, 0, 0, 0, 0, 0, 0, 42},
			"10000":                {0, 0, 0, 0, 0, 0, 39, 16},
			"9223372036854775807":  {127, 255, 255, 255, 255, 255, 255, 255},
			"-1":                   {255, 255, 255, 255, 255, 255, 255, 255},
			"-10000":               {255, 255, 255, 255, 255, 255, 216, 240},
			"-9223372036854775807": {128, 0, 0, 0, 0, 0, 0, 1},
			"-9223372036854775808": {128, 0, 0, 0, 0, 0, 0, 0},
		},
		"Int128": {
			"0":                  {0, 0, 0, 0, 0, 0, 0, 0, 0, 0, 0, 0, 0, 0, 0, 0},
			"42":                 {0, 0, 0, 0, 0, 0, 0, 0, 0, 0, 0, 0, 0, 0, 0, 42},
			"127":                {0, 0, 0, 0, 0, 0, 0, 0, 0, 0, 0, 0, 0, 0, 0, 127},
			"128":                {0, 0, 0, 0, 0, 0, 0, 0, 0, 0, 0, 0, 0, 0, 0, 128},
			"200":                {0, 0, 0, 0, 0, 0, 0, 0, 0, 0, 0, 0, 0, 0, 0, 200},
			"10000":              {0, 0, 0, 0, 0, 0, 0, 0, 0, 0, 0, 0, 0, 0, 39, 16},
			"-1":                 {255, 255, 255, 255, 255, 255, 255, 255, 255, 255, 255, 255, 255, 255, 255, 255},
			"-200":               {255, 255, 255, 255, 255, 255, 255, 255, 255, 255, 255, 255, 255, 255, 255, 56},
			"-10000":             {255, 255, 255, 255, 255, 255, 255, 255, 255, 255, 255, 255, 255, 255, 216, 240},
			"-10000000000000000": {255, 255, 255, 255, 255, 255, 255, 255, 255, 220, 121, 13, 144, 63, 0, 0},
			"-170141183460469231731687303715884105728": {128, 0, 0, 0, 0, 0, 0, 0, 0, 0, 0, 0, 0, 0, 0, 0},
			"170141183460469231731687303715884105727":  {127, 255, 255, 255, 255, 255, 255, 255, 255, 255, 255, 255, 255, 255, 255, 255},
		},
		"Int256": {
			"0":                  {0, 0, 0, 0, 0, 0, 0, 0, 0, 0, 0, 0, 0, 0, 0, 0, 0, 0, 0, 0, 0, 0, 0, 0, 0, 0, 0, 0, 0, 0, 0, 0},
			"42":                 {0, 0, 0, 0, 0, 0, 0, 0, 0, 0, 0, 0, 0, 0, 0, 0, 0, 0, 0, 0, 0, 0, 0, 0, 0, 0, 0, 0, 0, 0, 0, 42},
			"127":                {0, 0, 0, 0, 0, 0, 0, 0, 0, 0, 0, 0, 0, 0, 0, 0, 0, 0, 0, 0, 0, 0, 0, 0, 0, 0, 0, 0, 0, 0, 0, 127},
			"128":                {0, 0, 0, 0, 0, 0, 0, 0, 0, 0, 0, 0, 0, 0, 0, 0, 0, 0, 0, 0, 0, 0, 0, 0, 0, 0, 0, 0, 0, 0, 0, 128},
			"200":                {0, 0, 0, 0, 0, 0, 0, 0, 0, 0, 0, 0, 0, 0, 0, 0, 0, 0, 0, 0, 0, 0, 0, 0, 0, 0, 0, 0, 0, 0, 0, 200},
			"10000":              {0, 0, 0, 0, 0, 0, 0, 0, 0, 0, 0, 0, 0, 0, 0, 0, 0, 0, 0, 0, 0, 0, 0, 0, 0, 0, 0, 0, 0, 0, 39, 16},
			"-1":                 {255, 255, 255, 255, 255, 255, 255, 255, 255, 255, 255, 255, 255, 255, 255, 255, 255, 255, 255, 255, 255, 255, 255, 255, 255, 255, 255, 255, 255, 255, 255, 255},
			"-200":               {255, 255, 255, 255, 255, 255, 255, 255, 255, 255, 255, 255, 255, 255, 255, 255, 255, 255, 255, 255, 255, 255, 255, 255, 255, 255, 255, 255, 255, 255, 255, 56},
			"-10000000000000000": {255, 255, 255, 255, 255, 255, 255, 255, 255, 255, 255, 255, 255, 255, 255, 255, 255, 255, 255, 255, 255, 255, 255, 255, 255, 220, 121, 13, 144, 63, 0, 0},
			"-57896044618658097711785492504343953926634992332820282019728792003956564819968": {128, 0, 0, 0, 0, 0, 0, 0, 0, 0, 0, 0, 0, 0, 0, 0, 0, 0, 0, 0, 0, 0, 0, 0, 0, 0, 0, 0, 0, 0, 0, 0},
			"57896044618658097711785492504343953926634992332820282019728792003956564819967":  {127, 255, 255, 255, 255, 255, 255, 255, 255, 255, 255, 255, 255, 255, 255, 255, 255, 255, 255, 255, 255, 255, 255, 255, 255, 255, 255, 255, 255, 255, 255, 255},
		},
		// UInt*
		"UInt": {
			"0":   {0},
			"42":  {42},
			"127": {127},
			"128": {128},
			"200": {200},
		},
		"UInt8": {
			"0":   {0},
			"42":  {42},
			"99":  {99},
			"127": {127},
			"128": {128},
			"255": {255},
		},
		"UInt16": {
			"0":     {0, 0},
			"42":    {0, 42},
			"10000": {39, 16},
			"32767": {127, 255},
			"32768": {128, 0},
			"65535": {255, 255},
		},
		"UInt32": {
			"0":          {0, 0, 0, 0},
			"42":         {0, 0, 0, 42},
			"10000":      {0, 0, 39, 16},
			"2147483647": {127, 255, 255, 255},
			"2147483648": {128, 0, 0, 0},
			"4294967295": {255, 255, 255, 255},
		},
		"UInt64": {
			"0":                    {0, 0, 0, 0, 0, 0, 0, 0},
			"42":                   {0, 0, 0, 0, 0, 0, 0, 42},
			"10000":                {0, 0, 0, 0, 0, 0, 39, 16},
			"9223372036854775807":  {127, 255, 255, 255, 255, 255, 255, 255},
			"9223372036854775808":  {128, 0, 0, 0, 0, 0, 0, 0},
			"18446744073709551615": {255, 255, 255, 255, 255, 255, 255, 255},
		},
		"UInt128": {
			"0":     {0, 0, 0, 0, 0, 0, 0, 0, 0, 0, 0, 0, 0, 0, 0, 0},
			"42":    {0, 0, 0, 0, 0, 0, 0, 0, 0, 0, 0, 0, 0, 0, 0, 42},
			"127":   {0, 0, 0, 0, 0, 0, 0, 0, 0, 0, 0, 0, 0, 0, 0, 127},
			"128":   {0, 0, 0, 0, 0, 0, 0, 0, 0, 0, 0, 0, 0, 0, 0, 128},
			"200":   {0, 0, 0, 0, 0, 0, 0, 0, 0, 0, 0, 0, 0, 0, 0, 200},
			"10000": {0, 0, 0, 0, 0, 0, 0, 0, 0, 0, 0, 0, 0, 0, 39, 16},
			"340282366920938463463374607431768211455": {255, 255, 255, 255, 255, 255, 255, 255, 255, 255, 255, 255, 255, 255, 255, 255},
		},
		"UInt256": {
			"0":     {0, 0, 0, 0, 0, 0, 0, 0, 0, 0, 0, 0, 0, 0, 0, 0, 0, 0, 0, 0, 0, 0, 0, 0, 0, 0, 0, 0, 0, 0, 0, 0},
			"42":    {0, 0, 0, 0, 0, 0, 0, 0, 0, 0, 0, 0, 0, 0, 0, 0, 0, 0, 0, 0, 0, 0, 0, 0, 0, 0, 0, 0, 0, 0, 0, 42},
			"127":   {0, 0, 0, 0, 0, 0, 0, 0, 0, 0, 0, 0, 0, 0, 0, 0, 0, 0, 0, 0, 0, 0, 0, 0, 0, 0, 0, 0, 0, 0, 0, 127},
			"128":   {0, 0, 0, 0, 0, 0, 0, 0, 0, 0, 0, 0, 0, 0, 0, 0, 0, 0, 0, 0, 0, 0, 0, 0, 0, 0, 0, 0, 0, 0, 0, 128},
			"200":   {0, 0, 0, 0, 0, 0, 0, 0, 0, 0, 0, 0, 0, 0, 0, 0, 0, 0, 0, 0, 0, 0, 0, 0, 0, 0, 0, 0, 0, 0, 0, 200},
			"10000": {0, 0, 0, 0, 0, 0, 0, 0, 0, 0, 0, 0, 0, 0, 0, 0, 0, 0, 0, 0, 0, 0, 0, 0, 0, 0, 0, 0, 0, 0, 39, 16},
			"115792089237316195423570985008687907853269984665640564039457584007913129639935": {255, 255, 255, 255, 255, 255, 255, 255, 255, 255, 255, 255, 255, 255, 255, 255, 255, 255, 255, 255, 255, 255, 255, 255, 255, 255, 255, 255, 255, 255, 255, 255},
		},
		// Word*
		"Word8": {
			"0":   {0},
			"42":  {42},
			"127": {127},
			"128": {128},
			"255": {255},
		},
		"Word16": {
			"0":     {0, 0},
			"42":    {0, 42},
			"32767": {127, 255},
			"32768": {128, 0},
			"65535": {255, 255},
		},
		"Word32": {
			"0":          {0, 0, 0, 0},
			"42":         {0, 0, 0, 42},
			"2147483647": {127, 255, 255, 255},
			"2147483648": {128, 0, 0, 0},
			"4294967295": {255, 255, 255, 255},
		},
		"Word64": {
			"0":                    {0, 0, 0, 0, 0, 0, 0, 0},
			"42":                   {0, 0, 0, 0, 0, 0, 0, 42},
			"9223372036854775807":  {127, 255, 255, 255, 255, 255, 255, 255},
			"9223372036854775808":  {128, 0, 0, 0, 0, 0, 0, 0},
			"18446744073709551615": {255, 255, 255, 255, 255, 255, 255, 255},
		},
		// Fix*
		"Fix64": {
			"0.0":   {0, 0, 0, 0, 0, 0, 0, 0},
			"42.0":  {0, 0, 0, 0, 250, 86, 234, 0},
			"42.24": {0, 0, 0, 0, 251, 197, 32, 0},
			"-1.0":  {255, 255, 255, 255, 250, 10, 31, 0},
		},
		// UFix*
		"UFix64": {
			"0.0":   {0, 0, 0, 0, 0, 0, 0, 0},
			"42.0":  {0, 0, 0, 0, 250, 86, 234, 0},
			"42.24": {0, 0, 0, 0, 251, 197, 32, 0},
		},
	}

	sizes := map[string]uint{
		"Int8":    sema.Int8TypeSize,
		"UInt8":   sema.UInt8TypeSize,
		"Word8":   sema.Word8TypeSize,
		"Int16":   sema.Int16TypeSize,
		"UInt16":  sema.UInt16TypeSize,
		"Word16":  sema.Word16TypeSize,
		"Int32":   sema.Int32TypeSize,
		"UInt32":  sema.UInt32TypeSize,
		"Word32":  sema.Word32TypeSize,
		"Int64":   sema.Int64TypeSize,
		"UInt64":  sema.UInt64TypeSize,
		"Fix64":   sema.Fix64TypeSize,
		"UFix64":  sema.UFix64TypeSize,
		"Word64":  sema.Word64TypeSize,
		"Int128":  sema.Int128TypeSize,
		"UInt128": sema.UInt128TypeSize,
		"Int256":  sema.Int256TypeSize,
		"UInt256": sema.UInt256TypeSize,
	}
	// Ensure the test cases are complete

	for _, integerType := range sema.AllNumberTypes {
		switch integerType {
		case sema.NumberType, sema.SignedNumberType,
			sema.IntegerType, sema.SignedIntegerType,
			sema.FixedPointType, sema.SignedFixedPointType:
			continue
		}

		if _, ok := typeTests[integerType.String()]; !ok {
			panic(fmt.Sprintf("broken test: missing %s", integerType))
		}
	}

	for ty, tests := range typeTests {

		size, hasSize := sizes[ty]

		for value, expected := range tests {

			t.Run(fmt.Sprintf("%s: %s", ty, value), func(t *testing.T) {

				inter := parseCheckAndInterpret(t,
					fmt.Sprintf(
						`
	                      let value: %s = %s
	                      let result = value.toBigEndianBytes()
	                    `,
						ty,
						value,
					),
				)

				result := inter.Globals["result"].GetValue()

				AssertValuesEqual(
					t,
					inter,
					interpreter.ByteSliceToByteArrayValue(inter, expected),
<<<<<<< HEAD
					result,
=======
					inter.Globals.Get("result").GetValue(),
>>>>>>> 6f978ec2
				)

				// ensure that .toBigEndianBytes() is the same size as the source type, if it's fixed-width
				if hasSize {
					arrayVal := result.(*interpreter.ArrayValue)
					arraySize := uint(arrayVal.Count())
					assert.Equalf(t, size, arraySize, "Expected %s.toBigEndianBytes() to return %d bytes, got %d", ty, size, arraySize)
				}
			})
		}
	}
}<|MERGE_RESOLUTION|>--- conflicted
+++ resolved
@@ -388,17 +388,13 @@
 					),
 				)
 
-				result := inter.Globals["result"].GetValue()
+				result := inter.Globals.Get("result").GetValue()
 
 				AssertValuesEqual(
 					t,
 					inter,
 					interpreter.ByteSliceToByteArrayValue(inter, expected),
-<<<<<<< HEAD
 					result,
-=======
-					inter.Globals.Get("result").GetValue(),
->>>>>>> 6f978ec2
 				)
 
 				// ensure that .toBigEndianBytes() is the same size as the source type, if it's fixed-width
