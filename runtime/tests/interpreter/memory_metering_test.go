--- conflicted
+++ resolved
@@ -1243,11 +1243,7 @@
 	})
 }
 
-<<<<<<< HEAD
 func TestInterpretUInt8Metering(t *testing.T) {
-=======
-func TestInterpretInt8Metering(t *testing.T) {
->>>>>>> 90592b05
 
 	t.Parallel()
 
@@ -1257,24 +1253,17 @@
 
 		script := `
             pub fun main() {
-<<<<<<< HEAD
                 let x = 1 as UInt8
-=======
-                let x: Int8 = 1
->>>>>>> 90592b05
-            }
-        `
-
-		meter := newTestMemoryGauge()
-		inter := parseCheckAndInterpretWithMemoryMetering(t, script, meter)
-
-		_, err := inter.Invoke("main")
-		require.NoError(t, err)
-
-<<<<<<< HEAD
+            }
+        `
+
+		meter := newTestMemoryGauge()
+		inter := parseCheckAndInterpretWithMemoryMetering(t, script, meter)
+
+		_, err := inter.Invoke("main")
+		require.NoError(t, err)
+
 		// creation: 1
-=======
->>>>>>> 90592b05
 		assert.Equal(t, uint64(1), meter.getMemory(common.MemoryKindNumber))
 	})
 
@@ -1284,311 +1273,28 @@
 
 		script := `
             pub fun main() {
-<<<<<<< HEAD
                 let x = 1 as UInt8 + 2 as UInt8
-=======
-                let x: Int8 = 1 + 2
->>>>>>> 90592b05
-            }
-        `
-
-		meter := newTestMemoryGauge()
-		inter := parseCheckAndInterpretWithMemoryMetering(t, script, meter)
-
-		_, err := inter.Invoke("main")
-		require.NoError(t, err)
-
-<<<<<<< HEAD
-		// creation: 1 + 1
-=======
-		// two operands (literals): 1 + 1
->>>>>>> 90592b05
-		// result: 1
-		assert.Equal(t, uint64(3), meter.getMemory(common.MemoryKindNumber))
-	})
-
-	t.Run("saturating addition", func(t *testing.T) {
-
-		t.Parallel()
-
-		script := `
-            pub fun main() {
-<<<<<<< HEAD
-                let x = (1 as UInt8).saturatingAdd(2 as UInt8)
-=======
-                let x: Int8 = 1
-                let y: Int8 = x.saturatingAdd(2)
->>>>>>> 90592b05
-            }
-        `
-
-		meter := newTestMemoryGauge()
-		inter := parseCheckAndInterpretWithMemoryMetering(t, script, meter)
-
-		_, err := inter.Invoke("main")
-		require.NoError(t, err)
-
-<<<<<<< HEAD
-		// creation: 1 + 1
-=======
-		// two literals: 1 + 1
->>>>>>> 90592b05
-		// result: 1
-		assert.Equal(t, uint64(3), meter.getMemory(common.MemoryKindNumber))
-	})
-
-	t.Run("subtraction", func(t *testing.T) {
-
-		t.Parallel()
-
-		script := `
-            pub fun main() {
-<<<<<<< HEAD
-                let x = 3 as UInt8 - 2 as UInt8
-=======
-                let x: Int8 = 1 - 2
->>>>>>> 90592b05
-            }
-        `
-
-		meter := newTestMemoryGauge()
-		inter := parseCheckAndInterpretWithMemoryMetering(t, script, meter)
-
-		_, err := inter.Invoke("main")
-		require.NoError(t, err)
-
-<<<<<<< HEAD
-		// creation: 1 + 1
-=======
-		// two operands (literals): 1 + 1
->>>>>>> 90592b05
-		// result: 1
-		assert.Equal(t, uint64(3), meter.getMemory(common.MemoryKindNumber))
-	})
-
-	t.Run("saturating subtraction", func(t *testing.T) {
-
-		t.Parallel()
-
-		script := `
-            pub fun main() {
-<<<<<<< HEAD
-                let x = (1 as UInt8).saturatingSubtract(2 as UInt8)
-=======
-                let x: Int8 = 1
-                let y: Int8 = x.saturatingSubtract(2)
->>>>>>> 90592b05
-            }
-        `
-
-		meter := newTestMemoryGauge()
-		inter := parseCheckAndInterpretWithMemoryMetering(t, script, meter)
-
-		_, err := inter.Invoke("main")
-		require.NoError(t, err)
-
-<<<<<<< HEAD
-		// creation: 1 + 1
-=======
-		// two literals: 1 + 1
->>>>>>> 90592b05
-		// result: 1
-		assert.Equal(t, uint64(3), meter.getMemory(common.MemoryKindNumber))
-	})
-
-	t.Run("multiplication", func(t *testing.T) {
-
-		t.Parallel()
-
-		script := `
-            pub fun main() {
-<<<<<<< HEAD
-                let x = 1 as UInt8 * 2 as UInt8
-=======
-                let x: Int8 = 1 * 2
->>>>>>> 90592b05
-            }
-        `
-
-		meter := newTestMemoryGauge()
-		inter := parseCheckAndInterpretWithMemoryMetering(t, script, meter)
-
-		_, err := inter.Invoke("main")
-		require.NoError(t, err)
-
-<<<<<<< HEAD
-		// creation: 1 + 1
-=======
-		// two operands (literals): 1 + 1
->>>>>>> 90592b05
-		// result: 1
-		assert.Equal(t, uint64(3), meter.getMemory(common.MemoryKindNumber))
-	})
-
-	t.Run("saturating multiplication", func(t *testing.T) {
-
-		t.Parallel()
-
-		script := `
-            pub fun main() {
-<<<<<<< HEAD
-                let x = (1 as UInt8).saturatingMultiply(2 as UInt8)
-=======
-                let x: Int8 = 1
-                let y: Int8 = x.saturatingMultiply(2)
->>>>>>> 90592b05
-            }
-        `
-
-		meter := newTestMemoryGauge()
-		inter := parseCheckAndInterpretWithMemoryMetering(t, script, meter)
-
-		_, err := inter.Invoke("main")
-		require.NoError(t, err)
-
-<<<<<<< HEAD
-		// creation: 1 + 1
-=======
-		// two literals: 1 + 1
->>>>>>> 90592b05
-		// result: 1
-		assert.Equal(t, uint64(3), meter.getMemory(common.MemoryKindNumber))
-	})
-
-	t.Run("division", func(t *testing.T) {
-
-		t.Parallel()
-
-		script := `
-            pub fun main() {
-<<<<<<< HEAD
-                let x = 10 as UInt8 / 2 as UInt8
-=======
-                let x: Int8 = 3 / 2
->>>>>>> 90592b05
-            }
-        `
-
-		meter := newTestMemoryGauge()
-		inter := parseCheckAndInterpretWithMemoryMetering(t, script, meter)
-
-		_, err := inter.Invoke("main")
-		require.NoError(t, err)
-
-<<<<<<< HEAD
-		// creation: 1 + 1
-=======
-		// two operands (literals): 1 + 1
->>>>>>> 90592b05
-		// result: 1
-		assert.Equal(t, uint64(3), meter.getMemory(common.MemoryKindNumber))
-	})
-
-<<<<<<< HEAD
-	t.Run("modulo", func(t *testing.T) {
-=======
-	t.Run("saturating division", func(t *testing.T) {
->>>>>>> 90592b05
-
-		t.Parallel()
-
-		script := `
-            pub fun main() {
-<<<<<<< HEAD
-                let x = 10 as UInt8 % 2 as UInt8
-=======
-                let x: Int8 = 3
-                let y: Int8 = x.saturatingMultiply(2)
->>>>>>> 90592b05
-            }
-        `
-
-		meter := newTestMemoryGauge()
-		inter := parseCheckAndInterpretWithMemoryMetering(t, script, meter)
-
-		_, err := inter.Invoke("main")
-		require.NoError(t, err)
-
-<<<<<<< HEAD
-		// creation: 1 + 1
-=======
-		// two literals: 1 + 1
->>>>>>> 90592b05
-		// result: 1
-		assert.Equal(t, uint64(3), meter.getMemory(common.MemoryKindNumber))
-	})
-
-<<<<<<< HEAD
-	t.Run("bitwise or", func(t *testing.T) {
-=======
-	t.Run("modulus", func(t *testing.T) {
->>>>>>> 90592b05
-
-		t.Parallel()
-
-		script := `
-            pub fun main() {
-<<<<<<< HEAD
-                let x = 10 as UInt8 | 2 as UInt8
-=======
-		        let x: Int8 = 3 % 2
->>>>>>> 90592b05
-            }
-        `
-
-		meter := newTestMemoryGauge()
-		inter := parseCheckAndInterpretWithMemoryMetering(t, script, meter)
-
-		_, err := inter.Invoke("main")
-		require.NoError(t, err)
-
-<<<<<<< HEAD
-		// creation: 1 + 1
-=======
-		// two literals: 1 + 1
->>>>>>> 90592b05
-		// result: 1
-		assert.Equal(t, uint64(3), meter.getMemory(common.MemoryKindNumber))
-	})
-
-<<<<<<< HEAD
-	t.Run("bitwise xor", func(t *testing.T) {
-=======
-	t.Run("negation", func(t *testing.T) {
->>>>>>> 90592b05
-
-		t.Parallel()
-
-		script := `
-            pub fun main() {
-<<<<<<< HEAD
-                let x = 10 as UInt8 ^ 2 as UInt8
-=======
-                let x: Int8 = 1
-		        let y: Int8 = -x
->>>>>>> 90592b05
-            }
-        `
-
-		meter := newTestMemoryGauge()
-		inter := parseCheckAndInterpretWithMemoryMetering(t, script, meter)
-
-		_, err := inter.Invoke("main")
-		require.NoError(t, err)
-
-<<<<<<< HEAD
+            }
+        `
+
+		meter := newTestMemoryGauge()
+		inter := parseCheckAndInterpretWithMemoryMetering(t, script, meter)
+
+		_, err := inter.Invoke("main")
+		require.NoError(t, err)
+
 		// creation: 1 + 1
 		// result: 1
 		assert.Equal(t, uint64(3), meter.getMemory(common.MemoryKindNumber))
 	})
 
-	t.Run("bitwise and", func(t *testing.T) {
-
-		t.Parallel()
-
-		script := `
-            pub fun main() {
-                let x = 10 as UInt8 & 2 as UInt8
+	t.Run("saturating addition", func(t *testing.T) {
+
+		t.Parallel()
+
+		script := `
+            pub fun main() {
+                let x = (1 as UInt8).saturatingAdd(2 as UInt8)
             }
         `
 
@@ -1603,13 +1309,13 @@
 		assert.Equal(t, uint64(3), meter.getMemory(common.MemoryKindNumber))
 	})
 
-	t.Run("bitwise left-shift", func(t *testing.T) {
-
-		t.Parallel()
-
-		script := `
-            pub fun main() {
-                let x = 10 as UInt8 << 2 as UInt8
+	t.Run("subtraction", func(t *testing.T) {
+
+		t.Parallel()
+
+		script := `
+            pub fun main() {
+                let x = 3 as UInt8 - 2 as UInt8
             }
         `
 
@@ -1624,13 +1330,13 @@
 		assert.Equal(t, uint64(3), meter.getMemory(common.MemoryKindNumber))
 	})
 
-	t.Run("bitwise right-shift", func(t *testing.T) {
-
-		t.Parallel()
-
-		script := `
-            pub fun main() {
-                let x = 10 as UInt8 >> 2 as UInt8
+	t.Run("saturating subtraction", func(t *testing.T) {
+
+		t.Parallel()
+
+		script := `
+            pub fun main() {
+                let x = (1 as UInt8).saturatingSubtract(2 as UInt8)
             }
         `
 
@@ -1645,10 +1351,1920 @@
 		assert.Equal(t, uint64(3), meter.getMemory(common.MemoryKindNumber))
 	})
 
+	t.Run("multiplication", func(t *testing.T) {
+
+		t.Parallel()
+
+		script := `
+            pub fun main() {
+                let x = 1 as UInt8 * 2 as UInt8
+            }
+        `
+
+		meter := newTestMemoryGauge()
+		inter := parseCheckAndInterpretWithMemoryMetering(t, script, meter)
+
+		_, err := inter.Invoke("main")
+		require.NoError(t, err)
+
+		// creation: 1 + 1
+		// result: 1
+		assert.Equal(t, uint64(3), meter.getMemory(common.MemoryKindNumber))
+	})
+
+	t.Run("saturating multiplication", func(t *testing.T) {
+
+		t.Parallel()
+
+		script := `
+            pub fun main() {
+                let x = (1 as UInt8).saturatingMultiply(2 as UInt8)
+            }
+        `
+
+		meter := newTestMemoryGauge()
+		inter := parseCheckAndInterpretWithMemoryMetering(t, script, meter)
+
+		_, err := inter.Invoke("main")
+		require.NoError(t, err)
+
+		// creation: 1 + 1
+		// result: 1
+		assert.Equal(t, uint64(3), meter.getMemory(common.MemoryKindNumber))
+	})
+
+	t.Run("division", func(t *testing.T) {
+
+		t.Parallel()
+
+		script := `
+            pub fun main() {
+                let x = 10 as UInt8 / 2 as UInt8
+            }
+        `
+
+		meter := newTestMemoryGauge()
+		inter := parseCheckAndInterpretWithMemoryMetering(t, script, meter)
+
+		_, err := inter.Invoke("main")
+		require.NoError(t, err)
+
+		// creation: 1 + 1
+		// result: 1
+		assert.Equal(t, uint64(3), meter.getMemory(common.MemoryKindNumber))
+	})
+
+	t.Run("modulo", func(t *testing.T) {
+
+		t.Parallel()
+
+		script := `
+            pub fun main() {
+                let x = 10 as UInt8 % 2 as UInt8
+            }
+        `
+
+		meter := newTestMemoryGauge()
+		inter := parseCheckAndInterpretWithMemoryMetering(t, script, meter)
+
+		_, err := inter.Invoke("main")
+		require.NoError(t, err)
+
+		// creation: 1 + 1
+		// result: 1
+		assert.Equal(t, uint64(3), meter.getMemory(common.MemoryKindNumber))
+	})
+
+	t.Run("bitwise or", func(t *testing.T) {
+
+		t.Parallel()
+
+		script := `
+            pub fun main() {
+                let x = 10 as UInt8 | 2 as UInt8
+            }
+        `
+
+		meter := newTestMemoryGauge()
+		inter := parseCheckAndInterpretWithMemoryMetering(t, script, meter)
+
+		_, err := inter.Invoke("main")
+		require.NoError(t, err)
+
+		// creation: 1 + 1
+		// result: 1
+		assert.Equal(t, uint64(3), meter.getMemory(common.MemoryKindNumber))
+	})
+
+	t.Run("bitwise xor", func(t *testing.T) {
+
+		t.Parallel()
+
+		script := `
+            pub fun main() {
+                let x = 10 as UInt8 ^ 2 as UInt8
+            }
+        `
+
+		meter := newTestMemoryGauge()
+		inter := parseCheckAndInterpretWithMemoryMetering(t, script, meter)
+
+		_, err := inter.Invoke("main")
+		require.NoError(t, err)
+
+		// creation: 1 + 1
+		// result: 1
+		assert.Equal(t, uint64(3), meter.getMemory(common.MemoryKindNumber))
+	})
+
+	t.Run("bitwise and", func(t *testing.T) {
+
+		t.Parallel()
+
+		script := `
+            pub fun main() {
+                let x = 10 as UInt8 & 2 as UInt8
+            }
+        `
+
+		meter := newTestMemoryGauge()
+		inter := parseCheckAndInterpretWithMemoryMetering(t, script, meter)
+
+		_, err := inter.Invoke("main")
+		require.NoError(t, err)
+
+		// creation: 1 + 1
+		// result: 1
+		assert.Equal(t, uint64(3), meter.getMemory(common.MemoryKindNumber))
+	})
+
+	t.Run("bitwise left-shift", func(t *testing.T) {
+
+		t.Parallel()
+
+		script := `
+            pub fun main() {
+                let x = 10 as UInt8 << 2 as UInt8
+            }
+        `
+
+		meter := newTestMemoryGauge()
+		inter := parseCheckAndInterpretWithMemoryMetering(t, script, meter)
+
+		_, err := inter.Invoke("main")
+		require.NoError(t, err)
+
+		// creation: 1 + 1
+		// result: 1
+		assert.Equal(t, uint64(3), meter.getMemory(common.MemoryKindNumber))
+	})
+
+	t.Run("bitwise right-shift", func(t *testing.T) {
+
+		t.Parallel()
+
+		script := `
+            pub fun main() {
+                let x = 10 as UInt8 >> 2 as UInt8
+            }
+        `
+
+		meter := newTestMemoryGauge()
+		inter := parseCheckAndInterpretWithMemoryMetering(t, script, meter)
+
+		_, err := inter.Invoke("main")
+		require.NoError(t, err)
+
+		// creation: 1 + 1
+		// result: 1
+		assert.Equal(t, uint64(3), meter.getMemory(common.MemoryKindNumber))
+	})
+
 }
 
 func TestInterpretUInt16Metering(t *testing.T) {
-=======
+
+	t.Parallel()
+
+	t.Run("creation", func(t *testing.T) {
+
+		t.Parallel()
+
+		script := `
+            pub fun main() {
+                let x = 1 as UInt16
+            }
+        `
+
+		meter := newTestMemoryGauge()
+		inter := parseCheckAndInterpretWithMemoryMetering(t, script, meter)
+
+		_, err := inter.Invoke("main")
+		require.NoError(t, err)
+
+		// creation: 2
+		assert.Equal(t, uint64(2), meter.getMemory(common.MemoryKindNumber))
+	})
+
+	t.Run("addition", func(t *testing.T) {
+
+		t.Parallel()
+
+		script := `
+            pub fun main() {
+                let x = 1 as UInt16 + 2 as UInt16
+            }
+        `
+
+		meter := newTestMemoryGauge()
+		inter := parseCheckAndInterpretWithMemoryMetering(t, script, meter)
+
+		_, err := inter.Invoke("main")
+		require.NoError(t, err)
+
+		// creation: 2 + 2
+		// result: 2
+		assert.Equal(t, uint64(6), meter.getMemory(common.MemoryKindNumber))
+	})
+
+	t.Run("saturating addition", func(t *testing.T) {
+
+		t.Parallel()
+
+		script := `
+            pub fun main() {
+                let x = (1 as UInt16).saturatingAdd(2 as UInt16)
+            }
+        `
+
+		meter := newTestMemoryGauge()
+		inter := parseCheckAndInterpretWithMemoryMetering(t, script, meter)
+
+		_, err := inter.Invoke("main")
+		require.NoError(t, err)
+
+		// creation: 2 + 2
+		// result: 2
+		assert.Equal(t, uint64(6), meter.getMemory(common.MemoryKindNumber))
+	})
+
+	t.Run("subtraction", func(t *testing.T) {
+
+		t.Parallel()
+
+		script := `
+            pub fun main() {
+                let x = 3 as UInt16 - 2 as UInt16
+            }
+        `
+
+		meter := newTestMemoryGauge()
+		inter := parseCheckAndInterpretWithMemoryMetering(t, script, meter)
+
+		_, err := inter.Invoke("main")
+		require.NoError(t, err)
+
+		// creation: 2 + 2
+		// result: 2
+		assert.Equal(t, uint64(6), meter.getMemory(common.MemoryKindNumber))
+	})
+
+	t.Run("saturating subtraction", func(t *testing.T) {
+
+		t.Parallel()
+
+		script := `
+            pub fun main() {
+                let x = (1 as UInt16).saturatingSubtract(2 as UInt16)
+            }
+        `
+
+		meter := newTestMemoryGauge()
+		inter := parseCheckAndInterpretWithMemoryMetering(t, script, meter)
+
+		_, err := inter.Invoke("main")
+		require.NoError(t, err)
+
+		// creation: 2 + 2
+		// result: 2
+		assert.Equal(t, uint64(6), meter.getMemory(common.MemoryKindNumber))
+	})
+
+	t.Run("multiplication", func(t *testing.T) {
+
+		t.Parallel()
+
+		script := `
+            pub fun main() {
+                let x = 1 as UInt16 * 2 as UInt16
+            }
+        `
+
+		meter := newTestMemoryGauge()
+		inter := parseCheckAndInterpretWithMemoryMetering(t, script, meter)
+
+		_, err := inter.Invoke("main")
+		require.NoError(t, err)
+
+		// creation: 2 + 2
+		// result: 2
+		assert.Equal(t, uint64(6), meter.getMemory(common.MemoryKindNumber))
+	})
+
+	t.Run("saturating multiplication", func(t *testing.T) {
+
+		t.Parallel()
+
+		script := `
+            pub fun main() {
+                let x = (1 as UInt16).saturatingMultiply(2 as UInt16)
+            }
+        `
+
+		meter := newTestMemoryGauge()
+		inter := parseCheckAndInterpretWithMemoryMetering(t, script, meter)
+
+		_, err := inter.Invoke("main")
+		require.NoError(t, err)
+
+		// creation: 2 + 2
+		// result: 2
+		assert.Equal(t, uint64(6), meter.getMemory(common.MemoryKindNumber))
+	})
+
+	t.Run("division", func(t *testing.T) {
+
+		t.Parallel()
+
+		script := `
+            pub fun main() {
+                let x = 10 as UInt16 / 2 as UInt16
+            }
+        `
+
+		meter := newTestMemoryGauge()
+		inter := parseCheckAndInterpretWithMemoryMetering(t, script, meter)
+
+		_, err := inter.Invoke("main")
+		require.NoError(t, err)
+
+		// creation: 2 + 2
+		// result: 2
+		assert.Equal(t, uint64(6), meter.getMemory(common.MemoryKindNumber))
+	})
+
+	t.Run("modulo", func(t *testing.T) {
+
+		t.Parallel()
+
+		script := `
+            pub fun main() {
+                let x = 10 as UInt16 % 2 as UInt16
+            }
+        `
+
+		meter := newTestMemoryGauge()
+		inter := parseCheckAndInterpretWithMemoryMetering(t, script, meter)
+
+		_, err := inter.Invoke("main")
+		require.NoError(t, err)
+
+		// creation: 2 + 2
+		// result: 2
+		assert.Equal(t, uint64(6), meter.getMemory(common.MemoryKindNumber))
+	})
+
+	t.Run("bitwise or", func(t *testing.T) {
+
+		t.Parallel()
+
+		script := `
+            pub fun main() {
+                let x = 10 as UInt16 | 2 as UInt16
+            }
+        `
+
+		meter := newTestMemoryGauge()
+		inter := parseCheckAndInterpretWithMemoryMetering(t, script, meter)
+
+		_, err := inter.Invoke("main")
+		require.NoError(t, err)
+
+		// creation: 2 + 2
+		// result: 2
+		assert.Equal(t, uint64(6), meter.getMemory(common.MemoryKindNumber))
+	})
+
+	t.Run("bitwise xor", func(t *testing.T) {
+
+		t.Parallel()
+
+		script := `
+            pub fun main() {
+                let x = 10 as UInt16 ^ 2 as UInt16
+            }
+        `
+
+		meter := newTestMemoryGauge()
+		inter := parseCheckAndInterpretWithMemoryMetering(t, script, meter)
+
+		_, err := inter.Invoke("main")
+		require.NoError(t, err)
+
+		// creation: 2 + 2
+		// result: 2
+		assert.Equal(t, uint64(6), meter.getMemory(common.MemoryKindNumber))
+	})
+
+	t.Run("bitwise and", func(t *testing.T) {
+
+		t.Parallel()
+
+		script := `
+            pub fun main() {
+                let x = 10 as UInt16 & 2 as UInt16
+            }
+        `
+
+		meter := newTestMemoryGauge()
+		inter := parseCheckAndInterpretWithMemoryMetering(t, script, meter)
+
+		_, err := inter.Invoke("main")
+		require.NoError(t, err)
+
+		// creation: 2 + 2
+		// result: 2
+		assert.Equal(t, uint64(6), meter.getMemory(common.MemoryKindNumber))
+	})
+
+	t.Run("bitwise left-shift", func(t *testing.T) {
+
+		t.Parallel()
+
+		script := `
+            pub fun main() {
+                let x = 10 as UInt16 << 2 as UInt16
+            }
+        `
+
+		meter := newTestMemoryGauge()
+		inter := parseCheckAndInterpretWithMemoryMetering(t, script, meter)
+
+		_, err := inter.Invoke("main")
+		require.NoError(t, err)
+
+		// creation: 2 + 2
+		// result: 2
+		assert.Equal(t, uint64(6), meter.getMemory(common.MemoryKindNumber))
+	})
+
+	t.Run("bitwise right-shift", func(t *testing.T) {
+
+		t.Parallel()
+
+		script := `
+            pub fun main() {
+                let x = 10 as UInt16 >> 2 as UInt16
+            }
+        `
+
+		meter := newTestMemoryGauge()
+		inter := parseCheckAndInterpretWithMemoryMetering(t, script, meter)
+
+		_, err := inter.Invoke("main")
+		require.NoError(t, err)
+
+		// creation: 2 + 2
+		// result: 2
+		assert.Equal(t, uint64(6), meter.getMemory(common.MemoryKindNumber))
+	})
+}
+
+func TestInterpretUInt32Metering(t *testing.T) {
+
+	t.Parallel()
+
+	t.Run("creation", func(t *testing.T) {
+
+		t.Parallel()
+
+		script := `
+            pub fun main() {
+                let x = 1 as UInt32
+            }
+        `
+
+		meter := newTestMemoryGauge()
+		inter := parseCheckAndInterpretWithMemoryMetering(t, script, meter)
+
+		_, err := inter.Invoke("main")
+		require.NoError(t, err)
+
+		// creation: 4
+		assert.Equal(t, uint64(4), meter.getMemory(common.MemoryKindNumber))
+	})
+
+	t.Run("addition", func(t *testing.T) {
+
+		t.Parallel()
+
+		script := `
+            pub fun main() {
+                let x = 1 as UInt32 + 2 as UInt32
+            }
+        `
+
+		meter := newTestMemoryGauge()
+		inter := parseCheckAndInterpretWithMemoryMetering(t, script, meter)
+
+		_, err := inter.Invoke("main")
+		require.NoError(t, err)
+
+		// creation: 4 + 4
+		// result: 4
+		assert.Equal(t, uint64(12), meter.getMemory(common.MemoryKindNumber))
+	})
+
+	t.Run("saturating addition", func(t *testing.T) {
+
+		t.Parallel()
+
+		script := `
+            pub fun main() {
+                let x = (1 as UInt32).saturatingAdd(2 as UInt32)
+            }
+        `
+
+		meter := newTestMemoryGauge()
+		inter := parseCheckAndInterpretWithMemoryMetering(t, script, meter)
+
+		_, err := inter.Invoke("main")
+		require.NoError(t, err)
+
+		// creation: 4 + 4
+		// result: 4
+		assert.Equal(t, uint64(12), meter.getMemory(common.MemoryKindNumber))
+	})
+
+	t.Run("subtraction", func(t *testing.T) {
+
+		t.Parallel()
+
+		script := `
+            pub fun main() {
+                let x = 3 as UInt32 - 2 as UInt32
+            }
+        `
+
+		meter := newTestMemoryGauge()
+		inter := parseCheckAndInterpretWithMemoryMetering(t, script, meter)
+
+		_, err := inter.Invoke("main")
+		require.NoError(t, err)
+
+		// creation: 4 + 4
+		// result: 4
+		assert.Equal(t, uint64(12), meter.getMemory(common.MemoryKindNumber))
+	})
+
+	t.Run("saturating subtraction", func(t *testing.T) {
+
+		t.Parallel()
+
+		script := `
+            pub fun main() {
+                let x = (1 as UInt32).saturatingSubtract(2 as UInt32)
+            }
+        `
+
+		meter := newTestMemoryGauge()
+		inter := parseCheckAndInterpretWithMemoryMetering(t, script, meter)
+
+		_, err := inter.Invoke("main")
+		require.NoError(t, err)
+
+		// creation: 4 + 4
+		// result: 4
+		assert.Equal(t, uint64(12), meter.getMemory(common.MemoryKindNumber))
+	})
+
+	t.Run("multiplication", func(t *testing.T) {
+
+		t.Parallel()
+
+		script := `
+            pub fun main() {
+                let x = 1 as UInt32 * 2 as UInt32
+            }
+        `
+
+		meter := newTestMemoryGauge()
+		inter := parseCheckAndInterpretWithMemoryMetering(t, script, meter)
+
+		_, err := inter.Invoke("main")
+		require.NoError(t, err)
+
+		// creation: 4 + 4
+		// result: 4
+		assert.Equal(t, uint64(12), meter.getMemory(common.MemoryKindNumber))
+	})
+
+	t.Run("saturating multiplication", func(t *testing.T) {
+
+		t.Parallel()
+
+		script := `
+            pub fun main() {
+                let x = (1 as UInt32).saturatingMultiply(2 as UInt32)
+            }
+        `
+
+		meter := newTestMemoryGauge()
+		inter := parseCheckAndInterpretWithMemoryMetering(t, script, meter)
+
+		_, err := inter.Invoke("main")
+		require.NoError(t, err)
+
+		// creation: 4 + 4
+		// result: 4
+		assert.Equal(t, uint64(12), meter.getMemory(common.MemoryKindNumber))
+	})
+
+	t.Run("division", func(t *testing.T) {
+
+		t.Parallel()
+
+		script := `
+            pub fun main() {
+                let x = 10 as UInt32 / 2 as UInt32
+            }
+        `
+
+		meter := newTestMemoryGauge()
+		inter := parseCheckAndInterpretWithMemoryMetering(t, script, meter)
+
+		_, err := inter.Invoke("main")
+		require.NoError(t, err)
+
+		// creation: 4 + 4
+		// result: 4
+		assert.Equal(t, uint64(12), meter.getMemory(common.MemoryKindNumber))
+	})
+
+	t.Run("modulo", func(t *testing.T) {
+
+		t.Parallel()
+
+		script := `
+            pub fun main() {
+                let x = 10 as UInt32 % 2 as UInt32
+            }
+        `
+
+		meter := newTestMemoryGauge()
+		inter := parseCheckAndInterpretWithMemoryMetering(t, script, meter)
+
+		_, err := inter.Invoke("main")
+		require.NoError(t, err)
+
+		// creation: 4 + 4
+		// result: 4
+		assert.Equal(t, uint64(12), meter.getMemory(common.MemoryKindNumber))
+	})
+
+	t.Run("bitwise or", func(t *testing.T) {
+
+		t.Parallel()
+
+		script := `
+            pub fun main() {
+                let x = 10 as UInt32 | 2 as UInt32
+            }
+        `
+
+		meter := newTestMemoryGauge()
+		inter := parseCheckAndInterpretWithMemoryMetering(t, script, meter)
+
+		_, err := inter.Invoke("main")
+		require.NoError(t, err)
+
+		// creation: 4 + 4
+		// result: 4
+		assert.Equal(t, uint64(12), meter.getMemory(common.MemoryKindNumber))
+	})
+
+	t.Run("bitwise xor", func(t *testing.T) {
+
+		t.Parallel()
+
+		script := `
+            pub fun main() {
+                let x = 10 as UInt32 ^ 2 as UInt32
+            }
+        `
+
+		meter := newTestMemoryGauge()
+		inter := parseCheckAndInterpretWithMemoryMetering(t, script, meter)
+
+		_, err := inter.Invoke("main")
+		require.NoError(t, err)
+
+		// creation: 4 + 4
+		// result: 4
+		assert.Equal(t, uint64(12), meter.getMemory(common.MemoryKindNumber))
+	})
+
+	t.Run("bitwise and", func(t *testing.T) {
+
+		t.Parallel()
+
+		script := `
+            pub fun main() {
+                let x = 10 as UInt32 & 2 as UInt32
+            }
+        `
+
+		meter := newTestMemoryGauge()
+		inter := parseCheckAndInterpretWithMemoryMetering(t, script, meter)
+
+		_, err := inter.Invoke("main")
+		require.NoError(t, err)
+
+		// creation: 4 + 4
+		// result: 4
+		assert.Equal(t, uint64(12), meter.getMemory(common.MemoryKindNumber))
+	})
+
+	t.Run("bitwise left-shift", func(t *testing.T) {
+
+		t.Parallel()
+
+		script := `
+            pub fun main() {
+                let x = 10 as UInt32 << 2 as UInt32
+            }
+        `
+
+		meter := newTestMemoryGauge()
+		inter := parseCheckAndInterpretWithMemoryMetering(t, script, meter)
+
+		_, err := inter.Invoke("main")
+		require.NoError(t, err)
+
+		// creation: 4 + 4
+		// result: 4
+		assert.Equal(t, uint64(12), meter.getMemory(common.MemoryKindNumber))
+	})
+
+	t.Run("bitwise right-shift", func(t *testing.T) {
+
+		t.Parallel()
+
+		script := `
+            pub fun main() {
+                let x = 10 as UInt32 >> 2 as UInt32
+            }
+        `
+
+		meter := newTestMemoryGauge()
+		inter := parseCheckAndInterpretWithMemoryMetering(t, script, meter)
+
+		_, err := inter.Invoke("main")
+		require.NoError(t, err)
+
+		// creation: 4 + 4
+		// result: 4
+		assert.Equal(t, uint64(12), meter.getMemory(common.MemoryKindNumber))
+	})
+}
+
+func TestInterpretUInt64Metering(t *testing.T) {
+
+	t.Parallel()
+
+	t.Run("creation", func(t *testing.T) {
+
+		t.Parallel()
+
+		script := `
+            pub fun main() {
+                let x = 1 as UInt64
+            }
+        `
+
+		meter := newTestMemoryGauge()
+		inter := parseCheckAndInterpretWithMemoryMetering(t, script, meter)
+
+		_, err := inter.Invoke("main")
+		require.NoError(t, err)
+
+		// creation: 8
+		assert.Equal(t, uint64(8), meter.getMemory(common.MemoryKindNumber))
+	})
+
+	t.Run("addition", func(t *testing.T) {
+
+		t.Parallel()
+
+		script := `
+            pub fun main() {
+                let x = 1 as UInt64 + 2 as UInt64
+            }
+        `
+
+		meter := newTestMemoryGauge()
+		inter := parseCheckAndInterpretWithMemoryMetering(t, script, meter)
+
+		_, err := inter.Invoke("main")
+		require.NoError(t, err)
+
+		// creation: 8 + 8
+		// result: 8
+		assert.Equal(t, uint64(24), meter.getMemory(common.MemoryKindNumber))
+	})
+
+	t.Run("saturating addition", func(t *testing.T) {
+
+		t.Parallel()
+
+		script := `
+            pub fun main() {
+                let x = (1 as UInt64).saturatingAdd(2 as UInt64)
+            }
+        `
+
+		meter := newTestMemoryGauge()
+		inter := parseCheckAndInterpretWithMemoryMetering(t, script, meter)
+
+		_, err := inter.Invoke("main")
+		require.NoError(t, err)
+
+		// creation: 8 + 8
+		// result: 8
+		assert.Equal(t, uint64(24), meter.getMemory(common.MemoryKindNumber))
+	})
+
+	t.Run("subtraction", func(t *testing.T) {
+
+		t.Parallel()
+
+		script := `
+            pub fun main() {
+                let x = 3 as UInt64 - 2 as UInt64
+            }
+        `
+
+		meter := newTestMemoryGauge()
+		inter := parseCheckAndInterpretWithMemoryMetering(t, script, meter)
+
+		_, err := inter.Invoke("main")
+		require.NoError(t, err)
+
+		// creation: 8 + 8
+		// result: 8
+		assert.Equal(t, uint64(24), meter.getMemory(common.MemoryKindNumber))
+	})
+
+	t.Run("saturating subtraction", func(t *testing.T) {
+
+		t.Parallel()
+
+		script := `
+            pub fun main() {
+                let x = (1 as UInt64).saturatingSubtract(2 as UInt64)
+            }
+        `
+
+		meter := newTestMemoryGauge()
+		inter := parseCheckAndInterpretWithMemoryMetering(t, script, meter)
+
+		_, err := inter.Invoke("main")
+		require.NoError(t, err)
+
+		// creation: 8 + 8
+		// result: 8
+		assert.Equal(t, uint64(24), meter.getMemory(common.MemoryKindNumber))
+	})
+
+	t.Run("multiplication", func(t *testing.T) {
+
+		t.Parallel()
+
+		script := `
+            pub fun main() {
+                let x = 1 as UInt64 * 2 as UInt64
+            }
+        `
+
+		meter := newTestMemoryGauge()
+		inter := parseCheckAndInterpretWithMemoryMetering(t, script, meter)
+
+		_, err := inter.Invoke("main")
+		require.NoError(t, err)
+
+		// creation: 8 + 8
+		// result: 8
+		assert.Equal(t, uint64(24), meter.getMemory(common.MemoryKindNumber))
+	})
+
+	t.Run("saturating multiplication", func(t *testing.T) {
+
+		t.Parallel()
+
+		script := `
+            pub fun main() {
+                let x = (1 as UInt64).saturatingMultiply(2 as UInt64)
+            }
+        `
+
+		meter := newTestMemoryGauge()
+		inter := parseCheckAndInterpretWithMemoryMetering(t, script, meter)
+
+		_, err := inter.Invoke("main")
+		require.NoError(t, err)
+
+		// creation: 8 + 8
+		// result: 8
+		assert.Equal(t, uint64(24), meter.getMemory(common.MemoryKindNumber))
+	})
+
+	t.Run("division", func(t *testing.T) {
+
+		t.Parallel()
+
+		script := `
+            pub fun main() {
+                let x = 10 as UInt64 / 2 as UInt64
+            }
+        `
+
+		meter := newTestMemoryGauge()
+		inter := parseCheckAndInterpretWithMemoryMetering(t, script, meter)
+
+		_, err := inter.Invoke("main")
+		require.NoError(t, err)
+
+		// creation: 8 + 8
+		// result: 8
+		assert.Equal(t, uint64(24), meter.getMemory(common.MemoryKindNumber))
+	})
+
+	t.Run("modulo", func(t *testing.T) {
+
+		t.Parallel()
+
+		script := `
+            pub fun main() {
+                let x = 10 as UInt64 % 2 as UInt64
+            }
+        `
+
+		meter := newTestMemoryGauge()
+		inter := parseCheckAndInterpretWithMemoryMetering(t, script, meter)
+
+		_, err := inter.Invoke("main")
+		require.NoError(t, err)
+
+		// creation: 8 + 8
+		// result: 8
+		assert.Equal(t, uint64(24), meter.getMemory(common.MemoryKindNumber))
+	})
+
+	t.Run("bitwise or", func(t *testing.T) {
+
+		t.Parallel()
+
+		script := `
+            pub fun main() {
+                let x = 10 as UInt64 | 2 as UInt64
+            }
+        `
+
+		meter := newTestMemoryGauge()
+		inter := parseCheckAndInterpretWithMemoryMetering(t, script, meter)
+
+		_, err := inter.Invoke("main")
+		require.NoError(t, err)
+
+		// creation: 8 + 8
+		// result: 8
+		assert.Equal(t, uint64(24), meter.getMemory(common.MemoryKindNumber))
+	})
+
+	t.Run("bitwise xor", func(t *testing.T) {
+
+		t.Parallel()
+
+		script := `
+            pub fun main() {
+                let x = 10 as UInt64 ^ 2 as UInt64
+            }
+        `
+
+		meter := newTestMemoryGauge()
+		inter := parseCheckAndInterpretWithMemoryMetering(t, script, meter)
+
+		_, err := inter.Invoke("main")
+		require.NoError(t, err)
+
+		// creation: 8 + 8
+		// result: 8
+		assert.Equal(t, uint64(24), meter.getMemory(common.MemoryKindNumber))
+	})
+
+	t.Run("bitwise and", func(t *testing.T) {
+
+		t.Parallel()
+
+		script := `
+            pub fun main() {
+                let x = 10 as UInt64 & 2 as UInt64
+            }
+        `
+
+		meter := newTestMemoryGauge()
+		inter := parseCheckAndInterpretWithMemoryMetering(t, script, meter)
+
+		_, err := inter.Invoke("main")
+		require.NoError(t, err)
+
+		// creation: 8 + 8
+		// result: 8
+		assert.Equal(t, uint64(24), meter.getMemory(common.MemoryKindNumber))
+	})
+
+	t.Run("bitwise left-shift", func(t *testing.T) {
+
+		t.Parallel()
+
+		script := `
+            pub fun main() {
+                let x = 10 as UInt64 << 2 as UInt64
+            }
+        `
+
+		meter := newTestMemoryGauge()
+		inter := parseCheckAndInterpretWithMemoryMetering(t, script, meter)
+
+		_, err := inter.Invoke("main")
+		require.NoError(t, err)
+
+		// creation: 8 + 8
+		// result: 8
+		assert.Equal(t, uint64(24), meter.getMemory(common.MemoryKindNumber))
+	})
+
+	t.Run("bitwise right-shift", func(t *testing.T) {
+
+		t.Parallel()
+
+		script := `
+            pub fun main() {
+                let x = 10 as UInt64 >> 2 as UInt64
+            }
+        `
+
+		meter := newTestMemoryGauge()
+		inter := parseCheckAndInterpretWithMemoryMetering(t, script, meter)
+
+		_, err := inter.Invoke("main")
+		require.NoError(t, err)
+
+		// creation: 8 + 8
+		// result: 8
+		assert.Equal(t, uint64(24), meter.getMemory(common.MemoryKindNumber))
+	})
+}
+
+func TestInterpretUInt128Metering(t *testing.T) {
+
+	t.Parallel()
+
+	t.Run("creation", func(t *testing.T) {
+
+		t.Parallel()
+
+		script := `
+            pub fun main() {
+                let x = 1 as UInt128
+            }
+        `
+
+		meter := newTestMemoryGauge()
+		inter := parseCheckAndInterpretWithMemoryMetering(t, script, meter)
+
+		_, err := inter.Invoke("main")
+		require.NoError(t, err)
+
+		// creation: 16
+		assert.Equal(t, uint64(16), meter.getMemory(common.MemoryKindNumber))
+	})
+
+	t.Run("addition", func(t *testing.T) {
+
+		t.Parallel()
+
+		script := `
+            pub fun main() {
+                let x = 1 as UInt128 + 2 as UInt128
+            }
+        `
+
+		meter := newTestMemoryGauge()
+		inter := parseCheckAndInterpretWithMemoryMetering(t, script, meter)
+
+		_, err := inter.Invoke("main")
+		require.NoError(t, err)
+
+		// creation: 16 + 16
+		// result: 16
+		assert.Equal(t, uint64(48), meter.getMemory(common.MemoryKindNumber))
+	})
+
+	t.Run("saturating addition", func(t *testing.T) {
+
+		t.Parallel()
+
+		script := `
+            pub fun main() {
+                let x = (1 as UInt128).saturatingAdd(2 as UInt128)
+            }
+        `
+
+		meter := newTestMemoryGauge()
+		inter := parseCheckAndInterpretWithMemoryMetering(t, script, meter)
+
+		_, err := inter.Invoke("main")
+		require.NoError(t, err)
+
+		// creation: 16 + 16
+		// result: 16
+		assert.Equal(t, uint64(48), meter.getMemory(common.MemoryKindNumber))
+	})
+
+	t.Run("subtraction", func(t *testing.T) {
+
+		t.Parallel()
+
+		script := `
+            pub fun main() {
+                let x = 3 as UInt128 - 2 as UInt128
+            }
+        `
+
+		meter := newTestMemoryGauge()
+		inter := parseCheckAndInterpretWithMemoryMetering(t, script, meter)
+
+		_, err := inter.Invoke("main")
+		require.NoError(t, err)
+
+		// creation: 16 + 16
+		// result: 16
+		assert.Equal(t, uint64(48), meter.getMemory(common.MemoryKindNumber))
+	})
+
+	t.Run("saturating subtraction", func(t *testing.T) {
+
+		t.Parallel()
+
+		script := `
+            pub fun main() {
+                let x = (1 as UInt128).saturatingSubtract(2 as UInt128)
+            }
+        `
+
+		meter := newTestMemoryGauge()
+		inter := parseCheckAndInterpretWithMemoryMetering(t, script, meter)
+
+		_, err := inter.Invoke("main")
+		require.NoError(t, err)
+
+		// creation: 16 + 16
+		// result: 16
+		assert.Equal(t, uint64(48), meter.getMemory(common.MemoryKindNumber))
+	})
+
+	t.Run("multiplication", func(t *testing.T) {
+
+		t.Parallel()
+
+		script := `
+            pub fun main() {
+                let x = 1 as UInt128 * 2 as UInt128
+            }
+        `
+
+		meter := newTestMemoryGauge()
+		inter := parseCheckAndInterpretWithMemoryMetering(t, script, meter)
+
+		_, err := inter.Invoke("main")
+		require.NoError(t, err)
+
+		// creation: 16 + 16
+		// result: 16
+		assert.Equal(t, uint64(48), meter.getMemory(common.MemoryKindNumber))
+	})
+
+	t.Run("saturating multiplication", func(t *testing.T) {
+
+		t.Parallel()
+
+		script := `
+            pub fun main() {
+                let x = (1 as UInt128).saturatingMultiply(2 as UInt128)
+            }
+        `
+
+		meter := newTestMemoryGauge()
+		inter := parseCheckAndInterpretWithMemoryMetering(t, script, meter)
+
+		_, err := inter.Invoke("main")
+		require.NoError(t, err)
+
+		// creation: 16 + 16
+		// result: 16
+		assert.Equal(t, uint64(48), meter.getMemory(common.MemoryKindNumber))
+	})
+
+	t.Run("division", func(t *testing.T) {
+
+		t.Parallel()
+
+		script := `
+            pub fun main() {
+                let x = 10 as UInt128 / 2 as UInt128
+            }
+        `
+
+		meter := newTestMemoryGauge()
+		inter := parseCheckAndInterpretWithMemoryMetering(t, script, meter)
+
+		_, err := inter.Invoke("main")
+		require.NoError(t, err)
+
+		// creation: 16 + 16
+		// result: 16
+		assert.Equal(t, uint64(48), meter.getMemory(common.MemoryKindNumber))
+	})
+
+	t.Run("modulo", func(t *testing.T) {
+
+		t.Parallel()
+
+		script := `
+            pub fun main() {
+                let x = 10 as UInt128 % 2 as UInt128
+            }
+        `
+
+		meter := newTestMemoryGauge()
+		inter := parseCheckAndInterpretWithMemoryMetering(t, script, meter)
+
+		_, err := inter.Invoke("main")
+		require.NoError(t, err)
+
+		// creation: 16 + 16
+		// result: 16
+		assert.Equal(t, uint64(48), meter.getMemory(common.MemoryKindNumber))
+	})
+
+	t.Run("bitwise or", func(t *testing.T) {
+
+		t.Parallel()
+
+		script := `
+            pub fun main() {
+                let x = 10 as UInt128 | 2 as UInt128
+            }
+        `
+
+		meter := newTestMemoryGauge()
+		inter := parseCheckAndInterpretWithMemoryMetering(t, script, meter)
+
+		_, err := inter.Invoke("main")
+		require.NoError(t, err)
+
+		// creation: 16 + 16
+		// result: 16
+		assert.Equal(t, uint64(48), meter.getMemory(common.MemoryKindNumber))
+	})
+
+	t.Run("bitwise xor", func(t *testing.T) {
+
+		t.Parallel()
+
+		script := `
+            pub fun main() {
+                let x = 10 as UInt128 ^ 2 as UInt128
+            }
+        `
+
+		meter := newTestMemoryGauge()
+		inter := parseCheckAndInterpretWithMemoryMetering(t, script, meter)
+
+		_, err := inter.Invoke("main")
+		require.NoError(t, err)
+
+		// creation: 16 + 16
+		// result: 16
+		assert.Equal(t, uint64(48), meter.getMemory(common.MemoryKindNumber))
+	})
+
+	t.Run("bitwise and", func(t *testing.T) {
+
+		t.Parallel()
+
+		script := `
+            pub fun main() {
+                let x = 10 as UInt128 & 2 as UInt128
+            }
+        `
+
+		meter := newTestMemoryGauge()
+		inter := parseCheckAndInterpretWithMemoryMetering(t, script, meter)
+
+		_, err := inter.Invoke("main")
+		require.NoError(t, err)
+
+		// creation: 16 + 16
+		// result: 16
+		assert.Equal(t, uint64(48), meter.getMemory(common.MemoryKindNumber))
+	})
+
+	t.Run("bitwise left-shift", func(t *testing.T) {
+
+		t.Parallel()
+
+		script := `
+            pub fun main() {
+                let x = 10 as UInt128 << 2 as UInt128
+            }
+        `
+
+		meter := newTestMemoryGauge()
+		inter := parseCheckAndInterpretWithMemoryMetering(t, script, meter)
+
+		_, err := inter.Invoke("main")
+		require.NoError(t, err)
+
+		// creation: 16 + 16
+		// result: 16
+		assert.Equal(t, uint64(48), meter.getMemory(common.MemoryKindNumber))
+	})
+
+	t.Run("bitwise right-shift", func(t *testing.T) {
+
+		t.Parallel()
+
+		script := `
+            pub fun main() {
+                let x = 10 as UInt128 >> 2 as UInt128
+            }
+        `
+
+		meter := newTestMemoryGauge()
+		inter := parseCheckAndInterpretWithMemoryMetering(t, script, meter)
+
+		_, err := inter.Invoke("main")
+		require.NoError(t, err)
+
+		// creation: 16 + 16
+		// result: 16
+		assert.Equal(t, uint64(48), meter.getMemory(common.MemoryKindNumber))
+	})
+}
+
+func TestInterpretUInt256Metering(t *testing.T) {
+
+	t.Parallel()
+
+	t.Run("creation", func(t *testing.T) {
+
+		t.Parallel()
+
+		script := `
+            pub fun main() {
+                let x = 1 as UInt256
+            }
+        `
+
+		meter := newTestMemoryGauge()
+		inter := parseCheckAndInterpretWithMemoryMetering(t, script, meter)
+
+		_, err := inter.Invoke("main")
+		require.NoError(t, err)
+
+		// creation: 32
+		assert.Equal(t, uint64(32), meter.getMemory(common.MemoryKindNumber))
+	})
+
+	t.Run("addition", func(t *testing.T) {
+
+		t.Parallel()
+
+		script := `
+            pub fun main() {
+                let x = 1 as UInt256 + 2 as UInt256
+            }
+        `
+
+		meter := newTestMemoryGauge()
+		inter := parseCheckAndInterpretWithMemoryMetering(t, script, meter)
+
+		_, err := inter.Invoke("main")
+		require.NoError(t, err)
+
+		// creation: 32 + 32
+		// result: 32
+		assert.Equal(t, uint64(96), meter.getMemory(common.MemoryKindNumber))
+	})
+
+	t.Run("saturating addition", func(t *testing.T) {
+
+		t.Parallel()
+
+		script := `
+            pub fun main() {
+                let x = (1 as UInt256).saturatingAdd(2 as UInt256)
+            }
+        `
+
+		meter := newTestMemoryGauge()
+		inter := parseCheckAndInterpretWithMemoryMetering(t, script, meter)
+
+		_, err := inter.Invoke("main")
+		require.NoError(t, err)
+
+		// creation: 32 + 32
+		// result: 32
+		assert.Equal(t, uint64(96), meter.getMemory(common.MemoryKindNumber))
+	})
+
+	t.Run("subtraction", func(t *testing.T) {
+
+		t.Parallel()
+
+		script := `
+            pub fun main() {
+                let x = 3 as UInt256 - 2 as UInt256
+            }
+        `
+
+		meter := newTestMemoryGauge()
+		inter := parseCheckAndInterpretWithMemoryMetering(t, script, meter)
+
+		_, err := inter.Invoke("main")
+		require.NoError(t, err)
+
+		// creation: 32 + 32
+		// result: 32
+		assert.Equal(t, uint64(96), meter.getMemory(common.MemoryKindNumber))
+	})
+
+	t.Run("saturating subtraction", func(t *testing.T) {
+
+		t.Parallel()
+
+		script := `
+            pub fun main() {
+                let x = (1 as UInt256).saturatingSubtract(2 as UInt256)
+            }
+        `
+
+		meter := newTestMemoryGauge()
+		inter := parseCheckAndInterpretWithMemoryMetering(t, script, meter)
+
+		_, err := inter.Invoke("main")
+		require.NoError(t, err)
+
+		// creation: 32 + 32
+		// result: 32
+		assert.Equal(t, uint64(96), meter.getMemory(common.MemoryKindNumber))
+	})
+
+	t.Run("multiplication", func(t *testing.T) {
+
+		t.Parallel()
+
+		script := `
+            pub fun main() {
+                let x = 1 as UInt256 * 2 as UInt256
+            }
+        `
+
+		meter := newTestMemoryGauge()
+		inter := parseCheckAndInterpretWithMemoryMetering(t, script, meter)
+
+		_, err := inter.Invoke("main")
+		require.NoError(t, err)
+
+		// creation: 32 + 32
+		// result: 32
+		assert.Equal(t, uint64(96), meter.getMemory(common.MemoryKindNumber))
+	})
+
+	t.Run("saturating multiplication", func(t *testing.T) {
+
+		t.Parallel()
+
+		script := `
+            pub fun main() {
+                let x = (1 as UInt256).saturatingMultiply(2 as UInt256)
+            }
+        `
+
+		meter := newTestMemoryGauge()
+		inter := parseCheckAndInterpretWithMemoryMetering(t, script, meter)
+
+		_, err := inter.Invoke("main")
+		require.NoError(t, err)
+
+		// creation: 32 + 32
+		// result: 32
+		assert.Equal(t, uint64(96), meter.getMemory(common.MemoryKindNumber))
+	})
+
+	t.Run("division", func(t *testing.T) {
+
+		t.Parallel()
+
+		script := `
+            pub fun main() {
+                let x = 10 as UInt256 / 2 as UInt256
+            }
+        `
+
+		meter := newTestMemoryGauge()
+		inter := parseCheckAndInterpretWithMemoryMetering(t, script, meter)
+
+		_, err := inter.Invoke("main")
+		require.NoError(t, err)
+
+		// creation: 32 + 32
+		// result: 32
+		assert.Equal(t, uint64(96), meter.getMemory(common.MemoryKindNumber))
+	})
+
+	t.Run("modulo", func(t *testing.T) {
+
+		t.Parallel()
+
+		script := `
+            pub fun main() {
+                let x = 10 as UInt256 % 2 as UInt256
+            }
+        `
+
+		meter := newTestMemoryGauge()
+		inter := parseCheckAndInterpretWithMemoryMetering(t, script, meter)
+
+		_, err := inter.Invoke("main")
+		require.NoError(t, err)
+
+		// creation: 32 + 32
+		// result: 32
+		assert.Equal(t, uint64(96), meter.getMemory(common.MemoryKindNumber))
+	})
+
+	t.Run("bitwise or", func(t *testing.T) {
+
+		t.Parallel()
+
+		script := `
+            pub fun main() {
+                let x = 10 as UInt256 | 2 as UInt256
+            }
+        `
+
+		meter := newTestMemoryGauge()
+		inter := parseCheckAndInterpretWithMemoryMetering(t, script, meter)
+
+		_, err := inter.Invoke("main")
+		require.NoError(t, err)
+
+		// creation: 32 + 32
+		// result: 32
+		assert.Equal(t, uint64(96), meter.getMemory(common.MemoryKindNumber))
+	})
+
+	t.Run("bitwise xor", func(t *testing.T) {
+
+		t.Parallel()
+
+		script := `
+            pub fun main() {
+                let x = 10 as UInt256 ^ 2 as UInt256
+            }
+        `
+
+		meter := newTestMemoryGauge()
+		inter := parseCheckAndInterpretWithMemoryMetering(t, script, meter)
+
+		_, err := inter.Invoke("main")
+		require.NoError(t, err)
+
+		// creation: 32 + 32
+		// result: 32
+		assert.Equal(t, uint64(96), meter.getMemory(common.MemoryKindNumber))
+	})
+
+	t.Run("bitwise and", func(t *testing.T) {
+
+		t.Parallel()
+
+		script := `
+            pub fun main() {
+                let x = 10 as UInt256 & 2 as UInt256
+            }
+        `
+
+		meter := newTestMemoryGauge()
+		inter := parseCheckAndInterpretWithMemoryMetering(t, script, meter)
+
+		_, err := inter.Invoke("main")
+		require.NoError(t, err)
+
+		// creation: 32 + 32
+		// result: 32
+		assert.Equal(t, uint64(96), meter.getMemory(common.MemoryKindNumber))
+	})
+
+	t.Run("bitwise left-shift", func(t *testing.T) {
+
+		t.Parallel()
+
+		script := `
+            pub fun main() {
+                let x = 10 as UInt256 << 2 as UInt256
+            }
+        `
+
+		meter := newTestMemoryGauge()
+		inter := parseCheckAndInterpretWithMemoryMetering(t, script, meter)
+
+		_, err := inter.Invoke("main")
+		require.NoError(t, err)
+
+		// creation: 32 + 32
+		// result: 32
+		assert.Equal(t, uint64(96), meter.getMemory(common.MemoryKindNumber))
+	})
+
+	t.Run("bitwise right-shift", func(t *testing.T) {
+
+		t.Parallel()
+
+		script := `
+            pub fun main() {
+                let x = 10 as UInt256 >> 2 as UInt256
+            }
+        `
+
+		meter := newTestMemoryGauge()
+		inter := parseCheckAndInterpretWithMemoryMetering(t, script, meter)
+
+		_, err := inter.Invoke("main")
+		require.NoError(t, err)
+
+		// creation: 32 + 32
+		// result: 32
+		assert.Equal(t, uint64(96), meter.getMemory(common.MemoryKindNumber))
+	})
+}
+
+func TestInterpretInt8Metering(t *testing.T) {
+
+	t.Parallel()
+
+	t.Run("creation", func(t *testing.T) {
+
+		t.Parallel()
+
+		script := `
+            pub fun main() {
+                let x: Int8 = 1
+            }
+        `
+
+		meter := newTestMemoryGauge()
+		inter := parseCheckAndInterpretWithMemoryMetering(t, script, meter)
+
+		_, err := inter.Invoke("main")
+		require.NoError(t, err)
+
+		assert.Equal(t, uint64(1), meter.getMemory(common.MemoryKindNumber))
+	})
+
+	t.Run("addition", func(t *testing.T) {
+
+		t.Parallel()
+
+		script := `
+            pub fun main() {
+                let x: Int8 = 1 + 2
+            }
+        `
+
+		meter := newTestMemoryGauge()
+		inter := parseCheckAndInterpretWithMemoryMetering(t, script, meter)
+
+		_, err := inter.Invoke("main")
+		require.NoError(t, err)
+
+		// two operands (literals): 1 + 1
+		// result: 1
+		assert.Equal(t, uint64(3), meter.getMemory(common.MemoryKindNumber))
+	})
+
+	t.Run("saturating addition", func(t *testing.T) {
+
+		t.Parallel()
+
+		script := `
+            pub fun main() {
+                let x: Int8 = 1
+                let y: Int8 = x.saturatingAdd(2)
+            }
+        `
+
+		meter := newTestMemoryGauge()
+		inter := parseCheckAndInterpretWithMemoryMetering(t, script, meter)
+
+		_, err := inter.Invoke("main")
+		require.NoError(t, err)
+
+		// two literals: 1 + 1
+		// result: 1
+		assert.Equal(t, uint64(3), meter.getMemory(common.MemoryKindNumber))
+	})
+
+	t.Run("subtraction", func(t *testing.T) {
+
+		t.Parallel()
+
+		script := `
+            pub fun main() {
+                let x: Int8 = 1 - 2
+            }
+        `
+
+		meter := newTestMemoryGauge()
+		inter := parseCheckAndInterpretWithMemoryMetering(t, script, meter)
+
+		_, err := inter.Invoke("main")
+		require.NoError(t, err)
+
+		// two operands (literals): 1 + 1
+		// result: 1
+		assert.Equal(t, uint64(3), meter.getMemory(common.MemoryKindNumber))
+	})
+
+	t.Run("saturating subtraction", func(t *testing.T) {
+
+		t.Parallel()
+
+		script := `
+            pub fun main() {
+                let x: Int8 = 1
+                let y: Int8 = x.saturatingSubtract(2)
+            }
+        `
+
+		meter := newTestMemoryGauge()
+		inter := parseCheckAndInterpretWithMemoryMetering(t, script, meter)
+
+		_, err := inter.Invoke("main")
+		require.NoError(t, err)
+
+		// two literals: 1 + 1
+		// result: 1
+		assert.Equal(t, uint64(3), meter.getMemory(common.MemoryKindNumber))
+	})
+
+	t.Run("multiplication", func(t *testing.T) {
+
+		t.Parallel()
+
+		script := `
+            pub fun main() {
+                let x: Int8 = 1 * 2
+            }
+        `
+
+		meter := newTestMemoryGauge()
+		inter := parseCheckAndInterpretWithMemoryMetering(t, script, meter)
+
+		_, err := inter.Invoke("main")
+		require.NoError(t, err)
+
+		// two operands (literals): 1 + 1
+		// result: 1
+		assert.Equal(t, uint64(3), meter.getMemory(common.MemoryKindNumber))
+	})
+
+	t.Run("saturating multiplication", func(t *testing.T) {
+
+		t.Parallel()
+
+		script := `
+            pub fun main() {
+                let x: Int8 = 1
+                let y: Int8 = x.saturatingMultiply(2)
+            }
+        `
+
+		meter := newTestMemoryGauge()
+		inter := parseCheckAndInterpretWithMemoryMetering(t, script, meter)
+
+		_, err := inter.Invoke("main")
+		require.NoError(t, err)
+
+		// two literals: 1 + 1
+		// result: 1
+		assert.Equal(t, uint64(3), meter.getMemory(common.MemoryKindNumber))
+	})
+
+	t.Run("division", func(t *testing.T) {
+
+		t.Parallel()
+
+		script := `
+            pub fun main() {
+                let x: Int8 = 3 / 2
+            }
+        `
+
+		meter := newTestMemoryGauge()
+		inter := parseCheckAndInterpretWithMemoryMetering(t, script, meter)
+
+		_, err := inter.Invoke("main")
+		require.NoError(t, err)
+
+		// two operands (literals): 1 + 1
+		// result: 1
+		assert.Equal(t, uint64(3), meter.getMemory(common.MemoryKindNumber))
+	})
+
+	t.Run("saturating division", func(t *testing.T) {
+
+		t.Parallel()
+
+		script := `
+            pub fun main() {
+                let x: Int8 = 3
+                let y: Int8 = x.saturatingMultiply(2)
+            }
+        `
+
+		meter := newTestMemoryGauge()
+		inter := parseCheckAndInterpretWithMemoryMetering(t, script, meter)
+
+		_, err := inter.Invoke("main")
+		require.NoError(t, err)
+
+		// two literals: 1 + 1
+		// result: 1
+		assert.Equal(t, uint64(3), meter.getMemory(common.MemoryKindNumber))
+	})
+
+	t.Run("modulus", func(t *testing.T) {
+
+		t.Parallel()
+
+		script := `
+            pub fun main() {
+		        let x: Int8 = 3 % 2
+            }
+        `
+
+		meter := newTestMemoryGauge()
+		inter := parseCheckAndInterpretWithMemoryMetering(t, script, meter)
+
+		_, err := inter.Invoke("main")
+		require.NoError(t, err)
+
+		// two literals: 1 + 1
+		// result: 1
+		assert.Equal(t, uint64(3), meter.getMemory(common.MemoryKindNumber))
+	})
+
+	t.Run("negation", func(t *testing.T) {
+
+		t.Parallel()
+
+		script := `
+            pub fun main() {
+                let x: Int8 = 1
+		        let y: Int8 = -x
+            }
+        `
+
+		meter := newTestMemoryGauge()
+		inter := parseCheckAndInterpretWithMemoryMetering(t, script, meter)
+
+		_, err := inter.Invoke("main")
+		require.NoError(t, err)
+
 		// x: 1
 		// y: 1
 		assert.Equal(t, uint64(2), meter.getMemory(common.MemoryKindNumber))
@@ -1656,7 +3272,6 @@
 }
 
 func TestInterpretInt16Metering(t *testing.T) {
->>>>>>> 90592b05
 
 	t.Parallel()
 
@@ -1666,24 +3281,16 @@
 
 		script := `
             pub fun main() {
-<<<<<<< HEAD
-                let x = 1 as UInt16
-=======
                 let x: Int16 = 1
->>>>>>> 90592b05
-            }
-        `
-
-		meter := newTestMemoryGauge()
-		inter := parseCheckAndInterpretWithMemoryMetering(t, script, meter)
-
-		_, err := inter.Invoke("main")
-		require.NoError(t, err)
-
-<<<<<<< HEAD
-		// creation: 2
-=======
->>>>>>> 90592b05
+            }
+        `
+
+		meter := newTestMemoryGauge()
+		inter := parseCheckAndInterpretWithMemoryMetering(t, script, meter)
+
+		_, err := inter.Invoke("main")
+		require.NoError(t, err)
+
 		assert.Equal(t, uint64(2), meter.getMemory(common.MemoryKindNumber))
 	})
 
@@ -1693,25 +3300,17 @@
 
 		script := `
             pub fun main() {
-<<<<<<< HEAD
-                let x = 1 as UInt16 + 2 as UInt16
-=======
                 let x: Int16 = 1 + 2
->>>>>>> 90592b05
-            }
-        `
-
-		meter := newTestMemoryGauge()
-		inter := parseCheckAndInterpretWithMemoryMetering(t, script, meter)
-
-		_, err := inter.Invoke("main")
-		require.NoError(t, err)
-
-<<<<<<< HEAD
-		// creation: 2 + 2
-=======
+            }
+        `
+
+		meter := newTestMemoryGauge()
+		inter := parseCheckAndInterpretWithMemoryMetering(t, script, meter)
+
+		_, err := inter.Invoke("main")
+		require.NoError(t, err)
+
 		// two literals: 2 + 2
->>>>>>> 90592b05
 		// result: 2
 		assert.Equal(t, uint64(6), meter.getMemory(common.MemoryKindNumber))
 	})
@@ -1722,26 +3321,18 @@
 
 		script := `
             pub fun main() {
-<<<<<<< HEAD
-                let x = (1 as UInt16).saturatingAdd(2 as UInt16)
-=======
                 let x: Int16 = 1
                 let y: Int16 = x.saturatingAdd(2)
->>>>>>> 90592b05
-            }
-        `
-
-		meter := newTestMemoryGauge()
-		inter := parseCheckAndInterpretWithMemoryMetering(t, script, meter)
-
-		_, err := inter.Invoke("main")
-		require.NoError(t, err)
-
-<<<<<<< HEAD
-		// creation: 2 + 2
-=======
+            }
+        `
+
+		meter := newTestMemoryGauge()
+		inter := parseCheckAndInterpretWithMemoryMetering(t, script, meter)
+
+		_, err := inter.Invoke("main")
+		require.NoError(t, err)
+
 		// two literals: 2 + 2
->>>>>>> 90592b05
 		// result: 2
 		assert.Equal(t, uint64(6), meter.getMemory(common.MemoryKindNumber))
 	})
@@ -1752,25 +3343,17 @@
 
 		script := `
             pub fun main() {
-<<<<<<< HEAD
-                let x = 3 as UInt16 - 2 as UInt16
-=======
                 let x: Int16 = 1 - 2
->>>>>>> 90592b05
-            }
-        `
-
-		meter := newTestMemoryGauge()
-		inter := parseCheckAndInterpretWithMemoryMetering(t, script, meter)
-
-		_, err := inter.Invoke("main")
-		require.NoError(t, err)
-
-<<<<<<< HEAD
-		// creation: 2 + 2
-=======
+            }
+        `
+
+		meter := newTestMemoryGauge()
+		inter := parseCheckAndInterpretWithMemoryMetering(t, script, meter)
+
+		_, err := inter.Invoke("main")
+		require.NoError(t, err)
+
 		// two literals: 2 + 2
->>>>>>> 90592b05
 		// result: 2
 		assert.Equal(t, uint64(6), meter.getMemory(common.MemoryKindNumber))
 	})
@@ -1781,26 +3364,18 @@
 
 		script := `
             pub fun main() {
-<<<<<<< HEAD
-                let x = (1 as UInt16).saturatingSubtract(2 as UInt16)
-=======
                 let x: Int16 = 1
                 let y: Int16 = x.saturatingSubtract(2)
->>>>>>> 90592b05
-            }
-        `
-
-		meter := newTestMemoryGauge()
-		inter := parseCheckAndInterpretWithMemoryMetering(t, script, meter)
-
-		_, err := inter.Invoke("main")
-		require.NoError(t, err)
-
-<<<<<<< HEAD
-		// creation: 2 + 2
-=======
+            }
+        `
+
+		meter := newTestMemoryGauge()
+		inter := parseCheckAndInterpretWithMemoryMetering(t, script, meter)
+
+		_, err := inter.Invoke("main")
+		require.NoError(t, err)
+
 		// two literals: 2 + 2
->>>>>>> 90592b05
 		// result: 2
 		assert.Equal(t, uint64(6), meter.getMemory(common.MemoryKindNumber))
 	})
@@ -1811,25 +3386,17 @@
 
 		script := `
             pub fun main() {
-<<<<<<< HEAD
-                let x = 1 as UInt16 * 2 as UInt16
-=======
                 let x: Int16 = 1 * 2
->>>>>>> 90592b05
-            }
-        `
-
-		meter := newTestMemoryGauge()
-		inter := parseCheckAndInterpretWithMemoryMetering(t, script, meter)
-
-		_, err := inter.Invoke("main")
-		require.NoError(t, err)
-
-<<<<<<< HEAD
-		// creation: 2 + 2
-=======
+            }
+        `
+
+		meter := newTestMemoryGauge()
+		inter := parseCheckAndInterpretWithMemoryMetering(t, script, meter)
+
+		_, err := inter.Invoke("main")
+		require.NoError(t, err)
+
 		// two literals: 2 + 2
->>>>>>> 90592b05
 		// result: 2
 		assert.Equal(t, uint64(6), meter.getMemory(common.MemoryKindNumber))
 	})
@@ -1840,26 +3407,18 @@
 
 		script := `
             pub fun main() {
-<<<<<<< HEAD
-                let x = (1 as UInt16).saturatingMultiply(2 as UInt16)
-=======
                 let x: Int16 = 1
                 let y: Int16 = x.saturatingMultiply(2)
->>>>>>> 90592b05
-            }
-        `
-
-		meter := newTestMemoryGauge()
-		inter := parseCheckAndInterpretWithMemoryMetering(t, script, meter)
-
-		_, err := inter.Invoke("main")
-		require.NoError(t, err)
-
-<<<<<<< HEAD
-		// creation: 2 + 2
-=======
+            }
+        `
+
+		meter := newTestMemoryGauge()
+		inter := parseCheckAndInterpretWithMemoryMetering(t, script, meter)
+
+		_, err := inter.Invoke("main")
+		require.NoError(t, err)
+
 		// two literals: 2 + 2
->>>>>>> 90592b05
 		// result: 2
 		assert.Equal(t, uint64(6), meter.getMemory(common.MemoryKindNumber))
 	})
@@ -1870,193 +3429,81 @@
 
 		script := `
             pub fun main() {
-<<<<<<< HEAD
-                let x = 10 as UInt16 / 2 as UInt16
-            }
-        `
-
-		meter := newTestMemoryGauge()
-		inter := parseCheckAndInterpretWithMemoryMetering(t, script, meter)
-
-		_, err := inter.Invoke("main")
-		require.NoError(t, err)
-
-		// creation: 2 + 2
+                let x: Int16 = 3 / 2
+            }
+        `
+
+		meter := newTestMemoryGauge()
+		inter := parseCheckAndInterpretWithMemoryMetering(t, script, meter)
+
+		_, err := inter.Invoke("main")
+		require.NoError(t, err)
+
+		// two literals: 2 + 2
 		// result: 2
 		assert.Equal(t, uint64(6), meter.getMemory(common.MemoryKindNumber))
 	})
 
-	t.Run("modulo", func(t *testing.T) {
-
-		t.Parallel()
-
-		script := `
-            pub fun main() {
-                let x = 10 as UInt16 % 2 as UInt16
-            }
-        `
-
-		meter := newTestMemoryGauge()
-		inter := parseCheckAndInterpretWithMemoryMetering(t, script, meter)
-
-		_, err := inter.Invoke("main")
-		require.NoError(t, err)
-
-		// creation: 2 + 2
+	t.Run("saturating division", func(t *testing.T) {
+
+		t.Parallel()
+
+		script := `
+            pub fun main() {
+                let x: Int16 = 3
+                let y: Int16 = x.saturatingMultiply(2)
+            }
+        `
+
+		meter := newTestMemoryGauge()
+		inter := parseCheckAndInterpretWithMemoryMetering(t, script, meter)
+
+		_, err := inter.Invoke("main")
+		require.NoError(t, err)
+
+		// two literals: 2 + 2
 		// result: 2
 		assert.Equal(t, uint64(6), meter.getMemory(common.MemoryKindNumber))
 	})
 
-	t.Run("bitwise or", func(t *testing.T) {
-
-		t.Parallel()
-
-		script := `
-            pub fun main() {
-                let x = 10 as UInt16 | 2 as UInt16
-            }
-        `
-
-		meter := newTestMemoryGauge()
-		inter := parseCheckAndInterpretWithMemoryMetering(t, script, meter)
-
-		_, err := inter.Invoke("main")
-		require.NoError(t, err)
-
-		// creation: 2 + 2
+	t.Run("modulus", func(t *testing.T) {
+
+		t.Parallel()
+
+		script := `
+            pub fun main() {
+		        let x: Int16 = 3 % 2
+            }
+        `
+
+		meter := newTestMemoryGauge()
+		inter := parseCheckAndInterpretWithMemoryMetering(t, script, meter)
+
+		_, err := inter.Invoke("main")
+		require.NoError(t, err)
+
+		// two literals: 2 + 2
 		// result: 2
 		assert.Equal(t, uint64(6), meter.getMemory(common.MemoryKindNumber))
 	})
 
-	t.Run("bitwise xor", func(t *testing.T) {
-
-		t.Parallel()
-
-		script := `
-            pub fun main() {
-                let x = 10 as UInt16 ^ 2 as UInt16
-=======
-                let x: Int16 = 3 / 2
->>>>>>> 90592b05
-            }
-        `
-
-		meter := newTestMemoryGauge()
-		inter := parseCheckAndInterpretWithMemoryMetering(t, script, meter)
-
-		_, err := inter.Invoke("main")
-		require.NoError(t, err)
-
-<<<<<<< HEAD
-		// creation: 2 + 2
-=======
-		// two literals: 2 + 2
->>>>>>> 90592b05
-		// result: 2
-		assert.Equal(t, uint64(6), meter.getMemory(common.MemoryKindNumber))
-	})
-
-<<<<<<< HEAD
-	t.Run("bitwise and", func(t *testing.T) {
-=======
-	t.Run("saturating division", func(t *testing.T) {
->>>>>>> 90592b05
-
-		t.Parallel()
-
-		script := `
-            pub fun main() {
-<<<<<<< HEAD
-                let x = 10 as UInt16 & 2 as UInt16
-=======
-                let x: Int16 = 3
-                let y: Int16 = x.saturatingMultiply(2)
->>>>>>> 90592b05
-            }
-        `
-
-		meter := newTestMemoryGauge()
-		inter := parseCheckAndInterpretWithMemoryMetering(t, script, meter)
-
-		_, err := inter.Invoke("main")
-		require.NoError(t, err)
-
-<<<<<<< HEAD
-		// creation: 2 + 2
-=======
-		// two literals: 2 + 2
->>>>>>> 90592b05
-		// result: 2
-		assert.Equal(t, uint64(6), meter.getMemory(common.MemoryKindNumber))
-	})
-
-<<<<<<< HEAD
-	t.Run("bitwise left-shift", func(t *testing.T) {
-=======
-	t.Run("modulus", func(t *testing.T) {
->>>>>>> 90592b05
-
-		t.Parallel()
-
-		script := `
-            pub fun main() {
-<<<<<<< HEAD
-                let x = 10 as UInt16 << 2 as UInt16
-=======
-		        let x: Int16 = 3 % 2
->>>>>>> 90592b05
-            }
-        `
-
-		meter := newTestMemoryGauge()
-		inter := parseCheckAndInterpretWithMemoryMetering(t, script, meter)
-
-		_, err := inter.Invoke("main")
-		require.NoError(t, err)
-
-<<<<<<< HEAD
-		// creation: 2 + 2
-=======
-		// two literals: 2 + 2
->>>>>>> 90592b05
-		// result: 2
-		assert.Equal(t, uint64(6), meter.getMemory(common.MemoryKindNumber))
-	})
-
-<<<<<<< HEAD
-	t.Run("bitwise right-shift", func(t *testing.T) {
-=======
 	t.Run("negation", func(t *testing.T) {
->>>>>>> 90592b05
-
-		t.Parallel()
-
-		script := `
-            pub fun main() {
-<<<<<<< HEAD
-                let x = 10 as UInt16 >> 2 as UInt16
-=======
+
+		t.Parallel()
+
+		script := `
+            pub fun main() {
                 let x: Int16 = 1
 		        let y: Int16 = -x
->>>>>>> 90592b05
-            }
-        `
-
-		meter := newTestMemoryGauge()
-		inter := parseCheckAndInterpretWithMemoryMetering(t, script, meter)
-
-		_, err := inter.Invoke("main")
-		require.NoError(t, err)
-
-<<<<<<< HEAD
-		// creation: 2 + 2
-		// result: 2
-		assert.Equal(t, uint64(6), meter.getMemory(common.MemoryKindNumber))
-	})
-}
-
-func TestInterpretUInt32Metering(t *testing.T) {
-=======
+            }
+        `
+
+		meter := newTestMemoryGauge()
+		inter := parseCheckAndInterpretWithMemoryMetering(t, script, meter)
+
+		_, err := inter.Invoke("main")
+		require.NoError(t, err)
+
 		// x: 2
 		// y: 2
 		assert.Equal(t, uint64(4), meter.getMemory(common.MemoryKindNumber))
@@ -2064,7 +3511,6 @@
 }
 
 func TestInterpretInt32Metering(t *testing.T) {
->>>>>>> 90592b05
 
 	t.Parallel()
 
@@ -2074,24 +3520,16 @@
 
 		script := `
             pub fun main() {
-<<<<<<< HEAD
-                let x = 1 as UInt32
-=======
                 let x: Int32 = 1
->>>>>>> 90592b05
-            }
-        `
-
-		meter := newTestMemoryGauge()
-		inter := parseCheckAndInterpretWithMemoryMetering(t, script, meter)
-
-		_, err := inter.Invoke("main")
-		require.NoError(t, err)
-
-<<<<<<< HEAD
-		// creation: 4
-=======
->>>>>>> 90592b05
+            }
+        `
+
+		meter := newTestMemoryGauge()
+		inter := parseCheckAndInterpretWithMemoryMetering(t, script, meter)
+
+		_, err := inter.Invoke("main")
+		require.NoError(t, err)
+
 		assert.Equal(t, uint64(4), meter.getMemory(common.MemoryKindNumber))
 	})
 
@@ -2101,25 +3539,17 @@
 
 		script := `
             pub fun main() {
-<<<<<<< HEAD
-                let x = 1 as UInt32 + 2 as UInt32
-=======
                 let x: Int32 = 1 + 2
->>>>>>> 90592b05
-            }
-        `
-
-		meter := newTestMemoryGauge()
-		inter := parseCheckAndInterpretWithMemoryMetering(t, script, meter)
-
-		_, err := inter.Invoke("main")
-		require.NoError(t, err)
-
-<<<<<<< HEAD
-		// creation: 4 + 4
-=======
+            }
+        `
+
+		meter := newTestMemoryGauge()
+		inter := parseCheckAndInterpretWithMemoryMetering(t, script, meter)
+
+		_, err := inter.Invoke("main")
+		require.NoError(t, err)
+
 		// two literals: 4 + 4
->>>>>>> 90592b05
 		// result: 4
 		assert.Equal(t, uint64(12), meter.getMemory(common.MemoryKindNumber))
 	})
@@ -2130,26 +3560,18 @@
 
 		script := `
             pub fun main() {
-<<<<<<< HEAD
-                let x = (1 as UInt32).saturatingAdd(2 as UInt32)
-=======
                 let x: Int32 = 1
                 let y: Int32 = x.saturatingAdd(2)
->>>>>>> 90592b05
-            }
-        `
-
-		meter := newTestMemoryGauge()
-		inter := parseCheckAndInterpretWithMemoryMetering(t, script, meter)
-
-		_, err := inter.Invoke("main")
-		require.NoError(t, err)
-
-<<<<<<< HEAD
-		// creation: 4 + 4
-=======
+            }
+        `
+
+		meter := newTestMemoryGauge()
+		inter := parseCheckAndInterpretWithMemoryMetering(t, script, meter)
+
+		_, err := inter.Invoke("main")
+		require.NoError(t, err)
+
 		// two literals: 4 + 4
->>>>>>> 90592b05
 		// result: 4
 		assert.Equal(t, uint64(12), meter.getMemory(common.MemoryKindNumber))
 	})
@@ -2160,25 +3582,17 @@
 
 		script := `
             pub fun main() {
-<<<<<<< HEAD
-                let x = 3 as UInt32 - 2 as UInt32
-=======
                 let x: Int32 = 1 - 2
->>>>>>> 90592b05
-            }
-        `
-
-		meter := newTestMemoryGauge()
-		inter := parseCheckAndInterpretWithMemoryMetering(t, script, meter)
-
-		_, err := inter.Invoke("main")
-		require.NoError(t, err)
-
-<<<<<<< HEAD
-		// creation: 4 + 4
-=======
+            }
+        `
+
+		meter := newTestMemoryGauge()
+		inter := parseCheckAndInterpretWithMemoryMetering(t, script, meter)
+
+		_, err := inter.Invoke("main")
+		require.NoError(t, err)
+
 		// two literals: 4 + 4
->>>>>>> 90592b05
 		// result: 4
 		assert.Equal(t, uint64(12), meter.getMemory(common.MemoryKindNumber))
 	})
@@ -2189,26 +3603,18 @@
 
 		script := `
             pub fun main() {
-<<<<<<< HEAD
-                let x = (1 as UInt32).saturatingSubtract(2 as UInt32)
-=======
                 let x: Int32 = 1
                 let y: Int32 = x.saturatingSubtract(2)
->>>>>>> 90592b05
-            }
-        `
-
-		meter := newTestMemoryGauge()
-		inter := parseCheckAndInterpretWithMemoryMetering(t, script, meter)
-
-		_, err := inter.Invoke("main")
-		require.NoError(t, err)
-
-<<<<<<< HEAD
-		// creation: 4 + 4
-=======
+            }
+        `
+
+		meter := newTestMemoryGauge()
+		inter := parseCheckAndInterpretWithMemoryMetering(t, script, meter)
+
+		_, err := inter.Invoke("main")
+		require.NoError(t, err)
+
 		// two literals: 4 + 4
->>>>>>> 90592b05
 		// result: 4
 		assert.Equal(t, uint64(12), meter.getMemory(common.MemoryKindNumber))
 	})
@@ -2219,25 +3625,17 @@
 
 		script := `
             pub fun main() {
-<<<<<<< HEAD
-                let x = 1 as UInt32 * 2 as UInt32
-=======
                 let x: Int32 = 1 * 2
->>>>>>> 90592b05
-            }
-        `
-
-		meter := newTestMemoryGauge()
-		inter := parseCheckAndInterpretWithMemoryMetering(t, script, meter)
-
-		_, err := inter.Invoke("main")
-		require.NoError(t, err)
-
-<<<<<<< HEAD
-		// creation: 4 + 4
-=======
+            }
+        `
+
+		meter := newTestMemoryGauge()
+		inter := parseCheckAndInterpretWithMemoryMetering(t, script, meter)
+
+		_, err := inter.Invoke("main")
+		require.NoError(t, err)
+
 		// two literals: 4 + 4
->>>>>>> 90592b05
 		// result: 4
 		assert.Equal(t, uint64(12), meter.getMemory(common.MemoryKindNumber))
 	})
@@ -2248,26 +3646,18 @@
 
 		script := `
             pub fun main() {
-<<<<<<< HEAD
-                let x = (1 as UInt32).saturatingMultiply(2 as UInt32)
-=======
                 let x: Int32 = 1
                 let y: Int32 = x.saturatingMultiply(2)
->>>>>>> 90592b05
-            }
-        `
-
-		meter := newTestMemoryGauge()
-		inter := parseCheckAndInterpretWithMemoryMetering(t, script, meter)
-
-		_, err := inter.Invoke("main")
-		require.NoError(t, err)
-
-<<<<<<< HEAD
-		// creation: 4 + 4
-=======
+            }
+        `
+
+		meter := newTestMemoryGauge()
+		inter := parseCheckAndInterpretWithMemoryMetering(t, script, meter)
+
+		_, err := inter.Invoke("main")
+		require.NoError(t, err)
+
 		// two literals: 4 + 4
->>>>>>> 90592b05
 		// result: 4
 		assert.Equal(t, uint64(12), meter.getMemory(common.MemoryKindNumber))
 	})
@@ -2278,193 +3668,81 @@
 
 		script := `
             pub fun main() {
-<<<<<<< HEAD
-                let x = 10 as UInt32 / 2 as UInt32
-            }
-        `
-
-		meter := newTestMemoryGauge()
-		inter := parseCheckAndInterpretWithMemoryMetering(t, script, meter)
-
-		_, err := inter.Invoke("main")
-		require.NoError(t, err)
-
-		// creation: 4 + 4
+                let x: Int32 = 3 / 2
+            }
+        `
+
+		meter := newTestMemoryGauge()
+		inter := parseCheckAndInterpretWithMemoryMetering(t, script, meter)
+
+		_, err := inter.Invoke("main")
+		require.NoError(t, err)
+
+		// two literals: 4 + 4
 		// result: 4
 		assert.Equal(t, uint64(12), meter.getMemory(common.MemoryKindNumber))
 	})
 
-	t.Run("modulo", func(t *testing.T) {
-
-		t.Parallel()
-
-		script := `
-            pub fun main() {
-                let x = 10 as UInt32 % 2 as UInt32
-            }
-        `
-
-		meter := newTestMemoryGauge()
-		inter := parseCheckAndInterpretWithMemoryMetering(t, script, meter)
-
-		_, err := inter.Invoke("main")
-		require.NoError(t, err)
-
-		// creation: 4 + 4
+	t.Run("saturating division", func(t *testing.T) {
+
+		t.Parallel()
+
+		script := `
+            pub fun main() {
+                let x: Int32 = 3
+                let y: Int32 = x.saturatingMultiply(2)
+            }
+        `
+
+		meter := newTestMemoryGauge()
+		inter := parseCheckAndInterpretWithMemoryMetering(t, script, meter)
+
+		_, err := inter.Invoke("main")
+		require.NoError(t, err)
+
+		// two literals: 4 + 4
 		// result: 4
 		assert.Equal(t, uint64(12), meter.getMemory(common.MemoryKindNumber))
 	})
 
-	t.Run("bitwise or", func(t *testing.T) {
-
-		t.Parallel()
-
-		script := `
-            pub fun main() {
-                let x = 10 as UInt32 | 2 as UInt32
-            }
-        `
-
-		meter := newTestMemoryGauge()
-		inter := parseCheckAndInterpretWithMemoryMetering(t, script, meter)
-
-		_, err := inter.Invoke("main")
-		require.NoError(t, err)
-
-		// creation: 4 + 4
+	t.Run("modulus", func(t *testing.T) {
+
+		t.Parallel()
+
+		script := `
+            pub fun main() {
+		        let x: Int32 = 3 % 2
+            }
+        `
+
+		meter := newTestMemoryGauge()
+		inter := parseCheckAndInterpretWithMemoryMetering(t, script, meter)
+
+		_, err := inter.Invoke("main")
+		require.NoError(t, err)
+
+		// two literals: 4 + 4
 		// result: 4
 		assert.Equal(t, uint64(12), meter.getMemory(common.MemoryKindNumber))
 	})
 
-	t.Run("bitwise xor", func(t *testing.T) {
-
-		t.Parallel()
-
-		script := `
-            pub fun main() {
-                let x = 10 as UInt32 ^ 2 as UInt32
-=======
-                let x: Int32 = 3 / 2
->>>>>>> 90592b05
-            }
-        `
-
-		meter := newTestMemoryGauge()
-		inter := parseCheckAndInterpretWithMemoryMetering(t, script, meter)
-
-		_, err := inter.Invoke("main")
-		require.NoError(t, err)
-
-<<<<<<< HEAD
-		// creation: 4 + 4
-=======
-		// two literals: 4 + 4
->>>>>>> 90592b05
-		// result: 4
-		assert.Equal(t, uint64(12), meter.getMemory(common.MemoryKindNumber))
-	})
-
-<<<<<<< HEAD
-	t.Run("bitwise and", func(t *testing.T) {
-=======
-	t.Run("saturating division", func(t *testing.T) {
->>>>>>> 90592b05
-
-		t.Parallel()
-
-		script := `
-            pub fun main() {
-<<<<<<< HEAD
-                let x = 10 as UInt32 & 2 as UInt32
-=======
-                let x: Int32 = 3
-                let y: Int32 = x.saturatingMultiply(2)
->>>>>>> 90592b05
-            }
-        `
-
-		meter := newTestMemoryGauge()
-		inter := parseCheckAndInterpretWithMemoryMetering(t, script, meter)
-
-		_, err := inter.Invoke("main")
-		require.NoError(t, err)
-
-<<<<<<< HEAD
-		// creation: 4 + 4
-=======
-		// two literals: 4 + 4
->>>>>>> 90592b05
-		// result: 4
-		assert.Equal(t, uint64(12), meter.getMemory(common.MemoryKindNumber))
-	})
-
-<<<<<<< HEAD
-	t.Run("bitwise left-shift", func(t *testing.T) {
-=======
-	t.Run("modulus", func(t *testing.T) {
->>>>>>> 90592b05
-
-		t.Parallel()
-
-		script := `
-            pub fun main() {
-<<<<<<< HEAD
-                let x = 10 as UInt32 << 2 as UInt32
-=======
-		        let x: Int32 = 3 % 2
->>>>>>> 90592b05
-            }
-        `
-
-		meter := newTestMemoryGauge()
-		inter := parseCheckAndInterpretWithMemoryMetering(t, script, meter)
-
-		_, err := inter.Invoke("main")
-		require.NoError(t, err)
-
-<<<<<<< HEAD
-		// creation: 4 + 4
-=======
-		// two literals: 4 + 4
->>>>>>> 90592b05
-		// result: 4
-		assert.Equal(t, uint64(12), meter.getMemory(common.MemoryKindNumber))
-	})
-
-<<<<<<< HEAD
-	t.Run("bitwise right-shift", func(t *testing.T) {
-=======
 	t.Run("negation", func(t *testing.T) {
->>>>>>> 90592b05
-
-		t.Parallel()
-
-		script := `
-            pub fun main() {
-<<<<<<< HEAD
-                let x = 10 as UInt32 >> 2 as UInt32
-=======
+
+		t.Parallel()
+
+		script := `
+            pub fun main() {
                 let x: Int32 = 1
 		        let y: Int32 = -x
->>>>>>> 90592b05
-            }
-        `
-
-		meter := newTestMemoryGauge()
-		inter := parseCheckAndInterpretWithMemoryMetering(t, script, meter)
-
-		_, err := inter.Invoke("main")
-		require.NoError(t, err)
-
-<<<<<<< HEAD
-		// creation: 4 + 4
-		// result: 4
-		assert.Equal(t, uint64(12), meter.getMemory(common.MemoryKindNumber))
-	})
-}
-
-func TestInterpretUInt64Metering(t *testing.T) {
-=======
+            }
+        `
+
+		meter := newTestMemoryGauge()
+		inter := parseCheckAndInterpretWithMemoryMetering(t, script, meter)
+
+		_, err := inter.Invoke("main")
+		require.NoError(t, err)
+
 		// x: 4
 		// y: 4
 		assert.Equal(t, uint64(8), meter.getMemory(common.MemoryKindNumber))
@@ -2472,7 +3750,6 @@
 }
 
 func TestInterpretInt64Metering(t *testing.T) {
->>>>>>> 90592b05
 
 	t.Parallel()
 
@@ -2482,24 +3759,16 @@
 
 		script := `
             pub fun main() {
-<<<<<<< HEAD
-                let x = 1 as UInt64
-=======
                 let x: Int64 = 1
->>>>>>> 90592b05
-            }
-        `
-
-		meter := newTestMemoryGauge()
-		inter := parseCheckAndInterpretWithMemoryMetering(t, script, meter)
-
-		_, err := inter.Invoke("main")
-		require.NoError(t, err)
-
-<<<<<<< HEAD
-		// creation: 8
-=======
->>>>>>> 90592b05
+            }
+        `
+
+		meter := newTestMemoryGauge()
+		inter := parseCheckAndInterpretWithMemoryMetering(t, script, meter)
+
+		_, err := inter.Invoke("main")
+		require.NoError(t, err)
+
 		assert.Equal(t, uint64(8), meter.getMemory(common.MemoryKindNumber))
 	})
 
@@ -2509,967 +3778,212 @@
 
 		script := `
             pub fun main() {
-<<<<<<< HEAD
-                let x = 1 as UInt64 + 2 as UInt64
-=======
                 let x: Int64 = 1 + 2
->>>>>>> 90592b05
-            }
-        `
-
-		meter := newTestMemoryGauge()
-		inter := parseCheckAndInterpretWithMemoryMetering(t, script, meter)
-
-		_, err := inter.Invoke("main")
-		require.NoError(t, err)
-
-<<<<<<< HEAD
-		// creation: 8 + 8
-=======
-		// two literals: 8 + 8
->>>>>>> 90592b05
-		// result: 8
-		assert.Equal(t, uint64(24), meter.getMemory(common.MemoryKindNumber))
-	})
-
-	t.Run("saturating addition", func(t *testing.T) {
-
-		t.Parallel()
-
-		script := `
-            pub fun main() {
-<<<<<<< HEAD
-                let x = (1 as UInt64).saturatingAdd(2 as UInt64)
-=======
-                let x: Int64 = 1
-                let y: Int64 = x.saturatingAdd(2)
->>>>>>> 90592b05
-            }
-        `
-
-		meter := newTestMemoryGauge()
-		inter := parseCheckAndInterpretWithMemoryMetering(t, script, meter)
-
-		_, err := inter.Invoke("main")
-		require.NoError(t, err)
-
-<<<<<<< HEAD
-		// creation: 8 + 8
-=======
-		// two literals: 8 + 8
->>>>>>> 90592b05
-		// result: 8
-		assert.Equal(t, uint64(24), meter.getMemory(common.MemoryKindNumber))
-	})
-
-	t.Run("subtraction", func(t *testing.T) {
-
-		t.Parallel()
-
-		script := `
-            pub fun main() {
-<<<<<<< HEAD
-                let x = 3 as UInt64 - 2 as UInt64
-=======
-                let x: Int64 = 1 - 2
->>>>>>> 90592b05
-            }
-        `
-
-		meter := newTestMemoryGauge()
-		inter := parseCheckAndInterpretWithMemoryMetering(t, script, meter)
-
-		_, err := inter.Invoke("main")
-		require.NoError(t, err)
-
-<<<<<<< HEAD
-		// creation: 8 + 8
-=======
-		// two literals: 8 + 8
->>>>>>> 90592b05
-		// result: 8
-		assert.Equal(t, uint64(24), meter.getMemory(common.MemoryKindNumber))
-	})
-
-	t.Run("saturating subtraction", func(t *testing.T) {
-
-		t.Parallel()
-
-		script := `
-            pub fun main() {
-<<<<<<< HEAD
-                let x = (1 as UInt64).saturatingSubtract(2 as UInt64)
-=======
-                let x: Int64 = 1
-                let y: Int64 = x.saturatingSubtract(2)
->>>>>>> 90592b05
-            }
-        `
-
-		meter := newTestMemoryGauge()
-		inter := parseCheckAndInterpretWithMemoryMetering(t, script, meter)
-
-		_, err := inter.Invoke("main")
-		require.NoError(t, err)
-
-<<<<<<< HEAD
-		// creation: 8 + 8
-=======
-		// two literals: 8 + 8
->>>>>>> 90592b05
-		// result: 8
-		assert.Equal(t, uint64(24), meter.getMemory(common.MemoryKindNumber))
-	})
-
-	t.Run("multiplication", func(t *testing.T) {
-
-		t.Parallel()
-
-		script := `
-            pub fun main() {
-<<<<<<< HEAD
-                let x = 1 as UInt64 * 2 as UInt64
-=======
-                let x: Int64 = 1 * 2
->>>>>>> 90592b05
-            }
-        `
-
-		meter := newTestMemoryGauge()
-		inter := parseCheckAndInterpretWithMemoryMetering(t, script, meter)
-
-		_, err := inter.Invoke("main")
-		require.NoError(t, err)
-
-<<<<<<< HEAD
-		// creation: 8 + 8
-=======
-		// two literals: 8 + 8
->>>>>>> 90592b05
-		// result: 8
-		assert.Equal(t, uint64(24), meter.getMemory(common.MemoryKindNumber))
-	})
-
-	t.Run("saturating multiplication", func(t *testing.T) {
-
-		t.Parallel()
-
-		script := `
-            pub fun main() {
-<<<<<<< HEAD
-                let x = (1 as UInt64).saturatingMultiply(2 as UInt64)
-=======
-                let x: Int64 = 1
-                let y: Int64 = x.saturatingMultiply(2)
->>>>>>> 90592b05
-            }
-        `
-
-		meter := newTestMemoryGauge()
-		inter := parseCheckAndInterpretWithMemoryMetering(t, script, meter)
-
-		_, err := inter.Invoke("main")
-		require.NoError(t, err)
-
-<<<<<<< HEAD
-		// creation: 8 + 8
-=======
-		// two literals: 8 + 8
->>>>>>> 90592b05
-		// result: 8
-		assert.Equal(t, uint64(24), meter.getMemory(common.MemoryKindNumber))
-	})
-
-	t.Run("division", func(t *testing.T) {
-
-		t.Parallel()
-
-		script := `
-            pub fun main() {
-<<<<<<< HEAD
-                let x = 10 as UInt64 / 2 as UInt64
-            }
-        `
-
-		meter := newTestMemoryGauge()
-		inter := parseCheckAndInterpretWithMemoryMetering(t, script, meter)
-
-		_, err := inter.Invoke("main")
-		require.NoError(t, err)
-
-		// creation: 8 + 8
-		// result: 8
-		assert.Equal(t, uint64(24), meter.getMemory(common.MemoryKindNumber))
-	})
-
-	t.Run("modulo", func(t *testing.T) {
-
-		t.Parallel()
-
-		script := `
-            pub fun main() {
-                let x = 10 as UInt64 % 2 as UInt64
-            }
-        `
-
-		meter := newTestMemoryGauge()
-		inter := parseCheckAndInterpretWithMemoryMetering(t, script, meter)
-
-		_, err := inter.Invoke("main")
-		require.NoError(t, err)
-
-		// creation: 8 + 8
-		// result: 8
-		assert.Equal(t, uint64(24), meter.getMemory(common.MemoryKindNumber))
-	})
-
-	t.Run("bitwise or", func(t *testing.T) {
-
-		t.Parallel()
-
-		script := `
-            pub fun main() {
-                let x = 10 as UInt64 | 2 as UInt64
-            }
-        `
-
-		meter := newTestMemoryGauge()
-		inter := parseCheckAndInterpretWithMemoryMetering(t, script, meter)
-
-		_, err := inter.Invoke("main")
-		require.NoError(t, err)
-
-		// creation: 8 + 8
-		// result: 8
-		assert.Equal(t, uint64(24), meter.getMemory(common.MemoryKindNumber))
-	})
-
-	t.Run("bitwise xor", func(t *testing.T) {
-
-		t.Parallel()
-
-		script := `
-            pub fun main() {
-                let x = 10 as UInt64 ^ 2 as UInt64
-            }
-        `
-
-		meter := newTestMemoryGauge()
-		inter := parseCheckAndInterpretWithMemoryMetering(t, script, meter)
-
-		_, err := inter.Invoke("main")
-		require.NoError(t, err)
-
-		// creation: 8 + 8
-		// result: 8
-		assert.Equal(t, uint64(24), meter.getMemory(common.MemoryKindNumber))
-	})
-
-	t.Run("bitwise and", func(t *testing.T) {
-
-		t.Parallel()
-
-		script := `
-            pub fun main() {
-                let x = 10 as UInt64 & 2 as UInt64
-=======
-                let x: Int64 = 3 / 2
->>>>>>> 90592b05
-            }
-        `
-
-		meter := newTestMemoryGauge()
-		inter := parseCheckAndInterpretWithMemoryMetering(t, script, meter)
-
-		_, err := inter.Invoke("main")
-		require.NoError(t, err)
-
-<<<<<<< HEAD
-		// creation: 8 + 8
-=======
-		// two literals: 8 + 8
->>>>>>> 90592b05
-		// result: 8
-		assert.Equal(t, uint64(24), meter.getMemory(common.MemoryKindNumber))
-	})
-
-<<<<<<< HEAD
-	t.Run("bitwise left-shift", func(t *testing.T) {
-=======
-	t.Run("saturating division", func(t *testing.T) {
->>>>>>> 90592b05
-
-		t.Parallel()
-
-		script := `
-            pub fun main() {
-<<<<<<< HEAD
-                let x = 10 as UInt64 << 2 as UInt64
-=======
-                let x: Int64 = 3
-                let y: Int64 = x.saturatingMultiply(2)
->>>>>>> 90592b05
-            }
-        `
-
-		meter := newTestMemoryGauge()
-		inter := parseCheckAndInterpretWithMemoryMetering(t, script, meter)
-
-		_, err := inter.Invoke("main")
-		require.NoError(t, err)
-
-<<<<<<< HEAD
-		// creation: 8 + 8
-=======
-		// two literals: 8 + 8
->>>>>>> 90592b05
-		// result: 8
-		assert.Equal(t, uint64(24), meter.getMemory(common.MemoryKindNumber))
-	})
-
-<<<<<<< HEAD
-	t.Run("bitwise right-shift", func(t *testing.T) {
-=======
-	t.Run("modulus", func(t *testing.T) {
->>>>>>> 90592b05
-
-		t.Parallel()
-
-		script := `
-            pub fun main() {
-<<<<<<< HEAD
-                let x = 10 as UInt64 >> 2 as UInt64
-=======
-		        let x: Int64 = 3 % 2
->>>>>>> 90592b05
-            }
-        `
-
-		meter := newTestMemoryGauge()
-		inter := parseCheckAndInterpretWithMemoryMetering(t, script, meter)
-
-		_, err := inter.Invoke("main")
-		require.NoError(t, err)
-
-<<<<<<< HEAD
-		// creation: 8 + 8
-		// result: 8
-		assert.Equal(t, uint64(24), meter.getMemory(common.MemoryKindNumber))
-	})
-}
-
-func TestInterpretUInt128Metering(t *testing.T) {
-
-	t.Parallel()
-
-	t.Run("creation", func(t *testing.T) {
-=======
+            }
+        `
+
+		meter := newTestMemoryGauge()
+		inter := parseCheckAndInterpretWithMemoryMetering(t, script, meter)
+
+		_, err := inter.Invoke("main")
+		require.NoError(t, err)
+
 		// two literals: 8 + 8
 		// result: 8
 		assert.Equal(t, uint64(24), meter.getMemory(common.MemoryKindNumber))
 	})
 
+	t.Run("saturating addition", func(t *testing.T) {
+
+		t.Parallel()
+
+		script := `
+            pub fun main() {
+                let x: Int64 = 1
+                let y: Int64 = x.saturatingAdd(2)
+            }
+        `
+
+		meter := newTestMemoryGauge()
+		inter := parseCheckAndInterpretWithMemoryMetering(t, script, meter)
+
+		_, err := inter.Invoke("main")
+		require.NoError(t, err)
+
+		// two literals: 8 + 8
+		// result: 8
+		assert.Equal(t, uint64(24), meter.getMemory(common.MemoryKindNumber))
+	})
+
+	t.Run("subtraction", func(t *testing.T) {
+
+		t.Parallel()
+
+		script := `
+            pub fun main() {
+                let x: Int64 = 1 - 2
+            }
+        `
+
+		meter := newTestMemoryGauge()
+		inter := parseCheckAndInterpretWithMemoryMetering(t, script, meter)
+
+		_, err := inter.Invoke("main")
+		require.NoError(t, err)
+
+		// two literals: 8 + 8
+		// result: 8
+		assert.Equal(t, uint64(24), meter.getMemory(common.MemoryKindNumber))
+	})
+
+	t.Run("saturating subtraction", func(t *testing.T) {
+
+		t.Parallel()
+
+		script := `
+            pub fun main() {
+                let x: Int64 = 1
+                let y: Int64 = x.saturatingSubtract(2)
+            }
+        `
+
+		meter := newTestMemoryGauge()
+		inter := parseCheckAndInterpretWithMemoryMetering(t, script, meter)
+
+		_, err := inter.Invoke("main")
+		require.NoError(t, err)
+
+		// two literals: 8 + 8
+		// result: 8
+		assert.Equal(t, uint64(24), meter.getMemory(common.MemoryKindNumber))
+	})
+
+	t.Run("multiplication", func(t *testing.T) {
+
+		t.Parallel()
+
+		script := `
+            pub fun main() {
+                let x: Int64 = 1 * 2
+            }
+        `
+
+		meter := newTestMemoryGauge()
+		inter := parseCheckAndInterpretWithMemoryMetering(t, script, meter)
+
+		_, err := inter.Invoke("main")
+		require.NoError(t, err)
+
+		// two literals: 8 + 8
+		// result: 8
+		assert.Equal(t, uint64(24), meter.getMemory(common.MemoryKindNumber))
+	})
+
+	t.Run("saturating multiplication", func(t *testing.T) {
+
+		t.Parallel()
+
+		script := `
+            pub fun main() {
+                let x: Int64 = 1
+                let y: Int64 = x.saturatingMultiply(2)
+            }
+        `
+
+		meter := newTestMemoryGauge()
+		inter := parseCheckAndInterpretWithMemoryMetering(t, script, meter)
+
+		_, err := inter.Invoke("main")
+		require.NoError(t, err)
+
+		// two literals: 8 + 8
+		// result: 8
+		assert.Equal(t, uint64(24), meter.getMemory(common.MemoryKindNumber))
+	})
+
+	t.Run("division", func(t *testing.T) {
+
+		t.Parallel()
+
+		script := `
+            pub fun main() {
+                let x: Int64 = 3 / 2
+            }
+        `
+
+		meter := newTestMemoryGauge()
+		inter := parseCheckAndInterpretWithMemoryMetering(t, script, meter)
+
+		_, err := inter.Invoke("main")
+		require.NoError(t, err)
+
+		// two literals: 8 + 8
+		// result: 8
+		assert.Equal(t, uint64(24), meter.getMemory(common.MemoryKindNumber))
+	})
+
+	t.Run("saturating division", func(t *testing.T) {
+
+		t.Parallel()
+
+		script := `
+            pub fun main() {
+                let x: Int64 = 3
+                let y: Int64 = x.saturatingMultiply(2)
+            }
+        `
+
+		meter := newTestMemoryGauge()
+		inter := parseCheckAndInterpretWithMemoryMetering(t, script, meter)
+
+		_, err := inter.Invoke("main")
+		require.NoError(t, err)
+
+		// two literals: 8 + 8
+		// result: 8
+		assert.Equal(t, uint64(24), meter.getMemory(common.MemoryKindNumber))
+	})
+
+	t.Run("modulus", func(t *testing.T) {
+
+		t.Parallel()
+
+		script := `
+            pub fun main() {
+		        let x: Int64 = 3 % 2
+            }
+        `
+
+		meter := newTestMemoryGauge()
+		inter := parseCheckAndInterpretWithMemoryMetering(t, script, meter)
+
+		_, err := inter.Invoke("main")
+		require.NoError(t, err)
+
+		// two literals: 8 + 8
+		// result: 8
+		assert.Equal(t, uint64(24), meter.getMemory(common.MemoryKindNumber))
+	})
+
 	t.Run("negation", func(t *testing.T) {
->>>>>>> 90592b05
-
-		t.Parallel()
-
-		script := `
-            pub fun main() {
-<<<<<<< HEAD
-                let x = 1 as UInt128
-=======
+
+		t.Parallel()
+
+		script := `
+            pub fun main() {
                 let x: Int64 = 1
 		        let y: Int64 = -x
->>>>>>> 90592b05
-            }
-        `
-
-		meter := newTestMemoryGauge()
-		inter := parseCheckAndInterpretWithMemoryMetering(t, script, meter)
-
-		_, err := inter.Invoke("main")
-		require.NoError(t, err)
-
-<<<<<<< HEAD
-		// creation: 16
-		assert.Equal(t, uint64(16), meter.getMemory(common.MemoryKindNumber))
-	})
-
-	t.Run("addition", func(t *testing.T) {
-
-		t.Parallel()
-
-		script := `
-            pub fun main() {
-                let x = 1 as UInt128 + 2 as UInt128
-            }
-        `
-
-		meter := newTestMemoryGauge()
-		inter := parseCheckAndInterpretWithMemoryMetering(t, script, meter)
-
-		_, err := inter.Invoke("main")
-		require.NoError(t, err)
-
-		// creation: 16 + 16
-		// result: 16
-		assert.Equal(t, uint64(48), meter.getMemory(common.MemoryKindNumber))
-	})
-
-	t.Run("saturating addition", func(t *testing.T) {
-
-		t.Parallel()
-
-		script := `
-            pub fun main() {
-                let x = (1 as UInt128).saturatingAdd(2 as UInt128)
-            }
-        `
-
-		meter := newTestMemoryGauge()
-		inter := parseCheckAndInterpretWithMemoryMetering(t, script, meter)
-
-		_, err := inter.Invoke("main")
-		require.NoError(t, err)
-
-		// creation: 16 + 16
-		// result: 16
-		assert.Equal(t, uint64(48), meter.getMemory(common.MemoryKindNumber))
-	})
-
-	t.Run("subtraction", func(t *testing.T) {
-
-		t.Parallel()
-
-		script := `
-            pub fun main() {
-                let x = 3 as UInt128 - 2 as UInt128
-            }
-        `
-
-		meter := newTestMemoryGauge()
-		inter := parseCheckAndInterpretWithMemoryMetering(t, script, meter)
-
-		_, err := inter.Invoke("main")
-		require.NoError(t, err)
-
-		// creation: 16 + 16
-		// result: 16
-		assert.Equal(t, uint64(48), meter.getMemory(common.MemoryKindNumber))
-	})
-
-	t.Run("saturating subtraction", func(t *testing.T) {
-
-		t.Parallel()
-
-		script := `
-            pub fun main() {
-                let x = (1 as UInt128).saturatingSubtract(2 as UInt128)
-            }
-        `
-
-		meter := newTestMemoryGauge()
-		inter := parseCheckAndInterpretWithMemoryMetering(t, script, meter)
-
-		_, err := inter.Invoke("main")
-		require.NoError(t, err)
-
-		// creation: 16 + 16
-		// result: 16
-		assert.Equal(t, uint64(48), meter.getMemory(common.MemoryKindNumber))
-	})
-
-	t.Run("multiplication", func(t *testing.T) {
-
-		t.Parallel()
-
-		script := `
-            pub fun main() {
-                let x = 1 as UInt128 * 2 as UInt128
-            }
-        `
-
-		meter := newTestMemoryGauge()
-		inter := parseCheckAndInterpretWithMemoryMetering(t, script, meter)
-
-		_, err := inter.Invoke("main")
-		require.NoError(t, err)
-
-		// creation: 16 + 16
-		// result: 16
-		assert.Equal(t, uint64(48), meter.getMemory(common.MemoryKindNumber))
-	})
-
-	t.Run("saturating multiplication", func(t *testing.T) {
-
-		t.Parallel()
-
-		script := `
-            pub fun main() {
-                let x = (1 as UInt128).saturatingMultiply(2 as UInt128)
-            }
-        `
-
-		meter := newTestMemoryGauge()
-		inter := parseCheckAndInterpretWithMemoryMetering(t, script, meter)
-
-		_, err := inter.Invoke("main")
-		require.NoError(t, err)
-
-		// creation: 16 + 16
-		// result: 16
-		assert.Equal(t, uint64(48), meter.getMemory(common.MemoryKindNumber))
-	})
-
-	t.Run("division", func(t *testing.T) {
-
-		t.Parallel()
-
-		script := `
-            pub fun main() {
-                let x = 10 as UInt128 / 2 as UInt128
-            }
-        `
-
-		meter := newTestMemoryGauge()
-		inter := parseCheckAndInterpretWithMemoryMetering(t, script, meter)
-
-		_, err := inter.Invoke("main")
-		require.NoError(t, err)
-
-		// creation: 16 + 16
-		// result: 16
-		assert.Equal(t, uint64(48), meter.getMemory(common.MemoryKindNumber))
-	})
-
-	t.Run("modulo", func(t *testing.T) {
-
-		t.Parallel()
-
-		script := `
-            pub fun main() {
-                let x = 10 as UInt128 % 2 as UInt128
-            }
-        `
-
-		meter := newTestMemoryGauge()
-		inter := parseCheckAndInterpretWithMemoryMetering(t, script, meter)
-
-		_, err := inter.Invoke("main")
-		require.NoError(t, err)
-
-		// creation: 16 + 16
-		// result: 16
-		assert.Equal(t, uint64(48), meter.getMemory(common.MemoryKindNumber))
-	})
-
-	t.Run("bitwise or", func(t *testing.T) {
-
-		t.Parallel()
-
-		script := `
-            pub fun main() {
-                let x = 10 as UInt128 | 2 as UInt128
-            }
-        `
-
-		meter := newTestMemoryGauge()
-		inter := parseCheckAndInterpretWithMemoryMetering(t, script, meter)
-
-		_, err := inter.Invoke("main")
-		require.NoError(t, err)
-
-		// creation: 16 + 16
-		// result: 16
-		assert.Equal(t, uint64(48), meter.getMemory(common.MemoryKindNumber))
-	})
-
-	t.Run("bitwise xor", func(t *testing.T) {
-
-		t.Parallel()
-
-		script := `
-            pub fun main() {
-                let x = 10 as UInt128 ^ 2 as UInt128
-            }
-        `
-
-		meter := newTestMemoryGauge()
-		inter := parseCheckAndInterpretWithMemoryMetering(t, script, meter)
-
-		_, err := inter.Invoke("main")
-		require.NoError(t, err)
-
-		// creation: 16 + 16
-		// result: 16
-		assert.Equal(t, uint64(48), meter.getMemory(common.MemoryKindNumber))
-	})
-
-	t.Run("bitwise and", func(t *testing.T) {
-
-		t.Parallel()
-
-		script := `
-            pub fun main() {
-                let x = 10 as UInt128 & 2 as UInt128
-            }
-        `
-
-		meter := newTestMemoryGauge()
-		inter := parseCheckAndInterpretWithMemoryMetering(t, script, meter)
-
-		_, err := inter.Invoke("main")
-		require.NoError(t, err)
-
-		// creation: 16 + 16
-		// result: 16
-		assert.Equal(t, uint64(48), meter.getMemory(common.MemoryKindNumber))
-	})
-
-	t.Run("bitwise left-shift", func(t *testing.T) {
-
-		t.Parallel()
-
-		script := `
-            pub fun main() {
-                let x = 10 as UInt128 << 2 as UInt128
-            }
-        `
-
-		meter := newTestMemoryGauge()
-		inter := parseCheckAndInterpretWithMemoryMetering(t, script, meter)
-
-		_, err := inter.Invoke("main")
-		require.NoError(t, err)
-
-		// creation: 16 + 16
-		// result: 16
-		assert.Equal(t, uint64(48), meter.getMemory(common.MemoryKindNumber))
-	})
-
-	t.Run("bitwise right-shift", func(t *testing.T) {
-
-		t.Parallel()
-
-		script := `
-            pub fun main() {
-                let x = 10 as UInt128 >> 2 as UInt128
-            }
-        `
-
-		meter := newTestMemoryGauge()
-		inter := parseCheckAndInterpretWithMemoryMetering(t, script, meter)
-
-		_, err := inter.Invoke("main")
-		require.NoError(t, err)
-
-		// creation: 16 + 16
-		// result: 16
-		assert.Equal(t, uint64(48), meter.getMemory(common.MemoryKindNumber))
-	})
-}
-
-func TestInterpretUInt256Metering(t *testing.T) {
-
-	t.Parallel()
-
-	t.Run("creation", func(t *testing.T) {
-
-		t.Parallel()
-
-		script := `
-            pub fun main() {
-                let x = 1 as UInt256
-            }
-        `
-
-		meter := newTestMemoryGauge()
-		inter := parseCheckAndInterpretWithMemoryMetering(t, script, meter)
-
-		_, err := inter.Invoke("main")
-		require.NoError(t, err)
-
-		// creation: 32
-		assert.Equal(t, uint64(32), meter.getMemory(common.MemoryKindNumber))
-	})
-
-	t.Run("addition", func(t *testing.T) {
-
-		t.Parallel()
-
-		script := `
-            pub fun main() {
-                let x = 1 as UInt256 + 2 as UInt256
-            }
-        `
-
-		meter := newTestMemoryGauge()
-		inter := parseCheckAndInterpretWithMemoryMetering(t, script, meter)
-
-		_, err := inter.Invoke("main")
-		require.NoError(t, err)
-
-		// creation: 32 + 32
-		// result: 32
-		assert.Equal(t, uint64(96), meter.getMemory(common.MemoryKindNumber))
-	})
-
-	t.Run("saturating addition", func(t *testing.T) {
-
-		t.Parallel()
-
-		script := `
-            pub fun main() {
-                let x = (1 as UInt256).saturatingAdd(2 as UInt256)
-            }
-        `
-
-		meter := newTestMemoryGauge()
-		inter := parseCheckAndInterpretWithMemoryMetering(t, script, meter)
-
-		_, err := inter.Invoke("main")
-		require.NoError(t, err)
-
-		// creation: 32 + 32
-		// result: 32
-		assert.Equal(t, uint64(96), meter.getMemory(common.MemoryKindNumber))
-	})
-
-	t.Run("subtraction", func(t *testing.T) {
-
-		t.Parallel()
-
-		script := `
-            pub fun main() {
-                let x = 3 as UInt256 - 2 as UInt256
-            }
-        `
-
-		meter := newTestMemoryGauge()
-		inter := parseCheckAndInterpretWithMemoryMetering(t, script, meter)
-
-		_, err := inter.Invoke("main")
-		require.NoError(t, err)
-
-		// creation: 32 + 32
-		// result: 32
-		assert.Equal(t, uint64(96), meter.getMemory(common.MemoryKindNumber))
-	})
-
-	t.Run("saturating subtraction", func(t *testing.T) {
-
-		t.Parallel()
-
-		script := `
-            pub fun main() {
-                let x = (1 as UInt256).saturatingSubtract(2 as UInt256)
-            }
-        `
-
-		meter := newTestMemoryGauge()
-		inter := parseCheckAndInterpretWithMemoryMetering(t, script, meter)
-
-		_, err := inter.Invoke("main")
-		require.NoError(t, err)
-
-		// creation: 32 + 32
-		// result: 32
-		assert.Equal(t, uint64(96), meter.getMemory(common.MemoryKindNumber))
-	})
-
-	t.Run("multiplication", func(t *testing.T) {
-
-		t.Parallel()
-
-		script := `
-            pub fun main() {
-                let x = 1 as UInt256 * 2 as UInt256
-            }
-        `
-
-		meter := newTestMemoryGauge()
-		inter := parseCheckAndInterpretWithMemoryMetering(t, script, meter)
-
-		_, err := inter.Invoke("main")
-		require.NoError(t, err)
-
-		// creation: 32 + 32
-		// result: 32
-		assert.Equal(t, uint64(96), meter.getMemory(common.MemoryKindNumber))
-	})
-
-	t.Run("saturating multiplication", func(t *testing.T) {
-
-		t.Parallel()
-
-		script := `
-            pub fun main() {
-                let x = (1 as UInt256).saturatingMultiply(2 as UInt256)
-            }
-        `
-
-		meter := newTestMemoryGauge()
-		inter := parseCheckAndInterpretWithMemoryMetering(t, script, meter)
-
-		_, err := inter.Invoke("main")
-		require.NoError(t, err)
-
-		// creation: 32 + 32
-		// result: 32
-		assert.Equal(t, uint64(96), meter.getMemory(common.MemoryKindNumber))
-	})
-
-	t.Run("division", func(t *testing.T) {
-
-		t.Parallel()
-
-		script := `
-            pub fun main() {
-                let x = 10 as UInt256 / 2 as UInt256
-            }
-        `
-
-		meter := newTestMemoryGauge()
-		inter := parseCheckAndInterpretWithMemoryMetering(t, script, meter)
-
-		_, err := inter.Invoke("main")
-		require.NoError(t, err)
-
-		// creation: 32 + 32
-		// result: 32
-		assert.Equal(t, uint64(96), meter.getMemory(common.MemoryKindNumber))
-	})
-
-	t.Run("modulo", func(t *testing.T) {
-
-		t.Parallel()
-
-		script := `
-            pub fun main() {
-                let x = 10 as UInt256 % 2 as UInt256
-            }
-        `
-
-		meter := newTestMemoryGauge()
-		inter := parseCheckAndInterpretWithMemoryMetering(t, script, meter)
-
-		_, err := inter.Invoke("main")
-		require.NoError(t, err)
-
-		// creation: 32 + 32
-		// result: 32
-		assert.Equal(t, uint64(96), meter.getMemory(common.MemoryKindNumber))
-	})
-
-	t.Run("bitwise or", func(t *testing.T) {
-
-		t.Parallel()
-
-		script := `
-            pub fun main() {
-                let x = 10 as UInt256 | 2 as UInt256
-            }
-        `
-
-		meter := newTestMemoryGauge()
-		inter := parseCheckAndInterpretWithMemoryMetering(t, script, meter)
-
-		_, err := inter.Invoke("main")
-		require.NoError(t, err)
-
-		// creation: 32 + 32
-		// result: 32
-		assert.Equal(t, uint64(96), meter.getMemory(common.MemoryKindNumber))
-	})
-
-	t.Run("bitwise xor", func(t *testing.T) {
-
-		t.Parallel()
-
-		script := `
-            pub fun main() {
-                let x = 10 as UInt256 ^ 2 as UInt256
-            }
-        `
-
-		meter := newTestMemoryGauge()
-		inter := parseCheckAndInterpretWithMemoryMetering(t, script, meter)
-
-		_, err := inter.Invoke("main")
-		require.NoError(t, err)
-
-		// creation: 32 + 32
-		// result: 32
-		assert.Equal(t, uint64(96), meter.getMemory(common.MemoryKindNumber))
-	})
-
-	t.Run("bitwise and", func(t *testing.T) {
-
-		t.Parallel()
-
-		script := `
-            pub fun main() {
-                let x = 10 as UInt256 & 2 as UInt256
-            }
-        `
-
-		meter := newTestMemoryGauge()
-		inter := parseCheckAndInterpretWithMemoryMetering(t, script, meter)
-
-		_, err := inter.Invoke("main")
-		require.NoError(t, err)
-
-		// creation: 32 + 32
-		// result: 32
-		assert.Equal(t, uint64(96), meter.getMemory(common.MemoryKindNumber))
-	})
-
-	t.Run("bitwise left-shift", func(t *testing.T) {
-
-		t.Parallel()
-
-		script := `
-            pub fun main() {
-                let x = 10 as UInt256 << 2 as UInt256
-            }
-        `
-
-		meter := newTestMemoryGauge()
-		inter := parseCheckAndInterpretWithMemoryMetering(t, script, meter)
-
-		_, err := inter.Invoke("main")
-		require.NoError(t, err)
-
-		// creation: 32 + 32
-		// result: 32
-		assert.Equal(t, uint64(96), meter.getMemory(common.MemoryKindNumber))
-	})
-
-	t.Run("bitwise right-shift", func(t *testing.T) {
-
-		t.Parallel()
-
-		script := `
-            pub fun main() {
-                let x = 10 as UInt256 >> 2 as UInt256
-            }
-        `
-
-		meter := newTestMemoryGauge()
-		inter := parseCheckAndInterpretWithMemoryMetering(t, script, meter)
-
-		_, err := inter.Invoke("main")
-		require.NoError(t, err)
-
-		// creation: 32 + 32
-		// result: 32
-		assert.Equal(t, uint64(96), meter.getMemory(common.MemoryKindNumber))
-	})
-=======
+            }
+        `
+
+		meter := newTestMemoryGauge()
+		inter := parseCheckAndInterpretWithMemoryMetering(t, script, meter)
+
+		_, err := inter.Invoke("main")
+		require.NoError(t, err)
+
 		// x: 8
 		// y: 8
 		assert.Equal(t, uint64(16), meter.getMemory(common.MemoryKindNumber))
 	})
->>>>>>> 90592b05
 }