--- conflicted
+++ resolved
@@ -26,10 +26,6 @@
 	"testing"
 
 	"github.com/onflow/atree"
-	"github.com/stretchr/testify/assert"
-	"github.com/stretchr/testify/require"
-	"go.opentelemetry.io/otel/attribute"
-
 	"github.com/onflow/cadence/runtime/ast"
 	"github.com/onflow/cadence/runtime/common"
 	"github.com/onflow/cadence/runtime/errors"
@@ -41,6 +37,8 @@
 	"github.com/onflow/cadence/runtime/tests/checker"
 	"github.com/onflow/cadence/runtime/tests/examples"
 	. "github.com/onflow/cadence/runtime/tests/utils"
+	"github.com/stretchr/testify/assert"
+	"github.com/stretchr/testify/require"
 )
 
 type ParseCheckAndInterpretOptions struct {
@@ -123,7 +121,6 @@
 
 	var uuid uint64 = 0
 
-<<<<<<< HEAD
 	var config interpreter.Config
 	if options.Config != nil {
 		config = *options.Config
@@ -140,31 +137,6 @@
 	if config.Storage == nil {
 		config.Storage = interpreter.NewInMemoryStorage(memoryGauge)
 	}
-=======
-	interpreterOptions := append(
-		[]interpreter.Option{
-			interpreter.WithUUIDHandler(func() (uint64, error) {
-				uuid++
-				return uuid, nil
-			}),
-			interpreter.WithStorage(interpreter.NewInMemoryStorage(memoryGauge)),
-			interpreter.WithAtreeValueValidationEnabled(true),
-			interpreter.WithAtreeStorageValidationEnabled(true),
-			interpreter.WithOnRecordTraceHandler(
-				func(
-					_ *interpreter.Interpreter,
-					_ string,
-					_ time.Duration,
-					_ []attribute.KeyValue,
-				) {
-					// NO-OP
-				},
-			),
-			interpreter.WithTracingEnabled(true),
-		},
-		options.Options...,
-	)
->>>>>>> 2ec61422
 
 	if memoryGauge != nil && config.MemoryGauge == nil {
 		config.MemoryGauge = memoryGauge
@@ -222,7 +194,6 @@
 // makeContractValueHandler creates an interpreter option which
 // sets the ContractValueHandler.
 // The handler immediately invokes the constructor with the given arguments.
-//
 func makeContractValueHandler(
 	arguments []interpreter.Value,
 	argumentTypes []sema.Type,
@@ -6101,7 +6072,6 @@
 // TestInterpretCompositeFunctionInvocationFromImportingProgram checks
 // that member functions of imported composites can be invoked from an importing program.
 // See https://github.com/dapperlabs/flow-go/issues/838
-//
 func TestInterpretCompositeFunctionInvocationFromImportingProgram(t *testing.T) {
 
 	t.Parallel()
@@ -6532,7 +6502,6 @@
 // TestInterpretResourceDestroyExpressionResourceInterfaceCondition tests that
 // the resource interface's destructor is called, even if the conforming resource
 // does not have an destructor
-//
 func TestInterpretResourceDestroyExpressionResourceInterfaceCondition(t *testing.T) {
 
 	t.Parallel()
@@ -6567,7 +6536,6 @@
 
 // TestInterpretInterfaceInitializer tests that the interface's initializer
 // is called, even if the conforming composite does not have an initializer
-//
 func TestInterpretInterfaceInitializer(t *testing.T) {
 
 	t.Parallel()
@@ -9445,7 +9413,6 @@
 
 // TestInterpretInternalAssignment ensures that a modification of an "internal" value
 // is not possible, because the value that is assigned into is a copy
-//
 func TestInterpretInternalAssignment(t *testing.T) {
 
 	t.Parallel()
