package tests

import (
	"fmt"
	"math/big"
	"testing"

	"github.com/stretchr/testify/assert"
	"github.com/stretchr/testify/require"

	"github.com/dapperlabs/flow-go/language/runtime/ast"
	"github.com/dapperlabs/flow-go/language/runtime/common"
	"github.com/dapperlabs/flow-go/language/runtime/errors"
	"github.com/dapperlabs/flow-go/language/runtime/interpreter"
	"github.com/dapperlabs/flow-go/language/runtime/parser"
	"github.com/dapperlabs/flow-go/language/runtime/sema"
	"github.com/dapperlabs/flow-go/language/runtime/stdlib"
	. "github.com/dapperlabs/flow-go/language/runtime/tests/utils"
	"github.com/dapperlabs/flow-go/language/runtime/trampoline"
)

type ParseCheckAndInterpretOptions struct {
	Options            []interpreter.Option
	CheckerOptions     []sema.Option
	HandleCheckerError func(error)
}

func parseCheckAndInterpret(t *testing.T, code string) *interpreter.Interpreter {
	return parseCheckAndInterpretWithOptions(t, code, ParseCheckAndInterpretOptions{})
}

func parseCheckAndInterpretWithOptions(
	t *testing.T,
	code string,
	options ParseCheckAndInterpretOptions,
) *interpreter.Interpreter {

	checker, err := ParseAndCheckWithOptions(t,
		code,
		ParseAndCheckOptions{
			Options: options.CheckerOptions,
		},
	)

	if options.HandleCheckerError != nil {
		options.HandleCheckerError(err)
	} else {
		if !assert.Nil(t, err) {
			assert.FailNow(t, errors.UnrollChildErrors(err))
			return nil
		}
	}

	inter, err := interpreter.NewInterpreter(
		checker,
		options.Options...,
	)

	require.Nil(t, err)

	err = inter.Interpret()

	require.Nil(t, err)

	return inter
}

func TestInterpretConstantAndVariableDeclarations(t *testing.T) {

	inter := parseCheckAndInterpret(t, `
        let x = 1
        let y = true
        let z = 1 + 2
        var a = 3 == 3
        var b = [1, 2]
        let s = "123"
    `)

	assert.Equal(t,
		interpreter.NewIntValue(1),
		inter.Globals["x"].Value,
	)

	assert.Equal(t,
		interpreter.BoolValue(true),
		inter.Globals["y"].Value,
	)

	assert.Equal(t,
		interpreter.NewIntValue(3),
		inter.Globals["z"].Value,
	)

	assert.Equal(t,
		interpreter.BoolValue(true),
		inter.Globals["a"].Value,
	)

	assert.Equal(t,
		interpreter.NewArrayValue(
			interpreter.NewIntValue(1),
			interpreter.NewIntValue(2),
		),
		inter.Globals["b"].Value,
	)

	assert.Equal(t,
		interpreter.NewStringValue("123"),
		inter.Globals["s"].Value,
	)
}

func TestInterpretDeclarations(t *testing.T) {

	inter := parseCheckAndInterpret(t, `
        fun test(): Int {
            return 42
        }
    `)

	value, err := inter.Invoke("test")
	assert.Nil(t, err)
	assert.Equal(t,
		interpreter.NewIntValue(42),
		value,
	)
}

func TestInterpretInvalidUnknownDeclarationInvocation(t *testing.T) {

	inter := parseCheckAndInterpret(t, ``)

	_, err := inter.Invoke("test")
	assert.IsType(t, &interpreter.NotDeclaredError{}, err)
}

func TestInterpretInvalidNonFunctionDeclarationInvocation(t *testing.T) {

	inter := parseCheckAndInterpret(t, `
       let test = 1
   `)

	_, err := inter.Invoke("test")
	assert.IsType(t, &interpreter.NotInvokableError{}, err)
}

func TestInterpretLexicalScope(t *testing.T) {

	inter := parseCheckAndInterpret(t, `
       let x = 10

       fun f(): Int {
          // check resolution
          return x
       }

       fun g(): Int {
          // check scope is lexical, not dynamic
          let x = 20
          return f()
       }
    `)

	assert.Equal(t,
		interpreter.NewIntValue(10),
		inter.Globals["x"].Value,
	)

	value, err := inter.Invoke("f")
	assert.Nil(t, err)
	assert.Equal(t,
		interpreter.NewIntValue(10),
		value,
	)

	value, err = inter.Invoke("g")
	assert.Nil(t, err)
	assert.Equal(t,
		interpreter.NewIntValue(10),
		value,
	)
}

func TestInterpretFunctionSideEffects(t *testing.T) {

	inter := parseCheckAndInterpret(t, `
       var value = 0

       fun test(_ newValue: Int) {
           value = newValue
       }
    `)

	newValue := big.NewInt(42)

	value, err := inter.Invoke("test", newValue)
	assert.Nil(t, err)
	assert.Equal(t,
		interpreter.VoidValue{},
		value,
	)

	assert.Equal(t,
		interpreter.IntValue{Int: newValue},
		inter.Globals["value"].Value,
	)
}

func TestInterpretNoHoisting(t *testing.T) {

	inter := parseCheckAndInterpret(t, `
       let x = 2

       fun test(): Int {
          if x == 0 {
              let x = 3
              return x
          }
          return x
       }
    `)

	value, err := inter.Invoke("test")
	assert.Nil(t, err)
	assert.Equal(t,
		interpreter.NewIntValue(2),
		value,
	)

	assert.Equal(t,
		interpreter.NewIntValue(2),
		inter.Globals["x"].Value,
	)
}

func TestInterpretFunctionExpressionsAndScope(t *testing.T) {

	inter := parseCheckAndInterpret(t, `
       let x = 10

       // check first-class functions and scope inside them
       let y = (fun (x: Int): Int { return x })(42)
    `)

	assert.Equal(t,
		interpreter.NewIntValue(10),
		inter.Globals["x"].Value,
	)

	assert.Equal(t,
		interpreter.NewIntValue(42),
		inter.Globals["y"].Value,
	)
}

func TestInterpretVariableAssignment(t *testing.T) {

	inter := parseCheckAndInterpret(t, `
       fun test(): Int {
           var x = 2
           x = 3
           return x
       }
    `)

	value, err := inter.Invoke("test")
	assert.Nil(t, err)
	assert.Equal(t,
		interpreter.NewIntValue(3),
		value,
	)
}

func TestInterpretGlobalVariableAssignment(t *testing.T) {

	inter := parseCheckAndInterpret(t, `
       var x = 2

       fun test(): Int {
           x = 3
           return x
       }
    `)

	assert.Equal(t,
		interpreter.NewIntValue(2),
		inter.Globals["x"].Value,
	)

	value, err := inter.Invoke("test")
	assert.Nil(t, err)
	assert.Equal(t,
		interpreter.NewIntValue(3),
		value,
	)

	assert.Equal(t,
		interpreter.NewIntValue(3),
		inter.Globals["x"].Value,
	)
}

func TestInterpretConstantRedeclaration(t *testing.T) {

	inter := parseCheckAndInterpret(t, `
       let x = 2

       fun test(): Int {
           let x = 3
           return x
       }
    `)

	assert.Equal(t,
		interpreter.NewIntValue(2),
		inter.Globals["x"].Value,
	)

	value, err := inter.Invoke("test")
	assert.Nil(t, err)
	assert.Equal(t,
		interpreter.NewIntValue(3),
		value,
	)
}

func TestInterpretParameters(t *testing.T) {

	inter := parseCheckAndInterpret(t, `
       fun returnA(a: Int, b: Int): Int {
           return a
       }

       fun returnB(a: Int, b: Int): Int {
           return b
       }
    `)

	value, err := inter.Invoke("returnA", big.NewInt(24), big.NewInt(42))
	assert.Nil(t, err)
	assert.Equal(t,
		interpreter.NewIntValue(24),
		value,
	)

	value, err = inter.Invoke("returnB", big.NewInt(24), big.NewInt(42))
	assert.Nil(t, err)
	assert.Equal(t,
		interpreter.NewIntValue(42),
		value,
	)
}

func TestInterpretArrayIndexing(t *testing.T) {

	inter := parseCheckAndInterpret(t, `
       fun test(): Int {
           let z = [0, 3]
           return z[1]
       }
    `)

	value, err := inter.Invoke("test")
	assert.Nil(t, err)
	assert.Equal(t,
		interpreter.NewIntValue(3),
		value,
	)
}

func TestInterpretArrayIndexingAssignment(t *testing.T) {

	inter := parseCheckAndInterpret(t, `
       fun test(): Int {
           let z = [0, 3]
           z[1] = 2
           return z[1]
       }
    `)

	value, err := inter.Invoke("test")
	assert.Nil(t, err)
	assert.Equal(t,
		interpreter.NewIntValue(2),
		value,
	)
}

func TestInterpretStringIndexing(t *testing.T) {

	inter := parseCheckAndInterpret(t, `
      let a = "abc"
      let x = a[0]
      let y = a[1]
      let z = a[2]
    `)

	assert.Equal(t,
		interpreter.NewStringValue("a"),
		inter.Globals["x"].Value,
	)
	assert.Equal(t,
		interpreter.NewStringValue("b"),
		inter.Globals["y"].Value,
	)
	assert.Equal(t,
		interpreter.NewStringValue("c"),
		inter.Globals["z"].Value,
	)
}

func TestInterpretStringIndexingUnicode(t *testing.T) {

	inter := parseCheckAndInterpret(t, `
      fun testUnicodeA(): Character {
          let a = "caf\u{E9}"
          return a[3]
      }

      fun testUnicodeB(): Character {
        let b = "cafe\u{301}"
        return b[3]
      }
    `)

	value, err := inter.Invoke("testUnicodeA")
	assert.Nil(t, err)
	assert.Equal(t,
		interpreter.NewStringValue("\u00e9"),
		value,
	)

	value, err = inter.Invoke("testUnicodeB")
	assert.Nil(t, err)
	assert.Equal(t,
		interpreter.NewStringValue("e\u0301"),
		value,
	)
}

func TestInterpretStringIndexingAssignment(t *testing.T) {

	inter := parseCheckAndInterpret(t, `
      fun test(): String {
          let z = "abc"
          let y: Character = "d"
          z[0] = y
          return z
      }
    `)

	value, err := inter.Invoke("test")
	assert.Nil(t, err)
	assert.Equal(t,
		value,
		interpreter.NewStringValue("dbc"),
	)
}

func TestInterpretStringIndexingAssignmentUnicode(t *testing.T) {

	inter := parseCheckAndInterpret(t, `
      fun test(): String {
          let z = "cafe chair"
          let y: Character = "e\u{301}"
          z[3] = y
          return z
      }
    `)

	value, err := inter.Invoke("test")
	assert.Nil(t, err)
	assert.Equal(t,
		interpreter.NewStringValue("cafe\u0301 chair"),
		value,
	)
}

func TestInterpretStringIndexingAssignmentWithCharacterLiteral(t *testing.T) {

	inter := parseCheckAndInterpret(t, `
      fun test(): String {
          let z = "abc"
          z[0] = "d"
          z[1] = "e"
          z[2] = "f"
          return z
      }
    `)

	value, err := inter.Invoke("test")
	assert.Nil(t, err)
	assert.Equal(t,
		interpreter.NewStringValue("def"),
		value,
	)
}

type stringSliceTest struct {
	str           string
	from          int
	to            int
	result        string
	expectedError error
}

func TestInterpretStringSlicing(t *testing.T) {
	tests := []stringSliceTest{
		{"abcdef", 0, 6, "abcdef", nil},
		{"abcdef", 0, 0, "", nil},
		{"abcdef", 0, 1, "a", nil},
		{"abcdef", 0, 2, "ab", nil},
		{"abcdef", 1, 2, "b", nil},
		{"abcdef", 2, 3, "c", nil},
		{"abcdef", 5, 6, "f", nil},
		// TODO: check invalid arguments
		// {"abcdef", -1, 0, "", &InvalidIndexError}
		// },
	}

	for _, test := range tests {
		t.Run("", func(t *testing.T) {

			inter := parseCheckAndInterpret(t, fmt.Sprintf(`
                fun test(): String {
                  let s = "%s"
                  return s.slice(from: %d, upTo: %d)
                }
            `, test.str, test.from, test.to))

			value, err := inter.Invoke("test")
			assert.IsType(t, test.expectedError, err)
			assert.Equal(t,
				interpreter.NewStringValue(test.result),
				value,
			)
		})
	}
}

func TestInterpretReturnWithoutExpression(t *testing.T) {

	inter := parseCheckAndInterpret(t, `
       fun returnNothing() {
           return
       }
    `)

	value, err := inter.Invoke("returnNothing")
	assert.Nil(t, err)
	assert.Equal(t,
		interpreter.VoidValue{},
		value,
	)
}

func TestInterpretReturns(t *testing.T) {

	inter := parseCheckAndInterpretWithOptions(t,
		`
           fun returnEarly(): Int {
               return 2
               return 1
           }
        `,
		ParseCheckAndInterpretOptions{
			HandleCheckerError: func(err error) {
				errs := ExpectCheckerErrors(t, err, 1)

				assert.IsType(t, &sema.UnreachableStatementError{}, errs[0])
			},
		},
	)

	value, err := inter.Invoke("returnEarly")
	assert.Nil(t, err)
	assert.Equal(t,
		interpreter.NewIntValue(2),
		value,
	)
}

// TODO: perform each operator test for each integer type

func TestInterpretPlusOperator(t *testing.T) {

	inter := parseCheckAndInterpret(t, `
       let x = 2 + 4
    `)

	assert.Equal(t,
		interpreter.NewIntValue(6),
		inter.Globals["x"].Value,
	)
}

func TestInterpretMinusOperator(t *testing.T) {

	inter := parseCheckAndInterpret(t, `
       let x = 2 - 4
    `)

	assert.Equal(t,
		interpreter.NewIntValue(-2),
		inter.Globals["x"].Value,
	)
}

func TestInterpretMulOperator(t *testing.T) {

	inter := parseCheckAndInterpret(t, `
       let x = 2 * 4
    `)

	assert.Equal(t,
		interpreter.NewIntValue(8),
		inter.Globals["x"].Value,
	)
}

func TestInterpretDivOperator(t *testing.T) {

	inter := parseCheckAndInterpret(t, `
       let x = 7 / 3
    `)

	assert.Equal(t,
		interpreter.NewIntValue(2),
		inter.Globals["x"].Value,
	)
}

func TestInterpretModOperator(t *testing.T) {

	inter := parseCheckAndInterpret(t, `
       let x = 5 % 3
    `)

	assert.Equal(t,
		interpreter.NewIntValue(2),
		inter.Globals["x"].Value,
	)
}

func TestInterpretConcatOperator(t *testing.T) {

	inter := parseCheckAndInterpret(t, `
        let a = "abc" & "def"
        let b = "" & "def"
        let c = "abc" & ""
        let d = "" & ""

        let e = [1, 2] & [3, 4]
        // TODO: support empty arrays
        // let f = [1, 2] & []
        // let g = [] & [3, 4]
        // let h = [] & []
    `)

	assert.Equal(t,
		interpreter.NewStringValue("abcdef"),
		inter.Globals["a"].Value,
	)
	assert.Equal(t,
		interpreter.NewStringValue("def"),
		inter.Globals["b"].Value,
	)
	assert.Equal(t,
		interpreter.NewStringValue("abc"),
		inter.Globals["c"].Value,
	)
	assert.Equal(t,
		interpreter.NewStringValue(""),
		inter.Globals["d"].Value,
	)

	assert.Equal(t,
		interpreter.NewArrayValue(
			interpreter.NewIntValue(1),
			interpreter.NewIntValue(2),
			interpreter.NewIntValue(3),
			interpreter.NewIntValue(4),
		),
		inter.Globals["e"].Value,
	)

	// TODO: support empty arrays
	// Expect(inter.Globals["f"].Value).
	// 	To(Equal(interpreter.ArrayValue{
	// 		Values: &[]interpreter.Value{
	// 			interpreter.NewIntValue(1),
	// 			interpreter.NewIntValue(2),
	// 		},
	// 	}))
	// Expect(inter.Globals["g"].Value).
	// 	To(Equal(interpreter.ArrayValue{
	// 		Values: &[]interpreter.Value{
	// 			interpreter.NewIntValue(3),
	// 			interpreter.NewIntValue(4),
	// 		},
	// 	}))
	// Expect(inter.Globals["h"].Value).
	// 	To(Equal(interpreter.ArrayValue{
	// 		Values: &[]interpreter.Value{},
	// 	}))
}

func TestInterpretEqualOperator(t *testing.T) {

	inter := parseCheckAndInterpret(t, `
      fun testIntegersUnequal(): Bool {
          return 5 == 3
      }

      fun testIntegersEqual(): Bool {
          return 3 == 3
      }

      fun testTrueAndTrue(): Bool {
          return true == true
      }

      fun testTrueAndFalse(): Bool {
          return true == false
      }

      fun testFalseAndTrue(): Bool {
          return false == true
      }

      fun testFalseAndFalse(): Bool {
          return false == false
      }

      fun testEqualStrings(): Bool {
          return "123" == "123"
      }

      fun testUnequalStrings(): Bool {
          return "123" == "abc"
      }

      fun testUnicodeStrings(): Bool {
          return "caf\u{E9}" == "cafe\u{301}"
      }
    `)

	value, err := inter.Invoke("testIntegersUnequal")
	assert.Nil(t, err)
	assert.Equal(t,
		interpreter.BoolValue(false),
		value,
	)

	value, err = inter.Invoke("testIntegersEqual")
	assert.Nil(t, err)
	assert.Equal(t,
		interpreter.BoolValue(true),
		value,
	)

	value, err = inter.Invoke("testTrueAndTrue")
	assert.Nil(t, err)
	assert.Equal(t,
		interpreter.BoolValue(true),
		value,
	)

	value, err = inter.Invoke("testTrueAndFalse")
	assert.Nil(t, err)
	assert.Equal(t,
		interpreter.BoolValue(false),
		value,
	)

	value, err = inter.Invoke("testFalseAndTrue")
	assert.Nil(t, err)
	assert.Equal(t,
		interpreter.BoolValue(false),
		value,
	)

	value, err = inter.Invoke("testFalseAndFalse")
	assert.Nil(t, err)
	assert.Equal(t,
		interpreter.BoolValue(true),
		value,
	)

	value, err = inter.Invoke("testEqualStrings")
	assert.Equal(t,
		interpreter.BoolValue(true),
		value,
	)

	value, err = inter.Invoke("testUnequalStrings")
	assert.Nil(t, err)
	assert.Equal(t,
		interpreter.BoolValue(false),
		value,
	)

	value, err = inter.Invoke("testUnicodeStrings")
	assert.Nil(t, err)
	assert.Equal(t,
		interpreter.BoolValue(true),
		value,
	)
}

func TestInterpretUnequalOperator(t *testing.T) {

	inter := parseCheckAndInterpret(t, `
      fun testIntegersUnequal(): Bool {
          return 5 != 3
      }

      fun testIntegersEqual(): Bool {
          return 3 != 3
      }

      fun testTrueAndTrue(): Bool {
          return true != true
      }

      fun testTrueAndFalse(): Bool {
          return true != false
      }

      fun testFalseAndTrue(): Bool {
          return false != true
      }

      fun testFalseAndFalse(): Bool {
          return false != false
      }
    `)

	value, err := inter.Invoke("testIntegersUnequal")
	assert.Nil(t, err)
	assert.Equal(t,
		interpreter.BoolValue(true),
		value,
	)

	value, err = inter.Invoke("testIntegersEqual")
	assert.Nil(t, err)
	assert.Equal(t,
		interpreter.BoolValue(false),
		value,
	)

	value, err = inter.Invoke("testTrueAndTrue")
	assert.Nil(t, err)
	assert.Equal(t,
		interpreter.BoolValue(false),
		value,
	)

	value, err = inter.Invoke("testTrueAndFalse")
	assert.Nil(t, err)
	assert.Equal(t,
		interpreter.BoolValue(true),
		value,
	)

	value, err = inter.Invoke("testFalseAndTrue")
	assert.Nil(t, err)
	assert.Equal(t,
		interpreter.BoolValue(true),
		value,
	)

	value, err = inter.Invoke("testFalseAndFalse")
	assert.Nil(t, err)
	assert.Equal(t,
		interpreter.BoolValue(false),
		value,
	)
}

func TestInterpretLessOperator(t *testing.T) {

	inter := parseCheckAndInterpret(t, `
      fun testIntegersGreater(): Bool {
          return 5 < 3
      }

      fun testIntegersEqual(): Bool {
          return 3 < 3
      }

      fun testIntegersLess(): Bool {
          return 3 < 5
      }
    `)

	value, err := inter.Invoke("testIntegersGreater")
	assert.Nil(t, err)
	assert.Equal(t,
		interpreter.BoolValue(false),
		value,
	)

	value, err = inter.Invoke("testIntegersEqual")
	assert.Nil(t, err)
	assert.Equal(t,
		interpreter.BoolValue(false),
		value,
	)

	value, err = inter.Invoke("testIntegersLess")
	assert.Nil(t, err)
	assert.Equal(t,
		interpreter.BoolValue(true),
		value,
	)
}

func TestInterpretLessEqualOperator(t *testing.T) {

	inter := parseCheckAndInterpret(t, `
      fun testIntegersGreater(): Bool {
          return 5 <= 3
      }

      fun testIntegersEqual(): Bool {
          return 3 <= 3
      }

      fun testIntegersLess(): Bool {
          return 3 <= 5
      }
    `)

	value, err := inter.Invoke("testIntegersGreater")
	assert.Nil(t, err)
	assert.Equal(t,
		interpreter.BoolValue(false),
		value,
	)

	value, err = inter.Invoke("testIntegersEqual")
	assert.Nil(t, err)
	assert.Equal(t,
		interpreter.BoolValue(true),
		value,
	)

	value, err = inter.Invoke("testIntegersLess")
	assert.Nil(t, err)
	assert.Equal(t,
		interpreter.BoolValue(true),
		value,
	)
}

func TestInterpretGreaterOperator(t *testing.T) {

	inter := parseCheckAndInterpret(t, `
      fun testIntegersGreater(): Bool {
          return 5 > 3
      }

      fun testIntegersEqual(): Bool {
          return 3 > 3
      }

      fun testIntegersLess(): Bool {
          return 3 > 5
      }
    `)

	value, err := inter.Invoke("testIntegersGreater")
	assert.Nil(t, err)
	assert.Equal(t,
		interpreter.BoolValue(true),
		value,
	)

	value, err = inter.Invoke("testIntegersEqual")
	assert.Nil(t, err)
	assert.Equal(t,
		interpreter.BoolValue(false),
		value,
	)

	value, err = inter.Invoke("testIntegersLess")
	assert.Nil(t, err)
	assert.Equal(t,
		interpreter.BoolValue(false),
		value,
	)
}

func TestInterpretGreaterEqualOperator(t *testing.T) {

	inter := parseCheckAndInterpret(t, `
      fun testIntegersGreater(): Bool {
          return 5 >= 3
      }

      fun testIntegersEqual(): Bool {
          return 3 >= 3
      }

      fun testIntegersLess(): Bool {
          return 3 >= 5
      }
    `)

	value, err := inter.Invoke("testIntegersGreater")
	assert.Nil(t, err)
	assert.Equal(t,
		interpreter.BoolValue(true),
		value,
	)

	value, err = inter.Invoke("testIntegersEqual")
	assert.Nil(t, err)
	assert.Equal(t,
		interpreter.BoolValue(true),
		value,
	)

	value, err = inter.Invoke("testIntegersLess")
	assert.Nil(t, err)
	assert.Equal(t,
		interpreter.BoolValue(false),
		value,
	)
}

func TestInterpretOrOperator(t *testing.T) {

	inter := parseCheckAndInterpret(t, `
      fun testTrueTrue(): Bool {
          return true || true
      }

      fun testTrueFalse(): Bool {
          return true || false
      }

      fun testFalseTrue(): Bool {
          return false || true
      }

      fun testFalseFalse(): Bool {
          return false || false
      }
    `)

	value, err := inter.Invoke("testTrueTrue")
	assert.Nil(t, err)
	assert.Equal(t,
		interpreter.BoolValue(true),
		value,
	)

	value, err = inter.Invoke("testTrueFalse")
	assert.Nil(t, err)
	assert.Equal(t,
		interpreter.BoolValue(true),
		value,
	)

	value, err = inter.Invoke("testFalseTrue")
	assert.Nil(t, err)
	assert.Equal(t,
		interpreter.BoolValue(true),
		value,
	)

	value, err = inter.Invoke("testFalseFalse")
	assert.Nil(t, err)
	assert.Equal(t,
		interpreter.BoolValue(false),
		value,
	)
}

func TestInterpretOrOperatorShortCircuitLeftSuccess(t *testing.T) {

	inter := parseCheckAndInterpret(t, `
      var x = false
      var y = false

      fun changeX(): Bool {
          x = true
          return true
      }

      fun changeY(): Bool {
          y = true
          return true
      }

      let test = changeX() || changeY()
    `)

	assert.Equal(t,
		interpreter.BoolValue(true),
		inter.Globals["test"].Value,
	)

	assert.Equal(t,
		interpreter.BoolValue(true),
		inter.Globals["x"].Value,
	)

	assert.Equal(t,
		interpreter.BoolValue(false),
		inter.Globals["y"].Value,
	)
}

func TestInterpretOrOperatorShortCircuitLeftFailure(t *testing.T) {

	inter := parseCheckAndInterpret(t, `
      var x = false
      var y = false

      fun changeX(): Bool {
          x = true
          return false
      }

      fun changeY(): Bool {
          y = true
          return true
      }

      let test = changeX() || changeY()
    `)

	assert.Equal(t,
		interpreter.BoolValue(true),
		inter.Globals["test"].Value,
	)

	assert.Equal(t,
		interpreter.BoolValue(true),
		inter.Globals["x"].Value,
	)

	assert.Equal(t,
		interpreter.BoolValue(true),
		inter.Globals["y"].Value,
	)
}

func TestInterpretAndOperator(t *testing.T) {

	inter := parseCheckAndInterpret(t, `
      fun testTrueTrue(): Bool {
          return true && true
      }

      fun testTrueFalse(): Bool {
          return true && false
      }

      fun testFalseTrue(): Bool {
          return false && true
      }

      fun testFalseFalse(): Bool {
          return false && false
      }
    `)

	value, err := inter.Invoke("testTrueTrue")
	assert.Nil(t, err)
	assert.Equal(t,
		interpreter.BoolValue(true),
		value,
	)

	value, err = inter.Invoke("testTrueFalse")
	assert.Nil(t, err)
	assert.Equal(t,
		interpreter.BoolValue(false),
		value,
	)

	value, err = inter.Invoke("testFalseTrue")
	assert.Nil(t, err)
	assert.Equal(t,
		interpreter.BoolValue(false),
		value,
	)

	value, err = inter.Invoke("testFalseFalse")
	assert.Nil(t, err)
	assert.Equal(t,
		interpreter.BoolValue(false),
		value,
	)
}

func TestInterpretAndOperatorShortCircuitLeftSuccess(t *testing.T) {

	inter := parseCheckAndInterpret(t, `
      var x = false
      var y = false

      fun changeX(): Bool {
          x = true
          return true
      }

      fun changeY(): Bool {
          y = true
          return true
      }

      let test = changeX() && changeY()
    `)

	assert.Equal(t,
		interpreter.BoolValue(true),
		inter.Globals["test"].Value,
	)

	assert.Equal(t,
		interpreter.BoolValue(true),
		inter.Globals["x"].Value,
	)

	assert.Equal(t,
		interpreter.BoolValue(true),
		inter.Globals["y"].Value,
	)
}

func TestInterpretAndOperatorShortCircuitLeftFailure(t *testing.T) {

	inter := parseCheckAndInterpret(t, `
      var x = false
      var y = false

      fun changeX(): Bool {
          x = true
          return false
      }

      fun changeY(): Bool {
          y = true
          return true
      }

      let test = changeX() && changeY()
    `)

	assert.Equal(t,
		interpreter.BoolValue(false),
		inter.Globals["test"].Value,
	)

	assert.Equal(t,
		interpreter.BoolValue(true),
		inter.Globals["x"].Value,
	)

	assert.Equal(t,
		interpreter.BoolValue(false),
		inter.Globals["y"].Value,
	)
}

func TestInterpretIfStatement(t *testing.T) {

	inter := parseCheckAndInterpretWithOptions(t,
		`
           fun testTrue(): Int {
               if true {
                   return 2
               } else {
                   return 3
               }
               return 4
           }

           fun testFalse(): Int {
               if false {
                   return 2
               } else {
                   return 3
               }
               return 4
           }

           fun testNoElse(): Int {
               if true {
                   return 2
               }
               return 3
           }

           fun testElseIf(): Int {
               if false {
                   return 2
               } else if true {
                   return 3
               }
               return 4
           }
        `,
		ParseCheckAndInterpretOptions{
			HandleCheckerError: func(err error) {
				errs := ExpectCheckerErrors(t, err, 2)

				assert.IsType(t, &sema.UnreachableStatementError{}, errs[0])
				assert.IsType(t, &sema.UnreachableStatementError{}, errs[1])
			},
		},
	)

	value, err := inter.Invoke("testTrue")
	assert.Nil(t, err)
	assert.Equal(t,
		interpreter.NewIntValue(2),
		value,
	)

	value, err = inter.Invoke("testFalse")
	assert.Nil(t, err)
	assert.Equal(t,
		interpreter.NewIntValue(3),
		value,
	)

	value, err = inter.Invoke("testNoElse")
	assert.Nil(t, err)
	assert.Equal(t,
		interpreter.NewIntValue(2),
		value,
	)

	value, err = inter.Invoke("testElseIf")
	assert.Nil(t, err)
	assert.Equal(t,
		interpreter.NewIntValue(3),
		value,
	)
}

func TestInterpretWhileStatement(t *testing.T) {

	inter := parseCheckAndInterpret(t, `
       fun test(): Int {
           var x = 0
           while x < 5 {
               x = x + 2
           }
           return x
       }

    `)

	value, err := inter.Invoke("test")
	assert.Nil(t, err)
	assert.Equal(t,
		interpreter.NewIntValue(6),
		value,
	)
}

func TestInterpretWhileStatementWithReturn(t *testing.T) {

	inter := parseCheckAndInterpret(t, `
       fun test(): Int {
           var x = 0
           while x < 10 {
               x = x + 2
               if x > 5 {
                   return x
               }
           }
           return x
       }
    `)

	value, err := inter.Invoke("test")
	assert.Nil(t, err)
	assert.Equal(t,
		interpreter.NewIntValue(6),
		value,
	)
}

func TestInterpretWhileStatementWithContinue(t *testing.T) {

	inter := parseCheckAndInterpret(t, `
       fun test(): Int {
           var i = 0
           var x = 0
           while i < 10 {
               i = i + 1
               if i < 5 {
                   continue
               }
               x = x + 1
           }
           return x
       }
    `)

	value, err := inter.Invoke("test")
	assert.Nil(t, err)
	assert.Equal(t,
		interpreter.NewIntValue(6),
		value,
	)
}

func TestInterpretWhileStatementWithBreak(t *testing.T) {

	inter := parseCheckAndInterpret(t, `
       fun test(): Int {
           var x = 0
           while x < 10 {
               x = x + 1
               if x == 5 {
                   break
               }
           }
           return x
       }
    `)

	value, err := inter.Invoke("test")
	assert.Nil(t, err)
	assert.Equal(t,
		interpreter.NewIntValue(5),
		value,
	)
}

func TestInterpretExpressionStatement(t *testing.T) {

	inter := parseCheckAndInterpret(t, `
       var x = 0

       fun incX() {
           x = x + 2
       }

       fun test(): Int {
           incX()
           return x
       }
    `)

	assert.Equal(t,
		interpreter.NewIntValue(0),
		inter.Globals["x"].Value,
	)

	value, err := inter.Invoke("test")
	assert.Nil(t, err)
	assert.Equal(t,
		interpreter.NewIntValue(2),
		value,
	)

	assert.Equal(t,
		interpreter.NewIntValue(2),
		inter.Globals["x"].Value,
	)
}

func TestInterpretConditionalOperator(t *testing.T) {

	inter := parseCheckAndInterpret(t, `
       fun testTrue(): Int {
           return true ? 2 : 3
       }

       fun testFalse(): Int {
            return false ? 2 : 3
       }
    `)

	value, err := inter.Invoke("testTrue")
	assert.Nil(t, err)
	assert.Equal(t,
		interpreter.NewIntValue(2),
		value,
	)

	value, err = inter.Invoke("testFalse")
	assert.Nil(t, err)
	assert.Equal(t,
		interpreter.NewIntValue(3),
		value,
	)
}

func TestInterpretFunctionBindingInFunction(t *testing.T) {

	inter := parseCheckAndInterpret(t, `
      fun foo(): Any {
          return foo
      }
  `)

	_, err := inter.Invoke("foo")
	assert.Nil(t, err)
}

func TestInterpretRecursionFib(t *testing.T) {
	// mainly tests that the function declaration identifier is bound
	// to the function inside the function and that the arguments
	// of the function calls are evaluated in the call-site scope

	inter := parseCheckAndInterpret(t, `
       fun fib(_ n: Int): Int {
           if n < 2 {
              return n
           }
           return fib(n - 1) + fib(n - 2)
       }
   `)

	value, err := inter.Invoke("fib", big.NewInt(14))
	assert.Nil(t, err)
	assert.Equal(t,
		interpreter.NewIntValue(377),
		value,
	)
}

func TestInterpretRecursionFactorial(t *testing.T) {

	inter := parseCheckAndInterpret(t, `
        fun factorial(_ n: Int): Int {
            if n < 1 {
               return 1
            }

            return n * factorial(n - 1)
        }
   `)

	value, err := inter.Invoke("factorial", big.NewInt(5))
	assert.Nil(t, err)
	assert.Equal(t,
		interpreter.NewIntValue(120),
		value,
	)
}

func TestInterpretUnaryIntegerNegation(t *testing.T) {

	inter := parseCheckAndInterpret(t, `
      let x = -2
      let y = -(-2)
    `)

	assert.Equal(t,
		interpreter.NewIntValue(-2),
		inter.Globals["x"].Value,
	)

	assert.Equal(t,
		interpreter.NewIntValue(2),
		inter.Globals["y"].Value,
	)
}

func TestInterpretUnaryBooleanNegation(t *testing.T) {

	inter := parseCheckAndInterpret(t, `
      let a = !true
      let b = !(!true)
      let c = !false
      let d = !(!false)
    `)

	assert.Equal(t,
		interpreter.BoolValue(false),
		inter.Globals["a"].Value,
	)

	assert.Equal(t,
		interpreter.BoolValue(true),
		inter.Globals["b"].Value,
	)

	assert.Equal(t,
		interpreter.BoolValue(true),
		inter.Globals["c"].Value,
	)

	assert.Equal(t,
		interpreter.BoolValue(false),
		inter.Globals["d"].Value,
	)
}

func TestInterpretHostFunction(t *testing.T) {

	program, _, err := parser.ParseProgram(`
      let a = test(1, 2)
    `)

	assert.Nil(t, err)

	testFunction := stdlib.NewStandardLibraryFunction(
		"test",
		&sema.FunctionType{
			ParameterTypeAnnotations: sema.NewTypeAnnotations(
				&sema.IntType{},
				&sema.IntType{},
			),
			ReturnTypeAnnotation: sema.NewTypeAnnotation(
				&sema.IntType{},
			),
		},
		func(arguments []interpreter.Value, _ interpreter.LocationPosition) trampoline.Trampoline {
			a := arguments[0].(interpreter.IntValue).Int
			b := arguments[1].(interpreter.IntValue).Int
			value := big.NewInt(0).Add(a, b)
			result := interpreter.IntValue{Int: value}
			return trampoline.Done{Result: result}
		},
		nil,
	)

	checker, err := sema.NewChecker(
		program,
		TestLocation,
		sema.WithPredeclaredValues(
			stdlib.StandardLibraryFunctions{
				testFunction,
			}.ToValueDeclarations(),
		),
	)
	assert.Nil(t, err)

	err = checker.Check()
	assert.Nil(t, err)

	inter, err := interpreter.NewInterpreter(
		checker,
		interpreter.WithPredefinedValues(
			map[string]interpreter.Value{
				testFunction.Name: testFunction.Function,
			},
		),
	)

	assert.Nil(t, err)

	err = inter.Interpret()
	assert.Nil(t, err)

	assert.Equal(t,
		interpreter.NewIntValue(3),
		inter.Globals["a"].Value,
	)
}

func TestInterpretStructureDeclaration(t *testing.T) {

	inter := parseCheckAndInterpret(t, `
       struct Test {}

       fun test(): Test {
           return Test()
       }
    `)

	value, err := inter.Invoke("test")
	assert.Nil(t, err)
	assert.IsType(t,
		interpreter.CompositeValue{},
		value,
	)
}

func TestInterpretStructureDeclarationWithInitializer(t *testing.T) {

	inter := parseCheckAndInterpret(t, `
       var value = 0

       struct Test {
           init(_ newValue: Int) {
               value = newValue
           }
       }

       fun test(newValue: Int): Test {
           return Test(newValue)
       }
    `)

	newValue := big.NewInt(42)

	value, err := inter.Invoke("test", newValue)
	assert.Nil(t, err)
	assert.IsType(t,
		interpreter.CompositeValue{},
		value,
	)

	assert.Equal(t,
		interpreter.IntValue{Int: newValue},
		inter.Globals["value"].Value,
	)
}

func TestInterpretStructureSelfReferenceInInitializer(t *testing.T) {

	inter := parseCheckAndInterpret(t, `

      struct Test {

          init() {
              self
          }
      }

      fun test() {
          Test()
      }
    `)

	value, err := inter.Invoke("test")
	assert.Nil(t, err)
	assert.Equal(t,
		interpreter.VoidValue{},
		value,
	)
}

func TestInterpretStructureConstructorReferenceInInitializerAndFunction(t *testing.T) {

	inter := parseCheckAndInterpret(t, `

      struct Test {

          init() {
              Test
          }

          fun test(): Test {
              return Test()
          }
      }

      fun test(): Test {
          return Test()
      }

      fun test2(): Test {
          return Test().test()
      }
    `)

	value, err := inter.Invoke("test")
	assert.Nil(t, err)
	assert.IsType(t,
		interpreter.CompositeValue{},
		value,
	)

	value, err = inter.Invoke("test2")
	assert.Nil(t, err)
	assert.IsType(t,
		interpreter.CompositeValue{},
		value,
	)
}

func TestInterpretStructureSelfReferenceInFunction(t *testing.T) {

	inter := parseCheckAndInterpret(t, `

    struct Test {

        fun test() {
            self
        }
    }

    fun test() {
        Test().test()
    }
    `)

	value, err := inter.Invoke("test")
	assert.Nil(t, err)
	assert.Equal(t,
		interpreter.VoidValue{},
		value,
	)
}

func TestInterpretStructureConstructorReferenceInFunction(t *testing.T) {

	inter := parseCheckAndInterpret(t, `

    struct Test {

        fun test() {
            Test
        }
    }

    fun test() {
        Test().test()
    }
    `)

	value, err := inter.Invoke("test")
	assert.Nil(t, err)
	assert.Equal(t,
		interpreter.VoidValue{},
		value,
	)
}

func TestInterpretStructureDeclarationWithField(t *testing.T) {

	inter := parseCheckAndInterpret(t, `

      struct Test {
          var test: Int

          init(_ test: Int) {
              self.test = test
          }
      }

      fun test(test: Int): Int {
          let test = Test(test)
          return test.test
      }
    `)

	newValue := big.NewInt(42)

	value, err := inter.Invoke("test", newValue)
	assert.Nil(t, err)
	assert.Equal(t,
		interpreter.IntValue{Int: newValue},
		value,
	)
}

func TestInterpretStructureDeclarationWithFunction(t *testing.T) {

	inter := parseCheckAndInterpret(t, `
      var value = 0

      struct Test {
          fun test(_ newValue: Int) {
              value = newValue
          }
      }

      fun test(newValue: Int) {
          let test = Test()
          test.test(newValue)
      }
    `)

	newValue := big.NewInt(42)

	value, err := inter.Invoke("test", newValue)
	assert.Nil(t, err)
	assert.Equal(t,
		interpreter.VoidValue{},
		value,
	)

	assert.Equal(t,
		interpreter.IntValue{Int: newValue},
		inter.Globals["value"].Value,
	)
}

func TestInterpretStructureFunctionCall(t *testing.T) {

	inter := parseCheckAndInterpret(t, `
      struct Test {
          fun foo(): Int {
              return 42
          }

          fun bar(): Int {
              return self.foo()
          }
      }

      let value = Test().bar()
    `)

	assert.Equal(t,
		interpreter.NewIntValue(42),
		inter.Globals["value"].Value,
	)
}

func TestInterpretStructureFieldAssignment(t *testing.T) {

	inter := parseCheckAndInterpret(t, `
      struct Test {
          var foo: Int

          init() {
              self.foo = 1
              let alsoSelf = self
              alsoSelf.foo = 2
          }

          fun test() {
              self.foo = 3
              let alsoSelf = self
              alsoSelf.foo = 4
          }
      }

      let test = Test()

      fun callTest() {
          test.test()
      }
    `)

	actual := inter.Globals["test"].Value.(interpreter.CompositeValue).
		GetMember(inter, interpreter.LocationRange{}, "foo")
	assert.Equal(t,
		interpreter.NewIntValue(1),
		actual,
	)

	value, err := inter.Invoke("callTest")
	assert.Nil(t, err)
	assert.Equal(t,
		interpreter.VoidValue{},
		value,
	)

	actual = inter.Globals["test"].Value.(interpreter.CompositeValue).
		GetMember(inter, interpreter.LocationRange{}, "foo")
	assert.Equal(t,
		interpreter.NewIntValue(3),
		actual,
	)
}

func TestInterpretStructureInitializesConstant(t *testing.T) {

	inter := parseCheckAndInterpret(t, `
      struct Test {
          let foo: Int

          init() {
              self.foo = 42
          }
      }

      let test = Test()
    `)

	actual := inter.Globals["test"].Value.(interpreter.CompositeValue).
		GetMember(inter, interpreter.LocationRange{}, "foo")
	assert.Equal(t,
		interpreter.NewIntValue(42),
		actual,
	)
}

func TestInterpretStructureFunctionMutatesSelf(t *testing.T) {

	inter := parseCheckAndInterpret(t, `
      struct Test {
          var foo: Int

          init() {
              self.foo = 0
          }

          fun inc() {
              self.foo = self.foo + 1
          }
      }

      fun test(): Int {
          let test = Test()
          test.inc()
          test.inc()
          return test.foo
      }
    `)

	value, err := inter.Invoke("test")
	assert.Nil(t, err)
	assert.Equal(t,
		interpreter.NewIntValue(2),
		value,
	)
}

func TestInterpretFunctionPreCondition(t *testing.T) {

	inter := parseCheckAndInterpret(t, `
      fun test(x: Int): Int {
          pre {
              x == 0
          }
          return x
      }
    `)

	_, err := inter.Invoke("test", big.NewInt(42))
	assert.IsType(t, &interpreter.ConditionError{}, err)

	zero := big.NewInt(0)
	value, err := inter.Invoke("test", zero)
	assert.Nil(t, err)
	assert.Equal(t,
		interpreter.IntValue{Int: zero},
		value,
	)
}

func TestInterpretFunctionPostCondition(t *testing.T) {

	inter := parseCheckAndInterpret(t, `
      fun test(x: Int): Int {
          post {
              y == 0
          }
          let y = x
          return y
      }
    `)

	_, err := inter.Invoke("test", big.NewInt(42))
	assert.IsType(t, &interpreter.ConditionError{}, err)

	zero := big.NewInt(0)
	value, err := inter.Invoke("test", zero)
	assert.Nil(t, err)
	assert.Equal(t,
		interpreter.IntValue{Int: zero},
		value,
	)
}

func TestInterpretFunctionWithResultAndPostConditionWithResult(t *testing.T) {

	inter := parseCheckAndInterpret(t, `
      fun test(x: Int): Int {
          post {
              result == 0
          }
          return x
      }
    `)

	_, err := inter.Invoke("test", big.NewInt(42))
	assert.IsType(t, &interpreter.ConditionError{}, err)

	zero := big.NewInt(0)
	value, err := inter.Invoke("test", zero)
	assert.Nil(t, err)
	assert.Equal(t,
		interpreter.IntValue{Int: zero},
		value,
	)
}

func TestInterpretFunctionWithoutResultAndPostConditionWithResult(t *testing.T) {

	inter := parseCheckAndInterpret(t, `
      fun test() {
          post {
              result == 0
          }
          let result = 0
      }
    `)

	value, err := inter.Invoke("test")
	assert.Nil(t, err)
	assert.Equal(t,
		interpreter.VoidValue{},
		value,
	)
}

func TestInterpretFunctionPostConditionWithBefore(t *testing.T) {

	inter := parseCheckAndInterpret(t, `
      var x = 0

      fun test() {
          pre {
              x == 0
          }
          post {
              x == before(x) + 1
          }
          x = x + 1
      }
    `)

	value, err := inter.Invoke("test")
	assert.Nil(t, err)
	assert.Equal(t,
		interpreter.VoidValue{},
		value,
	)
}

func TestInterpretFunctionPostConditionWithBeforeFailingPreCondition(t *testing.T) {

	inter := parseCheckAndInterpret(t, `
      var x = 0

      fun test() {
          pre {
              x == 1
          }
          post {
              x == before(x) + 1
          }
          x = x + 1
      }
    `)

	_, err := inter.Invoke("test")

	assert.IsType(t, &interpreter.ConditionError{}, err)

	assert.Equal(t,
		ast.ConditionKindPre,
		err.(*interpreter.ConditionError).ConditionKind,
	)
}

func TestInterpretFunctionPostConditionWithBeforeFailingPostCondition(t *testing.T) {

	inter := parseCheckAndInterpret(t, `
      var x = 0

      fun test() {
          pre {
              x == 0
          }
          post {
              x == before(x) + 2
          }
          x = x + 1
      }
    `)

	_, err := inter.Invoke("test")

	assert.IsType(t, &interpreter.ConditionError{}, err)

	assert.Equal(t,
		ast.ConditionKindPost,
		err.(*interpreter.ConditionError).ConditionKind,
	)
}

func TestInterpretFunctionPostConditionWithMessageUsingStringLiteral(t *testing.T) {

	inter := parseCheckAndInterpret(t, `
      fun test(x: Int): Int {
          post {
              y == 0: "y should be zero"
          }
          let y = x
          return y
      }
    `)

	_, err := inter.Invoke("test", big.NewInt(42))
	assert.IsType(t, &interpreter.ConditionError{}, err)

	assert.Equal(t,
		"y should be zero",
		err.(*interpreter.ConditionError).Message,
	)

	zero := big.NewInt(0)
	value, err := inter.Invoke("test", zero)
	assert.Nil(t, err)
	assert.Equal(t,
		interpreter.IntValue{Int: zero},
		value,
	)
}

func TestInterpretFunctionPostConditionWithMessageUsingResult(t *testing.T) {

	inter := parseCheckAndInterpret(t, `
      fun test(x: Int): String {
          post {
              y == 0: result
          }
          let y = x
          return "return value"
      }
    `)

	_, err := inter.Invoke("test", big.NewInt(42))
	assert.IsType(t, &interpreter.ConditionError{}, err)

	assert.Equal(t,
		"return value",
		err.(*interpreter.ConditionError).Message,
	)

	zero := big.NewInt(0)
	value, err := inter.Invoke("test", zero)
	assert.Nil(t, err)
	assert.Equal(t,
		interpreter.NewStringValue("return value"),
		value,
	)
}

func TestInterpretFunctionPostConditionWithMessageUsingBefore(t *testing.T) {

	inter := parseCheckAndInterpret(t, `
      fun test(x: String): String {
          post {
              1 == 2: before(x)
          }
          return "return value"
      }
    `)

	_, err := inter.Invoke("test", "parameter value")
	assert.IsType(t, &interpreter.ConditionError{}, err)

	assert.Equal(t,
		"parameter value",
		err.(*interpreter.ConditionError).Message,
	)
}

func TestInterpretFunctionPostConditionWithMessageUsingParameter(t *testing.T) {

	inter := parseCheckAndInterpret(t, `
      fun test(x: String): String {
          post {
              1 == 2: x
          }
          return "return value"
      }
    `)

	_, err := inter.Invoke("test", "parameter value")
	assert.IsType(t, &interpreter.ConditionError{}, err)

	assert.Equal(t,
		"parameter value",
		err.(*interpreter.ConditionError).Message,
	)
}

func TestInterpretStructCopyOnDeclaration(t *testing.T) {

	inter := parseCheckAndInterpret(t, `
      struct Cat {
          var wasFed: Bool

          init() {
              self.wasFed = false
          }
      }

      fun test(): [Bool] {
          let cat = Cat()
          let kitty = cat
          kitty.wasFed = true
          return [cat.wasFed, kitty.wasFed]
      }
    `)

	value, err := inter.Invoke("test")
	assert.Nil(t, err)
	assert.Equal(t,
		interpreter.NewArrayValue(
			interpreter.BoolValue(false),
			interpreter.BoolValue(true),
		),
		value,
	)
}

func TestInterpretStructCopyOnDeclarationModifiedWithStructFunction(t *testing.T) {

	inter := parseCheckAndInterpret(t, `
      struct Cat {
          var wasFed: Bool

          init() {
              self.wasFed = false
          }

          fun feed() {
              self.wasFed = true
          }
      }

      fun test(): [Bool] {
          let cat = Cat()
          let kitty = cat
          kitty.feed()
          return [cat.wasFed, kitty.wasFed]
      }
    `)

	value, err := inter.Invoke("test")
	assert.Nil(t, err)
	assert.Equal(t,
		interpreter.NewArrayValue(
			interpreter.BoolValue(false),
			interpreter.BoolValue(true),
		),
		value,
	)
}

func TestInterpretStructCopyOnIdentifierAssignment(t *testing.T) {

	inter := parseCheckAndInterpret(t, `
      struct Cat {
          var wasFed: Bool

          init() {
              self.wasFed = false
          }
      }

      fun test(): [Bool] {
          var cat = Cat()
          let kitty = Cat()
          cat = kitty
          kitty.wasFed = true
          return [cat.wasFed, kitty.wasFed]
      }
    `)

	value, err := inter.Invoke("test")
	assert.Nil(t, err)
	assert.Equal(t,
		interpreter.NewArrayValue(
			interpreter.BoolValue(false),
			interpreter.BoolValue(true),
		),
		value,
	)
}

func TestInterpretStructCopyOnIndexingAssignment(t *testing.T) {

	inter := parseCheckAndInterpret(t, `
      struct Cat {
          var wasFed: Bool

          init() {
              self.wasFed = false
          }
      }

      fun test(): [Bool] {
          let cats = [Cat()]
          let kitty = Cat()
          cats[0] = kitty
          kitty.wasFed = true
          return [cats[0].wasFed, kitty.wasFed]
      }
    `)

	value, err := inter.Invoke("test")
	assert.Nil(t, err)
	assert.Equal(t,
		interpreter.NewArrayValue(
			interpreter.BoolValue(false),
			interpreter.BoolValue(true),
		),
		value,
	)
}

func TestInterpretStructCopyOnMemberAssignment(t *testing.T) {

	inter := parseCheckAndInterpret(t, `
      struct Cat {
          var wasFed: Bool

          init() {
              self.wasFed = false
          }
      }

      struct Carrier {
          var cat: Cat
          init(cat: Cat) {
              self.cat = cat
          }
      }

      fun test(): [Bool] {
          let carrier = Carrier(cat: Cat())
          let kitty = Cat()
          carrier.cat = kitty
          kitty.wasFed = true
          return [carrier.cat.wasFed, kitty.wasFed]
      }
    `)

	value, err := inter.Invoke("test")
	assert.Nil(t, err)
	assert.Equal(t,
		interpreter.NewArrayValue(
			interpreter.BoolValue(false),
			interpreter.BoolValue(true),
		),
		value,
	)
}

func TestInterpretStructCopyOnPassing(t *testing.T) {

	inter := parseCheckAndInterpret(t, `
      struct Cat {
          var wasFed: Bool

          init() {
              self.wasFed = false
          }
      }

      fun feed(cat: Cat) {
          cat.wasFed = true
      }

      fun test(): Bool {
          let kitty = Cat()
          feed(cat: kitty)
          return kitty.wasFed
      }
    `)

	value, err := inter.Invoke("test")
	assert.Nil(t, err)
	assert.Equal(t,
		interpreter.BoolValue(false),
		value,
	)
}

func TestInterpretArrayCopy(t *testing.T) {

	inter := parseCheckAndInterpret(t, `

      fun change(_ numbers: [Int]): [Int] {
          numbers[0] = 1
          return numbers
      }

      fun test(): [Int] {
          let numbers = [0]
          let numbers2 = change(numbers)
          return [
              numbers[0],
              numbers2[0]
          ]
      }
    `)

	value, err := inter.Invoke("test")
	assert.Nil(t, err)
	assert.Equal(t,
		interpreter.NewArrayValue(
			interpreter.NewIntValue(0),
			interpreter.NewIntValue(1),
		),
		value,
	)
}

func TestInterpretStructCopyInArray(t *testing.T) {

	inter := parseCheckAndInterpret(t, `
      struct Foo {
          var bar: Int
          init(bar: Int) {
              self.bar = bar
          }
      }

      fun test(): [Int] {
        let foo = Foo(bar: 1)
        let foos = [foo, foo]
        foo.bar = 2
        foos[0].bar = 3
        return [foo.bar, foos[0].bar, foos[1].bar]
      }
    `)

	value, err := inter.Invoke("test")
	assert.Nil(t, err)
	assert.Equal(t,
		interpreter.NewArrayValue(
			interpreter.NewIntValue(2),
			interpreter.NewIntValue(3),
			interpreter.NewIntValue(1),
		),
		value,
	)
}

func TestInterpretMutuallyRecursiveFunctions(t *testing.T) {

	inter := parseCheckAndInterpret(t, `
      fun isEven(_ n: Int): Bool {
          if n == 0 {
              return true
          }
          return isOdd(n - 1)
      }

      fun isOdd(_ n: Int): Bool {
          if n == 0 {
              return false
          }
          return isEven(n - 1)
      }
    `)

	four := big.NewInt(4)

	value, err := inter.Invoke("isEven", four)
	assert.Nil(t, err)
	assert.Equal(t,
		interpreter.BoolValue(true),
		value,
	)

	value, err = inter.Invoke("isOdd", four)
	assert.Nil(t, err)
	assert.Equal(t,
		interpreter.BoolValue(false),
		value,
	)
}

func TestInterpretReferenceBeforeDeclaration(t *testing.T) {

	inter := parseCheckAndInterpret(t, `
      var tests = 0

      fun test(): Test {
          return Test()
      }

      struct Test {
         init() {
             tests = tests + 1
         }
      }
    `)

	assert.Equal(t,
		interpreter.NewIntValue(0),
		inter.Globals["tests"].Value,
	)

	value, err := inter.Invoke("test")
	assert.Nil(t, err)
	assert.IsType(t,
		interpreter.CompositeValue{},
		value,
	)

	assert.Equal(t,
		interpreter.NewIntValue(1),
		inter.Globals["tests"].Value,
	)

	value, err = inter.Invoke("test")
	assert.Nil(t, err)
	assert.IsType(t,
		interpreter.CompositeValue{},
		value,
	)

	assert.Equal(t,
		interpreter.NewIntValue(2),
		inter.Globals["tests"].Value,
	)
}

func TestInterpretOptionalVariableDeclaration(t *testing.T) {

	inter := parseCheckAndInterpret(t, `
      let x: Int?? = 2
    `)

	assert.Equal(t,
		interpreter.SomeValue{
			Value: interpreter.SomeValue{
				Value: interpreter.NewIntValue(2),
			},
		},
		inter.Globals["x"].Value,
	)
}

func TestInterpretOptionalParameterInvokedExternal(t *testing.T) {

	inter := parseCheckAndInterpret(t, `
      fun test(x: Int??): Int?? {
          return x
      }
    `)

	value, err := inter.Invoke("test", big.NewInt(2))
	assert.Nil(t, err)
	assert.Equal(t,
		interpreter.SomeValue{
			Value: interpreter.SomeValue{
				Value: interpreter.NewIntValue(2),
			},
		},
		value,
	)
}

func TestInterpretOptionalParameterInvokedInternal(t *testing.T) {

	inter := parseCheckAndInterpret(t, `
      fun testActual(x: Int??): Int?? {
          return x
      }

      fun test(): Int?? {
          return testActual(x: 2)
      }
    `)

	value, err := inter.Invoke("test")
	assert.Nil(t, err)
	assert.Equal(t,
		interpreter.SomeValue{
			Value: interpreter.SomeValue{
				Value: interpreter.NewIntValue(2),
			},
		},
		value,
	)
}

func TestInterpretOptionalReturn(t *testing.T) {

	inter := parseCheckAndInterpret(t, `
      fun test(x: Int): Int?? {
          return x
      }
    `)

	value, err := inter.Invoke("test", big.NewInt(2))
	assert.Nil(t, err)
	assert.Equal(t,
		interpreter.SomeValue{
			Value: interpreter.SomeValue{
				Value: interpreter.NewIntValue(2),
			},
		},
		value,
	)
}

func TestInterpretOptionalAssignment(t *testing.T) {

	inter := parseCheckAndInterpret(t, `
      var x: Int?? = 1

      fun test() {
          x = 2
      }
    `)

	value, err := inter.Invoke("test")
	assert.Nil(t, err)
	assert.Equal(t,
		interpreter.VoidValue{},
		value,
	)

	assert.Equal(t,
		interpreter.SomeValue{
			Value: interpreter.SomeValue{
				Value: interpreter.NewIntValue(2),
			},
		},
		inter.Globals["x"].Value,
	)
}

func TestInterpretNil(t *testing.T) {

	inter := parseCheckAndInterpret(t, `
     let x: Int? = nil
   `)

	assert.Equal(t,
		interpreter.NilValue{},
		inter.Globals["x"].Value,
	)
}

func TestInterpretOptionalNestingNil(t *testing.T) {

	inter := parseCheckAndInterpret(t, `
     let x: Int?? = nil
   `)

	assert.Equal(t,
		interpreter.NilValue{},
		inter.Globals["x"].Value,
	)
}

func TestInterpretNilReturnValue(t *testing.T) {

	inter := parseCheckAndInterpret(t, `
     fun test(): Int?? {
         return nil
     }
   `)

	value, err := inter.Invoke("test")
	assert.Nil(t, err)
	assert.Equal(t,
		interpreter.NilValue{},
		value,
	)
}

func TestInterpretSomeReturnValue(t *testing.T) {

	inter := parseCheckAndInterpret(t, `
     fun test(): Int? {
         let x: Int? = 1
         return x
     }
   `)

	value, err := inter.Invoke("test")
	assert.Nil(t, err)
	assert.Equal(t,
		interpreter.SomeValue{
			Value: interpreter.NewIntValue(1),
		},
		value,
	)
}

func TestInterpretSomeReturnValueFromDictionary(t *testing.T) {

	inter := parseCheckAndInterpret(t, `
     fun test(): Int? {
         let foo: {String: Int} = {"a": 1}
         return foo["a"]
     }
   `)

	value, err := inter.Invoke("test")
	assert.Nil(t, err)
	assert.Equal(t,
		interpreter.SomeValue{
			Value: interpreter.NewIntValue(1),
		},
		value,
	)
}

func TestInterpretNilCoalescingNilIntToOptional(t *testing.T) {

	inter := parseCheckAndInterpret(t, `
      let one = 1
      let none: Int? = nil
      let x: Int? = none ?? one
    `)

	assert.Equal(t,
		interpreter.SomeValue{
			Value: interpreter.NewIntValue(1),
		},
		inter.Globals["x"].Value,
	)
}

func TestInterpretNilCoalescingNilIntToOptionals(t *testing.T) {

	inter := parseCheckAndInterpret(t, `
      let one = 1
      let none: Int?? = nil
      let x: Int? = none ?? one
    `)

	assert.Equal(t,
		interpreter.SomeValue{
			Value: interpreter.NewIntValue(1),
		},
		inter.Globals["x"].Value,
	)
}

func TestInterpretNilCoalescingNilIntToOptionalNilLiteral(t *testing.T) {

	inter := parseCheckAndInterpret(t, `
      let one = 1
      let x: Int? = nil ?? one
    `)

	assert.Equal(t,
		interpreter.SomeValue{
			Value: interpreter.NewIntValue(1),
		},
		inter.Globals["x"].Value,
	)
}

func TestInterpretNilCoalescingRightSubtype(t *testing.T) {

	inter := parseCheckAndInterpret(t, `
      let x: Int? = nil ?? nil
    `)

	assert.Equal(t,
		interpreter.NilValue{},
		inter.Globals["x"].Value,
	)
}

func TestInterpretNilCoalescingNilInt(t *testing.T) {

	inter := parseCheckAndInterpret(t, `
      let one = 1
      let none: Int? = nil
      let x: Int = none ?? one
    `)

	assert.Equal(t,
		interpreter.NewIntValue(1),
		inter.Globals["x"].Value,
	)
}

func TestInterpretNilCoalescingNilLiteralInt(t *testing.T) {

	inter := parseCheckAndInterpret(t, `
      let one = 1
      let x: Int = nil ?? one
    `)

	assert.Equal(t,
		interpreter.NewIntValue(1),
		inter.Globals["x"].Value,
	)
}

func TestInterpretNilCoalescingShortCircuitLeftSuccess(t *testing.T) {

	inter := parseCheckAndInterpret(t, `
      var x = false
      var y = false

      fun changeX(): Int? {
          x = true
          return 1
      }

      fun changeY(): Int {
          y = true
          return 2
      }

      let test = changeX() ?? changeY()
    `)

	assert.Equal(t,
		interpreter.NewIntValue(1),
		inter.Globals["test"].Value,
	)

	assert.Equal(t,
		interpreter.BoolValue(true),
		inter.Globals["x"].Value,
	)

	assert.Equal(t,
		interpreter.BoolValue(false),
		inter.Globals["y"].Value,
	)
}

func TestInterpretNilCoalescingShortCircuitLeftFailure(t *testing.T) {

	inter := parseCheckAndInterpret(t, `
      var x = false
      var y = false

      fun changeX(): Int? {
          x = true
          return nil
      }

      fun changeY(): Int {
          y = true
          return 2
      }

      let test = changeX() ?? changeY()
    `)

	assert.Equal(t,
		interpreter.NewIntValue(2),
		inter.Globals["test"].Value,
	)

	assert.Equal(t,
		interpreter.BoolValue(true),
		inter.Globals["x"].Value,
	)

	assert.Equal(t,
		interpreter.BoolValue(true),
		inter.Globals["y"].Value,
	)
}

func TestInterpretNilCoalescingOptionalAnyNil(t *testing.T) {

	inter := parseCheckAndInterpret(t, `
      let x: Any? = nil
      let y = x ?? true
    `)

	assert.Equal(t,
		interpreter.AnyValue{
			Type:  &sema.BoolType{},
			Value: interpreter.BoolValue(true),
		},
		inter.Globals["y"].Value,
	)
}

func TestInterpretNilCoalescingOptionalAnySome(t *testing.T) {

	inter := parseCheckAndInterpret(t, `
      let x: Any? = 2
      let y = x ?? true
    `)

	assert.Equal(t,
		interpreter.AnyValue{
			Type:  &sema.IntType{},
			Value: interpreter.NewIntValue(2),
		},
		inter.Globals["y"].Value,
	)
}

func TestInterpretNilCoalescingOptionalRightHandSide(t *testing.T) {

	inter := parseCheckAndInterpret(t, `
      let x: Int? = 1
      let y: Int? = 2
      let z = x ?? y
    `)

	assert.Equal(t,
		interpreter.SomeValue{
			Value: interpreter.NewIntValue(1),
		},
		inter.Globals["z"].Value,
	)
}

func TestInterpretNilCoalescingBothOptional(t *testing.T) {

	inter := parseCheckAndInterpret(t, `
     let x: Int?? = 1
     let y: Int? = 2
     let z = x ?? y
   `)

	assert.Equal(t,
		interpreter.SomeValue{
			Value: interpreter.NewIntValue(1),
		},
		inter.Globals["z"].Value,
	)
}

func TestInterpretNilCoalescingBothOptionalLeftNil(t *testing.T) {

	inter := parseCheckAndInterpret(t, `
     let x: Int?? = nil
     let y: Int? = 2
     let z = x ?? y
   `)

	assert.Equal(t,
		interpreter.SomeValue{
			Value: interpreter.NewIntValue(2),
		},
		inter.Globals["z"].Value,
	)
}

func TestInterpretNilsComparison(t *testing.T) {

	inter := parseCheckAndInterpret(t, `
      let x = nil == nil
   `)

	assert.Equal(t,
		interpreter.BoolValue(true),
		inter.Globals["x"].Value,
	)
}

func TestInterpretNonOptionalNilComparison(t *testing.T) {

	inter := parseCheckAndInterpret(t, `
      let x: Int = 1
      let y = x == nil
      let z = nil == x
   `)

	assert.Equal(t,
		interpreter.BoolValue(false),
		inter.Globals["y"].Value,
	)

	assert.Equal(t,
		interpreter.BoolValue(false),
		inter.Globals["z"].Value,
	)
}

func TestInterpretOptionalNilComparison(t *testing.T) {

	inter := parseCheckAndInterpret(t, `
     let x: Int? = 1
     let y = x == nil
   `)

	assert.Equal(t,
		interpreter.BoolValue(false),
		inter.Globals["y"].Value,
	)
}

func TestInterpretNestedOptionalNilComparison(t *testing.T) {

	inter := parseCheckAndInterpret(t, `
      let x: Int?? = 1
      let y = x == nil
    `)

	assert.Equal(t,
		interpreter.BoolValue(false),
		inter.Globals["y"].Value,
	)
}

func TestInterpretOptionalNilComparisonSwapped(t *testing.T) {

	inter := parseCheckAndInterpret(t, `
      let x: Int? = 1
      let y = nil == x
    `)

	assert.Equal(t,
		interpreter.BoolValue(false),
		inter.Globals["y"].Value,
	)
}

func TestInterpretNestedOptionalNilComparisonSwapped(t *testing.T) {

	inter := parseCheckAndInterpret(t, `
      let x: Int?? = 1
      let y = nil == x
    `)

	assert.Equal(t,
		interpreter.BoolValue(false),
		inter.Globals["y"].Value,
	)
}

func TestInterpretNestedOptionalComparisonNils(t *testing.T) {

	inter := parseCheckAndInterpret(t, `
      let x: Int? = nil
      let y: Int?? = nil
      let z = x == y
    `)

	assert.Equal(t,
		interpreter.BoolValue(true),
		inter.Globals["z"].Value,
	)
}

func TestInterpretNestedOptionalComparisonValues(t *testing.T) {

	inter := parseCheckAndInterpret(t, `
      let x: Int? = 2
      let y: Int?? = 2
      let z = x == y
    `)

	assert.Equal(t,
		interpreter.BoolValue(true),
		inter.Globals["z"].Value,
	)
}

func TestInterpretNestedOptionalComparisonMixed(t *testing.T) {

	inter := parseCheckAndInterpret(t, `
      let x: Int? = 2
      let y: Int?? = nil
      let z = x == y
    `)

	assert.Equal(t,
		interpreter.BoolValue(false),
		inter.Globals["z"].Value,
	)
}

func TestInterpretCompositeNilEquality(t *testing.T) {

	for _, kind := range common.CompositeKinds {
		// TODO: add support for contracts
		if kind == common.CompositeKindContract {
			continue
		}

		inter := parseCheckAndInterpret(t, fmt.Sprintf(`
          %[1]s X {}

          let x: %[2]sX? %[3]s %[4]s X()
          let y = x == nil
          let z = nil == x
        `,
			kind.Keyword(),
			kind.Annotation(),
			kind.TransferOperator(),
			kind.ConstructionKeyword(),
		))

		assert.Equal(t,
			interpreter.BoolValue(false),
			inter.Globals["y"].Value,
		)

		assert.Equal(t,
			interpreter.BoolValue(false),
			inter.Globals["z"].Value,
		)
	}
}

func TestInterpretIfStatementTestWithDeclaration(t *testing.T) {

	inter := parseCheckAndInterpret(t, `
      var branch = 0

      fun test(x: Int?): Int {
          if var y = x {
              branch = 1
              return y
          } else {
              branch = 2
              return 0
          }
      }
    `)

	t.Run("2", func(t *testing.T) {
		value, err := inter.Invoke("test", big.NewInt(2))
		require.Nil(t, err)
		assert.Equal(t,
			interpreter.NewIntValue(2),
			value,
		)
		assert.Equal(t,
			interpreter.NewIntValue(1),
			inter.Globals["branch"].Value,
		)
	})

	t.Run("nil", func(t *testing.T) {
		value, err := inter.Invoke("test", nil)
		require.Nil(t, err)
		assert.Equal(t,
			interpreter.NewIntValue(0),
			value,
		)
		assert.Equal(t,
			interpreter.NewIntValue(2),
			inter.Globals["branch"].Value,
		)
	})
}

func TestInterpretIfStatementTestWithDeclarationAndElse(t *testing.T) {

	inter := parseCheckAndInterpret(t, `
      var branch = 0

      fun test(x: Int?): Int {
          if var y = x {
              branch = 1
              return y
          }
          branch = 2
          return 0
      }
    `)

	t.Run("2", func(t *testing.T) {
		value, err := inter.Invoke("test", big.NewInt(2))
		require.Nil(t, err)
		assert.Equal(t,
			interpreter.NewIntValue(2),
			value,
		)
		assert.Equal(t,
			interpreter.NewIntValue(1),
			inter.Globals["branch"].Value,
		)
	})

	t.Run("nil", func(t *testing.T) {
		value, err := inter.Invoke("test", nil)
		require.Nil(t, err)
		assert.Equal(t,
			interpreter.NewIntValue(0),
			value,
		)
		assert.Equal(t,
			interpreter.NewIntValue(2),
			inter.Globals["branch"].Value,
		)

	})
}

func TestInterpretIfStatementTestWithDeclarationNestedOptionals(t *testing.T) {

	inter := parseCheckAndInterpret(t, `
      var branch = 0

      fun test(x: Int??): Int? {
          if var y = x {
              branch = 1
              return y
          } else {
              branch = 2
              return 0
          }
      }
    `)

	t.Run("2", func(t *testing.T) {
		value, err := inter.Invoke("test", big.NewInt(2))
		require.Nil(t, err)
		assert.Equal(t,
			interpreter.SomeValue{
				Value: interpreter.NewIntValue(2),
			},
			value,
		)
		assert.Equal(t,
			interpreter.NewIntValue(1),
			inter.Globals["branch"].Value,
		)
	})

	t.Run("nil", func(t *testing.T) {
		value, err := inter.Invoke("test", nil)
		assert.Nil(t, err)
		assert.Equal(t,
			interpreter.SomeValue{
				Value: interpreter.NewIntValue(0),
			},
			value,
		)
		assert.Equal(t,
			interpreter.NewIntValue(2),
			inter.Globals["branch"].Value,
		)
	})
}

func TestInterpretIfStatementTestWithDeclarationNestedOptionalsExplicitAnnotation(t *testing.T) {

	inter := parseCheckAndInterpret(t, `
      var branch = 0

      fun test(x: Int??): Int? {
          if var y: Int? = x {
              branch = 1
              return y
          } else {
              branch = 2
              return 0
          }
      }
    `)

	t.Run("2", func(t *testing.T) {
		value, err := inter.Invoke("test", big.NewInt(2))
		require.Nil(t, err)
		assert.Equal(t,
			interpreter.SomeValue{
				Value: interpreter.NewIntValue(2),
			},
			value,
		)
		assert.Equal(t,
			interpreter.NewIntValue(1),
			inter.Globals["branch"].Value,
		)

	})

	t.Run("nil", func(t *testing.T) {
		value, err := inter.Invoke("test", nil)
		require.Nil(t, err)
		assert.Equal(t,
			interpreter.SomeValue{
				Value: interpreter.NewIntValue(0),
			},
			value,
		)
		assert.Equal(t,
			interpreter.NewIntValue(2),
			inter.Globals["branch"].Value,
		)
	})
}

func TestInterpretInterfaceConformanceNoRequirements(t *testing.T) {

	for _, kind := range common.CompositeKinds {
		// TODO: add support for non-structure / non-resource composites

		if kind != common.CompositeKindStructure &&
			kind != common.CompositeKindResource {

			continue
		}

		t.Run(kind.Keyword(), func(t *testing.T) {

			inter := parseCheckAndInterpret(t, fmt.Sprintf(`
              %[1]s interface Test {}

              %[1]s TestImpl: Test {}

              let test: %[2]sTest %[3]s %[4]s TestImpl()
            `,
				kind.Keyword(),
				kind.Annotation(),
				kind.TransferOperator(),
				kind.ConstructionKeyword(),
			))

			assert.IsType(t,
				interpreter.CompositeValue{},
				inter.Globals["test"].Value,
			)
		})
	}
}

func TestInterpretInterfaceFieldUse(t *testing.T) {

	for _, kind := range common.CompositeKinds {
		// TODO: add support for non-structure / non-resource composites

		if kind != common.CompositeKindStructure &&
			kind != common.CompositeKindResource {

			continue
		}

		t.Run(kind.Keyword(), func(t *testing.T) {

			inter := parseCheckAndInterpret(t, fmt.Sprintf(`
              %[1]s interface Test {
                  x: Int
              }

              %[1]s TestImpl: Test {
                  var x: Int

                  init(x: Int) {
                      self.x = x
                  }
              }

              let test: %[2]sTest %[3]s %[4]s TestImpl(x: 1)

              let x = test.x
            `,
				kind.Keyword(),
				kind.Annotation(),
				kind.TransferOperator(),
				kind.ConstructionKeyword(),
			))

			assert.Equal(t,
				interpreter.NewIntValue(1),
				inter.Globals["x"].Value,
			)
		})
	}
}

func TestInterpretInterfaceFunctionUse(t *testing.T) {

	for _, kind := range common.CompositeKinds {
		// TODO: add support for non-structure / non-resource composites

		if kind != common.CompositeKindStructure &&
			kind != common.CompositeKindResource {

			continue
		}

		t.Run(kind.Keyword(), func(t *testing.T) {

			inter := parseCheckAndInterpret(t, fmt.Sprintf(
				`
                    %[1]s interface Test {
                        fun test(): Int
                    }

                    %[1]s TestImpl: Test {
                        fun test(): Int {
                            return 2
                        }
                    }

                    let test: %[2]s Test %[3]s %[4]s TestImpl()

                    let val = test.test()
                `,
				kind.Keyword(),
				kind.Annotation(),
				kind.TransferOperator(),
				kind.ConstructionKeyword(),
			))

			assert.Equal(t,
				interpreter.NewIntValue(2),
				inter.Globals["val"].Value,
			)
		})
	}
}

func TestInterpretInterfaceFunctionUseWithPreCondition(t *testing.T) {

	for _, kind := range common.CompositeKinds {
		// TODO: add support for non-structure / non-resource composites

		if kind != common.CompositeKindStructure &&
			kind != common.CompositeKindResource {

			continue
		}

		t.Run(kind.Keyword(), func(t *testing.T) {

			inter := parseCheckAndInterpret(t, fmt.Sprintf(`
              %[1]s interface Test {
                  fun test(x: Int): Int {
                      pre {
                          x > 0: "x must be positive"
                      }
                  }
              }

              %[1]s TestImpl: Test {
                  fun test(x: Int): Int {
                      pre {
                          x < 2: "x must be smaller than 2"
                      }
                      return x
                  }
              }

              fun callTest(x: Int): Int {
                  let test: %[2]s Test %[3]s %[4]s TestImpl()
                  let res = test.test(x: x)
                  %[5]s test
                  return res
              }
            `,
				kind.Keyword(),
				kind.Annotation(),
				kind.TransferOperator(),
				kind.ConstructionKeyword(),
				kind.DestructionKeyword(),
			))

			_, err := inter.Invoke("callTest", big.NewInt(0))
			assert.IsType(t, &interpreter.ConditionError{}, err)

			value, err := inter.Invoke("callTest", big.NewInt(1))
			assert.Nil(t, err)
			assert.Equal(t,
				interpreter.NewIntValue(1),
				value,
			)

			_, err = inter.Invoke("callTest", big.NewInt(2))
			assert.IsType(t,
				&interpreter.ConditionError{},
				err,
			)
		})
	}
}

func TestInterpretInitializerWithInterfacePreCondition(t *testing.T) {

	for _, kind := range common.CompositeKinds {
		// TODO: add support for non-structure / non-resource composites

		if kind != common.CompositeKindStructure &&
			kind != common.CompositeKindResource {

			continue
		}

		t.Run(kind.Keyword(), func(t *testing.T) {

			inter := parseCheckAndInterpret(t, fmt.Sprintf(`
              %[1]s interface Test {
                  init(x: Int) {
                      pre {
                          x > 0: "x must be positive"
                      }
                  }
              }

              %[1]s TestImpl: Test {
                  init(x: Int) {
                      pre {
                          x < 2: "x must be smaller than 2"
                      }
                  }
              }

              fun test(x: Int): %[2]sTest {
                  return %[2]s %[3]s TestImpl(x: x)
              }
            `,
				kind.Keyword(),
				kind.Annotation(),
				kind.ConstructionKeyword(),
			))

			_, err := inter.Invoke("test", big.NewInt(0))
			assert.IsType(t,
				&interpreter.ConditionError{},
				err,
			)

			value, err := inter.Invoke("test", big.NewInt(1))
			assert.Nil(t, err)
			assert.IsType(t,
				interpreter.CompositeValue{},
				value,
			)

			_, err = inter.Invoke("test", big.NewInt(2))
			assert.IsType(t,
				&interpreter.ConditionError{},
				err,
			)
		})
	}
}

func TestInterpretImport(t *testing.T) {

	checkerImported, err := ParseAndCheck(t, `
      fun answer(): Int {
          return 42
      }
    `)
	require.Nil(t, err)

	checkerImporting, err := ParseAndCheckWithOptions(t,
		`
          import answer from "imported"

          fun test(): Int {
              return answer()
          }
        `,
		ParseAndCheckOptions{
			ImportResolver: func(location ast.Location) (program *ast.Program, e error) {
				assert.Equal(t,
					ImportedLocation,
					location,
				)
				return checkerImported.Program, nil
			},
		},
	)
	require.Nil(t, err)

	inter, err := interpreter.NewInterpreter(checkerImporting)
	require.Nil(t, err)

	err = inter.Interpret()
	require.Nil(t, err)

	value, err := inter.Invoke("test")
	assert.Nil(t, err)
	assert.Equal(t,
		interpreter.NewIntValue(42),
		value,
	)
}

func TestInterpretImportError(t *testing.T) {

	valueDeclarations :=
		stdlib.StandardLibraryFunctions{
			stdlib.PanicFunction,
		}.ToValueDeclarations()

	checkerImported, err := ParseAndCheckWithOptions(t,
		`
          fun answer(): Int {
              return panic("?!")
          }
        `,
		ParseAndCheckOptions{
			Options: []sema.Option{
				sema.WithPredeclaredValues(valueDeclarations),
			},
		},
	)
	require.Nil(t, err)

	checkerImporting, err := ParseAndCheckWithOptions(t,
		`
          import answer from "imported"

          fun test(): Int {
              return answer()
          }
        `,
		ParseAndCheckOptions{
			Options: []sema.Option{
				sema.WithPredeclaredValues(valueDeclarations),
			},
			ImportResolver: func(location ast.Location) (program *ast.Program, e error) {
				assert.Equal(t,
					ImportedLocation,
					location,
				)
				return checkerImported.Program, nil
			},
		},
	)
	require.Nil(t, err)

	values := stdlib.StandardLibraryFunctions{
		stdlib.PanicFunction,
	}.ToValues()

	inter, err := interpreter.NewInterpreter(
		checkerImporting,
		interpreter.WithPredefinedValues(values),
	)
	require.Nil(t, err)

	err = inter.Interpret()
	require.Nil(t, err)

	_, err = inter.Invoke("test")

	assert.IsType(t, stdlib.PanicError{}, err)
	assert.Equal(t,
		"?!",
		err.(stdlib.PanicError).Message,
	)
}

func TestInterpretDictionary(t *testing.T) {

	inter := parseCheckAndInterpret(t, `
      let x = {"a": 1, "b": 2}
    `)

	assert.Equal(t,
		interpreter.NewDictionaryValue(
			interpreter.NewStringValue("a"), interpreter.NewIntValue(1),
			interpreter.NewStringValue("b"), interpreter.NewIntValue(2),
		),
		inter.Globals["x"].Value,
	)
}

func TestInterpretDictionaryInsertionOrder(t *testing.T) {

	inter := parseCheckAndInterpret(t, `
      let x = {"c": 3, "a": 1, "b": 2}
    `)

	assert.Equal(t,
		interpreter.NewDictionaryValue(
			interpreter.NewStringValue("c"), interpreter.NewIntValue(3),
			interpreter.NewStringValue("a"), interpreter.NewIntValue(1),
			interpreter.NewStringValue("b"), interpreter.NewIntValue(2),
		),
		inter.Globals["x"].Value,
	)
}

func TestInterpretDictionaryIndexingString(t *testing.T) {

	inter := parseCheckAndInterpret(t, `
      let x = {"abc": 1, "def": 2}
      let a = x["abc"]
      let b = x["def"]
      let c = x["ghi"]
    `)

	assert.Equal(t,
		interpreter.SomeValue{
			Value: interpreter.NewIntValue(1),
		},
		inter.Globals["a"].Value,
	)

	assert.Equal(t,
		interpreter.SomeValue{
			Value: interpreter.NewIntValue(2),
		},
		inter.Globals["b"].Value,
	)

	assert.Equal(t,
		interpreter.NilValue{},
		inter.Globals["c"].Value,
	)
}

func TestInterpretDictionaryIndexingBool(t *testing.T) {

	inter := parseCheckAndInterpret(t, `
      let x = {true: 1, false: 2}
      let a = x[true]
      let b = x[false]
    `)

	assert.Equal(t,
		interpreter.SomeValue{
			Value: interpreter.NewIntValue(1),
		},
		inter.Globals["a"].Value,
	)

	assert.Equal(t,
		interpreter.SomeValue{
			Value: interpreter.NewIntValue(2),
		},
		inter.Globals["b"].Value,
	)
}

func TestInterpretDictionaryIndexingInt(t *testing.T) {

	inter := parseCheckAndInterpret(t, `
      let x = {23: "a", 42: "b"}
      let a = x[23]
      let b = x[42]
      let c = x[100]
    `)

	assert.Equal(t,
		interpreter.SomeValue{
			Value: interpreter.NewStringValue("a"),
		},
		inter.Globals["a"].Value,
	)

	assert.Equal(t,
		interpreter.SomeValue{
			Value: interpreter.NewStringValue("b"),
		},
		inter.Globals["b"].Value,
	)

	assert.Equal(t,
		interpreter.NilValue{},
		inter.Globals["c"].Value,
	)
}

func TestInterpretDictionaryIndexingAssignmentExisting(t *testing.T) {

	inter := parseCheckAndInterpret(t, `
      let x = {"abc": 42}
      fun test() {
          x["abc"] = 23
      }
    `)

	value, err := inter.Invoke("test")
	assert.Nil(t, err)
	assert.Equal(t,
		interpreter.VoidValue{},
		value,
	)

	assert.Equal(t,
		interpreter.SomeValue{Value: interpreter.NewIntValue(23)},
		inter.Globals["x"].Value.(interpreter.DictionaryValue).
			Get(inter, interpreter.LocationRange{}, interpreter.NewStringValue("abc")),
	)
}

func TestInterpretFailableCastingAnySuccess(t *testing.T) {

	inter := parseCheckAndInterpret(t, `
      let x: Any = 42
      let y: Int? = x as? Int
    `)

	assert.Equal(t,
		interpreter.AnyValue{
			Type:  &sema.IntType{},
			Value: interpreter.NewIntValue(42),
		},
		inter.Globals["x"].Value,
	)

	assert.Equal(t,
		interpreter.SomeValue{
			Value: interpreter.NewIntValue(42),
		},
		inter.Globals["y"].Value,
	)
}

func TestInterpretFailableCastingAnyFailure(t *testing.T) {

	inter := parseCheckAndInterpret(t, `
      let x: Any = 42
      let y: Bool? = x as? Bool
    `)

	assert.Equal(t,
		interpreter.NilValue{},
		inter.Globals["y"].Value,
	)
}

func TestInterpretOptionalAny(t *testing.T) {

	inter := parseCheckAndInterpret(t, `
      let x: Any? = 42
    `)

	assert.Equal(t,
		interpreter.SomeValue{
			Value: interpreter.AnyValue{
				Type:  &sema.IntType{},
				Value: interpreter.NewIntValue(42),
			},
		},
		inter.Globals["x"].Value,
	)
}

func TestInterpretOptionalAnyFailableCasting(t *testing.T) {

	inter := parseCheckAndInterpret(t, `
      let x: Any? = 42
      let y = (x ?? 23) as? Int
    `)

	assert.Equal(t,
		interpreter.SomeValue{
			Value: interpreter.AnyValue{
				Type:  &sema.IntType{},
				Value: interpreter.NewIntValue(42),
			},
		},
		inter.Globals["x"].Value,
	)

	assert.Equal(t,
		interpreter.SomeValue{
			Value: interpreter.NewIntValue(42),
		},
		inter.Globals["y"].Value,
	)
}

func TestInterpretOptionalAnyFailableCastingInt(t *testing.T) {

	inter := parseCheckAndInterpret(t, `
      let x: Any? = 23
      let y = x ?? 42
      let z = y as? Int
    `)

	assert.Equal(t,
		interpreter.SomeValue{
			Value: interpreter.AnyValue{
				Type:  &sema.IntType{},
				Value: interpreter.NewIntValue(23),
			},
		},
		inter.Globals["x"].Value,
	)

	assert.Equal(t,
		interpreter.AnyValue{
			Type:  &sema.IntType{},
			Value: interpreter.NewIntValue(23),
		},
		inter.Globals["y"].Value,
	)

	assert.Equal(t,
		interpreter.SomeValue{
			Value: interpreter.NewIntValue(23),
		},
		inter.Globals["z"].Value,
	)
}

func TestInterpretOptionalAnyFailableCastingNil(t *testing.T) {

	inter := parseCheckAndInterpret(t, `
      let x: Any? = nil
      let y = x ?? 42
      let z = y as? Int
    `)

	assert.Equal(t,
		interpreter.NilValue{},
		inter.Globals["x"].Value,
	)

	assert.Equal(t,
		interpreter.AnyValue{
			Type:  &sema.IntType{},
			Value: interpreter.NewIntValue(42),
		},
		inter.Globals["y"].Value,
	)

	assert.Equal(t,
		interpreter.SomeValue{
			Value: interpreter.NewIntValue(42),
		},
		inter.Globals["z"].Value,
	)
}

func TestInterpretLength(t *testing.T) {

	inter := parseCheckAndInterpret(t, `
      let x = "cafe\u{301}".length
      let y = [1, 2, 3].length
    `)

	assert.Equal(t,
		interpreter.NewIntValue(4),
		inter.Globals["x"].Value,
	)

	assert.Equal(t,
		interpreter.NewIntValue(3),
		inter.Globals["y"].Value,
	)
}

func TestInterpretStructureFunctionBindingInside(t *testing.T) {

	inter := parseCheckAndInterpret(t, `
        struct X {
            fun foo(): ((): X) {
                return self.bar
            }

            fun bar(): X {
                return self
            }
        }

        fun test(): X {
            let x = X()
            let bar = x.foo()
            return bar()
        }
    `)

	value, err := inter.Invoke("test")
	assert.Nil(t, err)
	assert.IsType(t,
		interpreter.CompositeValue{},
		value,
	)
}

func TestInterpretStructureFunctionBindingOutside(t *testing.T) {

	inter := parseCheckAndInterpret(t, `
        struct X {
            fun foo(): X {
                return self
            }
        }

        fun test(): X {
            let x = X()
            let bar = x.foo
            return bar()
        }
    `)

	value, err := inter.Invoke("test")
	assert.Nil(t, err)
	assert.IsType(t,
		interpreter.CompositeValue{},
		value,
	)
}

func TestInterpretArrayAppend(t *testing.T) {

	inter := parseCheckAndInterpret(t, `
      fun test(): [Int] {
          let x = [1, 2, 3]
          x.append(4)
          return x
      }
    `)

	value, err := inter.Invoke("test")
	assert.Nil(t, err)
	assert.Equal(t,
		interpreter.NewArrayValue(
			interpreter.NewIntValue(1),
			interpreter.NewIntValue(2),
			interpreter.NewIntValue(3),
			interpreter.NewIntValue(4),
		),
		value,
	)
}

func TestInterpretArrayAppendBound(t *testing.T) {

	inter := parseCheckAndInterpret(t, `
      fun test(): [Int] {
          let x = [1, 2, 3]
          let y = x.append
          y(4)
          return x
      }
    `)

	value, err := inter.Invoke("test")
	assert.Nil(t, err)
	assert.Equal(t,
		interpreter.NewArrayValue(
			interpreter.NewIntValue(1),
			interpreter.NewIntValue(2),
			interpreter.NewIntValue(3),
			interpreter.NewIntValue(4),
		),
		value,
	)
}

func TestInterpretArrayConcat(t *testing.T) {

	inter := parseCheckAndInterpret(t, `
      fun test(): [Int] {
          let a = [1, 2]
          return a.concat([3, 4])
      }
    `)

	value, err := inter.Invoke("test")
	assert.Nil(t, err)
	assert.Equal(t,
		interpreter.NewArrayValue(
			interpreter.NewIntValue(1),
			interpreter.NewIntValue(2),
			interpreter.NewIntValue(3),
			interpreter.NewIntValue(4),
		),
		value,
	)
}

func TestInterpretArrayConcatBound(t *testing.T) {

	inter := parseCheckAndInterpret(t, `
      fun test(): [Int] {
          let a = [1, 2]
          let b = a.concat
          return b([3, 4])
      }
    `)

	value, err := inter.Invoke("test")
	assert.Nil(t, err)
	assert.Equal(t,
		interpreter.NewArrayValue(
			interpreter.NewIntValue(1),
			interpreter.NewIntValue(2),
			interpreter.NewIntValue(3),
			interpreter.NewIntValue(4),
		),
		value,
	)
}

func TestInterpretArrayInsert(t *testing.T) {

	inter := parseCheckAndInterpret(t, `
      fun test(): [Int] {
          let x = [1, 2, 3]
          x.insert(at: 1, 4)
          return x
      }
    `)

	value, err := inter.Invoke("test")
	assert.Nil(t, err)
	assert.Equal(t,
		interpreter.NewArrayValue(
			interpreter.NewIntValue(1),
			interpreter.NewIntValue(4),
			interpreter.NewIntValue(2),
			interpreter.NewIntValue(3),
		),
		value,
	)
}

func TestInterpretArrayRemove(t *testing.T) {

	inter := parseCheckAndInterpret(t, `
          let x = [1, 2, 3]
          let y = x.remove(at: 1)
    `)

	assert.Equal(t,
		interpreter.NewArrayValue(
			interpreter.NewIntValue(1),
			interpreter.NewIntValue(3),
		),
		inter.Globals["x"].Value,
	)

	assert.Equal(t,
		interpreter.NewIntValue(2),
		inter.Globals["y"].Value,
	)
}

func TestInterpretArrayRemoveFirst(t *testing.T) {

	inter := parseCheckAndInterpret(t, `
          let x = [1, 2, 3]
          let y = x.removeFirst()
    `)

	assert.Equal(t,
		interpreter.NewArrayValue(
			interpreter.NewIntValue(2),
			interpreter.NewIntValue(3),
		),
		inter.Globals["x"].Value,
	)

	assert.Equal(t,
		interpreter.NewIntValue(1),
		inter.Globals["y"].Value,
	)
}

func TestInterpretArrayRemoveLast(t *testing.T) {

	inter := parseCheckAndInterpret(t, `
          let x = [1, 2, 3]
          let y = x.removeLast()
    `)

	assert.Equal(t,
		interpreter.NewArrayValue(
			interpreter.NewIntValue(1),
			interpreter.NewIntValue(2),
		),
		inter.Globals["x"].Value,
	)

	assert.Equal(t,
		interpreter.NewIntValue(3),
		inter.Globals["y"].Value,
	)
}

func TestInterpretArrayContains(t *testing.T) {

	inter := parseCheckAndInterpret(t, `
      fun doesContain(): Bool {
          let a = [1, 2]
          return a.contains(1)
      }

      fun doesNotContain(): Bool {
          let a = [1, 2]
          return a.contains(3)
      }
    `)

	value, err := inter.Invoke("doesContain")
	assert.Nil(t, err)
	assert.Equal(t,
		interpreter.BoolValue(true),
		value,
	)

	value, err = inter.Invoke("doesNotContain")
	assert.Nil(t, err)
	assert.Equal(t,
		interpreter.BoolValue(false),
		value,
	)
}

func TestInterpretStringConcat(t *testing.T) {

	inter := parseCheckAndInterpret(t, `
      fun test(): String {
          let a = "abc"
          return a.concat("def")
      }
    `)

	value, err := inter.Invoke("test")
	assert.Nil(t, err)
	assert.Equal(t,
		interpreter.NewStringValue("abcdef"),
		value,
	)
}

func TestInterpretStringConcatBound(t *testing.T) {

	inter := parseCheckAndInterpret(t, `
      fun test(): String {
          let a = "abc"
          let b = a.concat
          return b("def")
      }
    `)

	value, err := inter.Invoke("test")
	assert.Nil(t, err)
	assert.Equal(t,
		interpreter.NewStringValue("abcdef"),
		value,
	)
}

func TestInterpretDictionaryRemove(t *testing.T) {

	inter := parseCheckAndInterpret(t, `
      var removed: Int? = nil

      fun test(): {String: Int} {
          let x = {"abc": 1, "def": 2}
          removed = x.remove(key: "abc")
          return x
      }
    `)

	value, err := inter.Invoke("test")
	require.Nil(t, err)

	assert.Equal(t,
		interpreter.NewDictionaryValue(
			interpreter.NewStringValue("def"), interpreter.NewIntValue(2),
		),
		value,
	)

	assert.Equal(t,
		interpreter.SomeValue{
			Value: interpreter.NewIntValue(1),
		},
		inter.Globals["removed"].Value,
	)
}

func TestInterpretDictionaryInsert(t *testing.T) {

	inter := parseCheckAndInterpret(t, `
      var inserted: Int? = nil

      fun test(): {String: Int} {
          let x = {"abc": 1, "def": 2}
          inserted = x.insert(key: "abc", 3)
          return x
      }
    `)

	value, err := inter.Invoke("test")
	require.Nil(t, err)

	assert.Equal(t,
		interpreter.NewDictionaryValue(
			interpreter.NewStringValue("abc"), interpreter.NewIntValue(3),
			interpreter.NewStringValue("def"), interpreter.NewIntValue(2),
		),
		value,
	)

	assert.Equal(t,
		interpreter.SomeValue{
			Value: interpreter.NewIntValue(1),
		},
		inter.Globals["inserted"].Value,
	)
}

func TestInterpretDictionaryKeys(t *testing.T) {

	inter := parseCheckAndInterpret(t, `
      fun test(): [String] {
          let dict = {"def": 2, "abc": 1}
          dict.insert(key: "a", 3)
          return dict.keys
      }
    `)

	value, err := inter.Invoke("test")
	require.Nil(t, err)

	assert.Equal(t,
		interpreter.NewArrayValue(
			interpreter.NewStringValue("def"),
			interpreter.NewStringValue("abc"),
			interpreter.NewStringValue("a"),
		),
		value,
	)
}

func TestInterpretDictionaryValues(t *testing.T) {

	inter := parseCheckAndInterpret(t, `
      fun test(): [Int] {
          let dict = {"def": 2, "abc": 1}
          dict.insert(key: "a", 3)
          return dict.values
      }
    `)

	value, err := inter.Invoke("test")
	require.Nil(t, err)

	assert.Equal(t,
		interpreter.NewArrayValue(
			interpreter.NewIntValue(2),
			interpreter.NewIntValue(1),
			interpreter.NewIntValue(3),
		),
		value,
	)
}

func TestInterpretIntegerLiteralTypeConversionInVariableDeclaration(t *testing.T) {

	inter := parseCheckAndInterpret(t, `
        let x: Int8 = 1
    `)

	assert.Equal(t,
		interpreter.Int8Value(1),
		inter.Globals["x"].Value,
	)
}

func TestInterpretIntegerLiteralTypeConversionInVariableDeclarationOptional(t *testing.T) {

	inter := parseCheckAndInterpret(t, `
        let x: Int8? = 1
    `)

	assert.Equal(t,
		interpreter.SomeValue{
			Value: interpreter.Int8Value(1),
		},
		inter.Globals["x"].Value,
	)
}

func TestInterpretIntegerLiteralTypeConversionInAssignment(t *testing.T) {

	inter := parseCheckAndInterpret(t, `
        var x: Int8 = 1
        fun test() {
            x = 2
        }
    `)

	assert.Equal(t,
		interpreter.Int8Value(1),
		inter.Globals["x"].Value,
	)

	_, err := inter.Invoke("test")
	assert.Nil(t, err)

	assert.Equal(t,
		interpreter.Int8Value(2),
		inter.Globals["x"].Value,
	)
}

func TestInterpretIntegerLiteralTypeConversionInAssignmentOptional(t *testing.T) {

	inter := parseCheckAndInterpret(t, `
        var x: Int8? = 1
        fun test() {
            x = 2
        }
    `)

	assert.Equal(t,
		interpreter.SomeValue{
			Value: interpreter.Int8Value(1),
		},
		inter.Globals["x"].Value,
	)

	_, err := inter.Invoke("test")
	assert.Nil(t, err)

	assert.Equal(t,
		interpreter.SomeValue{
			Value: interpreter.Int8Value(2),
		},
		inter.Globals["x"].Value,
	)
}

func TestInterpretIntegerLiteralTypeConversionInFunctionCallArgument(t *testing.T) {

	inter := parseCheckAndInterpret(t, `
        fun test(_ x: Int8): Int8 {
            return x
        }
        let x = test(1)
    `)

	assert.Equal(t,
		interpreter.Int8Value(1),
		inter.Globals["x"].Value,
	)
}

func TestInterpretIntegerLiteralTypeConversionInFunctionCallArgumentOptional(t *testing.T) {

	inter := parseCheckAndInterpret(t, `
        fun test(_ x: Int8?): Int8? {
            return x
        }
        let x = test(1)
    `)

	assert.Equal(t,
		interpreter.SomeValue{
			Value: interpreter.Int8Value(1),
		},
		inter.Globals["x"].Value,
	)
}

func TestInterpretIntegerLiteralTypeConversionInReturn(t *testing.T) {

	inter := parseCheckAndInterpret(t, `
        fun test(): Int8 {
            return 1
        }
    `)

	value, err := inter.Invoke("test")
	assert.Nil(t, err)
	assert.Equal(t,
		interpreter.Int8Value(1),
		value,
	)
}

func TestInterpretIntegerLiteralTypeConversionInReturnOptional(t *testing.T) {

	inter := parseCheckAndInterpret(t, `
        fun test(): Int8? {
            return 1
        }
    `)

	value, err := inter.Invoke("test")
	assert.Nil(t, err)
	assert.Equal(t,
		interpreter.SomeValue{
			Value: interpreter.Int8Value(1),
		},
		value,
	)
}

func TestInterpretIndirectDestroy(t *testing.T) {

	inter := parseCheckAndInterpret(t, `
      resource X {}

      fun test() {
          let x <- create X()
          destroy x
      }
    `)

	value, err := inter.Invoke("test")
	assert.Nil(t, err)
	assert.Equal(t,
		interpreter.VoidValue{},
		value,
	)
}

func TestInterpretUnaryMove(t *testing.T) {

	inter := parseCheckAndInterpret(t, `
      resource X {}

      fun foo(x: <-X): <-X {
          return <-x
      }

      fun bar() {
          let x <- foo(x: <-create X())
          destroy x
      }
    `)

	value, err := inter.Invoke("bar")
	assert.Nil(t, err)
	assert.Equal(t,
		interpreter.VoidValue{},
		value,
	)
}

func TestInterpretResourceMoveInArrayAndDestroy(t *testing.T) {

	inter := parseCheckAndInterpret(t, `
      var destroys = 0

      resource Foo {
          var bar: Int

          init(bar: Int) {
              self.bar = bar
          }

          destroy() {
              destroys = destroys + 1
          }
      }

      fun test(): Int {
          let foo1 <- create Foo(bar: 1)
          let foo2 <- create Foo(bar: 2)
          let foos <- [<-foo1, <-foo2]
          let bar = foos[1].bar
          destroy foos
          return bar
      }
    `)

	assert.Equal(t,
		interpreter.NewIntValue(0),
		inter.Globals["destroys"].Value,
	)

	value, err := inter.Invoke("test")
	assert.Nil(t, err)

	assert.Equal(t,
		interpreter.NewIntValue(2),
		value,
	)

	assert.Equal(t,
		interpreter.NewIntValue(2),
		inter.Globals["destroys"].Value,
	)
}

func TestInterpretResourceMoveInDictionaryAndDestroy(t *testing.T) {

	inter := parseCheckAndInterpret(t, `
      var destroys = 0

      resource Foo {
          var bar: Int

          init(bar: Int) {
              self.bar = bar
          }

          destroy() {
              destroys = destroys + 1
          }
      }

      fun test() {
          let foo1 <- create Foo(bar: 1)
          let foo2 <- create Foo(bar: 2)
          let foos <- {"foo1": <-foo1, "foo2": <-foo2}
          destroy foos
      }
    `)

	assert.Equal(t,
		interpreter.NewIntValue(0),
		inter.Globals["destroys"].Value,
	)

	_, err := inter.Invoke("test")
	assert.Nil(t, err)

	assert.Equal(t,
		interpreter.NewIntValue(2),
		inter.Globals["destroys"].Value,
	)
}

func TestInterpretClosure(t *testing.T) {
	// Create a closure that increments and returns
	// a variable each time it is invoked.

	inter := parseCheckAndInterpret(t, `
        fun makeCounter(): ((): Int) {
            var count = 0
            return fun (): Int {
                count = count + 1
                return count
            }
        }

        let test = makeCounter()
    `)

	value, err := inter.Invoke("test")
	assert.Nil(t, err)
	assert.Equal(t,
		interpreter.NewIntValue(1),
		value,
	)

	value, err = inter.Invoke("test")
	assert.Nil(t, err)
	assert.Equal(t,
		interpreter.NewIntValue(2),
		value,
	)

	value, err = inter.Invoke("test")
	assert.Nil(t, err)
	assert.Equal(t,
		interpreter.NewIntValue(3),
		value,
	)
}

// TestInterpretCompositeFunctionInvocationFromImportingProgram checks
// that member functions of imported composites can be invoked from an importing program.
// See https://github.com/dapperlabs/flow-go/issues/838
//
func TestInterpretCompositeFunctionInvocationFromImportingProgram(t *testing.T) {

	checkerImported, err := ParseAndCheck(t, `
      // function must have arguments
      fun x(x: Int) {}

      // invocation must be in composite
      struct Y {
        fun x() {
          x(x: 1)
        }
      }
    `)
	require.Nil(t, err)

	checkerImporting, err := ParseAndCheckWithOptions(t,
		`
          import Y from "imported"

          fun test() {
              // get member must bind using imported interpreter
              Y().x()
          }
        `,
		ParseAndCheckOptions{
			ImportResolver: func(location ast.Location) (program *ast.Program, e error) {
				assert.Equal(t,
					ImportedLocation,
					location,
				)
				return checkerImported.Program, nil
			},
		},
	)
	require.Nil(t, err)

	inter, err := interpreter.NewInterpreter(checkerImporting)
	require.Nil(t, err)

	err = inter.Interpret()
	require.Nil(t, err)

	_, err = inter.Invoke("test")
	assert.Nil(t, err)
}

var storageValueDeclaration = map[string]sema.ValueDeclaration{
	"storage": stdlib.StandardLibraryValue{
		Name:       "storage",
		Type:       &sema.StorageType{},
		Kind:       common.DeclarationKindConstant,
		IsConstant: true,
	},
}

type storageIdentifier struct{}

func TestInterpretStorage(t *testing.T) {

	storedValues := map[string]interpreter.OptionalValue{}

	// NOTE: Getter and Setter are very naive for testing purposes and don't remove nil values
	//

	getter := func(_ *interpreter.Interpreter, _ string, key string) interpreter.OptionalValue {
		value, ok := storedValues[key]
		if !ok {
			return interpreter.NilValue{}
		}
		return value
	}

	setter := func(_ *interpreter.Interpreter, _ string, key string, value interpreter.OptionalValue) {
		storedValues[key] = value
	}

	storageValue := interpreter.StorageValue{}

	inter := parseCheckAndInterpretWithOptions(t,
		`
          fun test(): Int? {
              storage[Int] = 42
              return storage[Int]
          }
        `,
		ParseCheckAndInterpretOptions{
			CheckerOptions: []sema.Option{
				sema.WithPredeclaredValues(storageValueDeclaration),
			},
			Options: []interpreter.Option{
				interpreter.WithPredefinedValues(map[string]interpreter.Value{
					"storage": storageValue,
				}),
				interpreter.WithStorageReadHandler(getter),
				interpreter.WithStorageWriteHandler(setter),
				interpreter.WithStorageKeyHandlerFunc(
					func(_ *interpreter.Interpreter, _ string, indexingType sema.Type) string {
						return indexingType.String()
					},
				),
			},
		},
	)

	value, err := inter.Invoke("test")
	assert.Nil(t, err)
	assert.Equal(t,
		interpreter.SomeValue{
			Value: interpreter.NewIntValue(42),
		},
		value,
	)
}

func TestInterpretSwapVariables(t *testing.T) {

	inter := parseCheckAndInterpret(t, `
       fun test(): [Int] {
           var x = 2
           var y = 3
           x <-> y
           return [x, y]
       }
    `)

	value, err := inter.Invoke("test")
	assert.Nil(t, err)
	assert.Equal(t,
		interpreter.NewArrayValue(
			interpreter.NewIntValue(3),
			interpreter.NewIntValue(2),
		),
		value,
	)
}

func TestInterpretSwapArrayAndField(t *testing.T) {

	inter := parseCheckAndInterpret(t, `
       struct Foo {
           var bar: Int

           init(bar: Int) {
               self.bar = bar
           }
       }

       fun test(): [Int] {
           let foo = Foo(bar: 1)
           let nums = [2]
           foo.bar <-> nums[0]
           return [foo.bar, nums[0]]
       }
    `)

	value, err := inter.Invoke("test")
	assert.Nil(t, err)
	assert.Equal(t,
		interpreter.NewArrayValue(
			interpreter.NewIntValue(2),
			interpreter.NewIntValue(1),
		),
		value,
	)
}

func TestInterpretResourceDestroyExpressionNoDestructor(t *testing.T) {

	inter := parseCheckAndInterpret(t, `
       resource R {}

       fun test() {
           let r <- create R()
           destroy r
       }
    `)

	_, err := inter.Invoke("test")
	assert.Nil(t, err)
}

func TestInterpretResourceDestroyExpressionDestructor(t *testing.T) {

	inter := parseCheckAndInterpret(t, `
       var ranDestructor = false

       resource R {
           destroy() {
               ranDestructor = true
           }
       }

       fun test() {
           let r <- create R()
           destroy r
       }
    `)

	assert.Equal(t,
		interpreter.BoolValue(false),
		inter.Globals["ranDestructor"].Value,
	)

	_, err := inter.Invoke("test")
	assert.Nil(t, err)

	assert.Equal(t,
		interpreter.BoolValue(true),
		inter.Globals["ranDestructor"].Value,
	)
}

func TestInterpretResourceDestroyExpressionNestedResources(t *testing.T) {

	inter := parseCheckAndInterpret(t, `
      var ranDestructorA = false
      var ranDestructorB = false

      resource B {
          destroy() {
              ranDestructorB = true
          }
      }

      resource A {
          let b: <-B

          init(b: <-B) {
              self.b <- b
          }

          destroy() {
              ranDestructorA = true
              destroy self.b
          }
      }

      fun test() {
          let b <- create B()
          let a <- create A(b: <-b)
          destroy a
      }
    `)

	assert.Equal(t,
		interpreter.BoolValue(false),
		inter.Globals["ranDestructorA"].Value,
	)

	assert.Equal(t,
		interpreter.BoolValue(false),
		inter.Globals["ranDestructorB"].Value,
	)

	_, err := inter.Invoke("test")
	assert.Nil(t, err)

	assert.Equal(t,
		interpreter.BoolValue(true),
		inter.Globals["ranDestructorA"].Value,
	)

	assert.Equal(t,
		interpreter.BoolValue(true),
		inter.Globals["ranDestructorB"].Value,
	)
}

func TestInterpretResourceDestroyArray(t *testing.T) {

	inter := parseCheckAndInterpret(t, `
      var destructionCount = 0

      resource R {
          destroy() {
              destructionCount = destructionCount + 1
          }
      }

      fun test() {
          let rs <- [<-create R(), <-create R()]
          destroy rs
      }
    `)

	assert.Equal(t,
		interpreter.NewIntValue(0),
		inter.Globals["destructionCount"].Value,
	)

	_, err := inter.Invoke("test")
	assert.Nil(t, err)

	assert.Equal(t,
		interpreter.NewIntValue(2),
		inter.Globals["destructionCount"].Value,
	)
}

func TestInterpretResourceDestroyDictionary(t *testing.T) {

	inter := parseCheckAndInterpret(t, `
      var destructionCount = 0

      resource R {
          destroy() {
              destructionCount = destructionCount + 1
          }
      }

      fun test() {
          let rs <- {"r1": <-create R(), "r2": <-create R()}
          destroy rs
      }
    `)

	assert.Equal(t,
		interpreter.NewIntValue(0),
		inter.Globals["destructionCount"].Value,
	)

	_, err := inter.Invoke("test")
	assert.Nil(t, err)

	assert.Equal(t,
		interpreter.NewIntValue(2),
		inter.Globals["destructionCount"].Value,
	)
}

func TestInterpretResourceDestroyOptionalSome(t *testing.T) {

	inter := parseCheckAndInterpret(t, `
      var destructionCount = 0

      resource R {
          destroy() {
              destructionCount = destructionCount + 1
          }
      }

      fun test() {
          let maybeR: <-R? <- create R()
          destroy maybeR
      }
    `)

	assert.Equal(t,
		interpreter.NewIntValue(0),
		inter.Globals["destructionCount"].Value,
	)

	_, err := inter.Invoke("test")
	assert.Nil(t, err)

	assert.Equal(t,
		interpreter.NewIntValue(1),
		inter.Globals["destructionCount"].Value,
	)
}

func TestInterpretResourceDestroyOptionalNil(t *testing.T) {

	inter := parseCheckAndInterpret(t, `
      var destructionCount = 0

      resource R {
          destroy() {
              destructionCount = destructionCount + 1
          }
      }

      fun test() {
          let maybeR: <-R? <- nil
          destroy maybeR
      }
    `)

	assert.Equal(t,
		interpreter.NewIntValue(0),
		inter.Globals["destructionCount"].Value,
	)

	_, err := inter.Invoke("test")
	assert.Nil(t, err)

	assert.Equal(t,
		interpreter.NewIntValue(0),
		inter.Globals["destructionCount"].Value,
	)
}

// TestInterpretResourceDestroyExpressionResourceInterfaceCondition tests that
// the resource interface's destructor is called, even if the conforming resource
// does not have an destructor
//
func TestInterpretResourceDestroyExpressionResourceInterfaceCondition(t *testing.T) {

	inter := parseCheckAndInterpret(t, `
      resource interface I {
          destroy() {
              pre { false }
          }
      }

      resource R: I {}

      fun test() {
          let r <- create R()
          destroy r
      }
    `)

	_, err := inter.Invoke("test")
	assert.IsType(t, &interpreter.ConditionError{}, err)
}

// TestInterpretInterfaceInitializer tests that the interface's initializer
// is called, even if the conforming composite does not have an initializer
//
func TestInterpretInterfaceInitializer(t *testing.T) {

	inter := parseCheckAndInterpret(t, `
      struct interface I {
          init() {
              pre { false }
          }
      }

      struct S: I {}

      fun test() {
          S()
      }
    `)

	_, err := inter.Invoke("test")
	assert.IsType(t, &interpreter.ConditionError{}, err)
}

func TestInterpretEmitEvent(t *testing.T) {
	var actualEvents []interpreter.EventValue

	inter := parseCheckAndInterpret(t,
		`
            event Transfer(to: Int, from: Int)
            event TransferAmount(to: Int, from: Int, amount: Int)

            fun test() {
              emit Transfer(to: 1, from: 2)
              emit Transfer(to: 3, from: 4)
              emit TransferAmount(to: 1, from: 2, amount: 100)
            }
            `,
	)

	inter.SetOnEventEmittedHandler(func(_ *interpreter.Interpreter, event interpreter.EventValue) {
		actualEvents = append(actualEvents, event)
	})

	_, err := inter.Invoke("test")
	assert.Nil(t, err)

	expectedEvents := []interpreter.EventValue{
		{
			"Transfer",
			[]interpreter.EventField{
				{
					Identifier: "to",
					Value:      interpreter.NewIntValue(1),
				},
				{
					Identifier: "from",
					Value:      interpreter.NewIntValue(2),
				},
			},
			TestLocation,
		},
		{
			"Transfer",
			[]interpreter.EventField{
				{
					Identifier: "to",
					Value:      interpreter.NewIntValue(3),
				},
				{
					Identifier: "from",
					Value:      interpreter.NewIntValue(4),
				},
			},
			TestLocation,
		},
		{
			"TransferAmount",
			[]interpreter.EventField{
				{
					Identifier: "to",
					Value:      interpreter.NewIntValue(1),
				},
				{
					Identifier: "from",
					Value:      interpreter.NewIntValue(2),
				},
				{
					Identifier: "amount",
					Value:      interpreter.NewIntValue(100),
				},
			},
			TestLocation,
		},
	}

	assert.Equal(t, expectedEvents, actualEvents)
}

func TestInterpretSwapResourceDictionaryElementReturnSwapped(t *testing.T) {

	inter := parseCheckAndInterpret(t, `
      resource X {}

      fun test(): <-X? {
          let xs: <-{String: X} <- {}
          var x: <-X? <- create X()
          xs["foo"] <-> x
          destroy xs
          return <-x
      }
    `)

	value, err := inter.Invoke("test")
	assert.Nil(t, err)

	assert.Equal(t,
		interpreter.NilValue{},
		value,
	)
}

func TestInterpretSwapResourceDictionaryElementReturnDictionary(t *testing.T) {

	inter := parseCheckAndInterpret(t, `
      resource X {}

      fun test(): <-{String: X} {
          let xs: <-{String: X} <- {}
          var x: <-X? <- create X()
          xs["foo"] <-> x
          destroy x
          return <-xs
      }
    `)

	value, err := inter.Invoke("test")
	assert.Nil(t, err)

	require.IsType(t,
		interpreter.DictionaryValue{},
		value,
	)

	foo := value.(interpreter.DictionaryValue).
		Get(inter, interpreter.LocationRange{}, interpreter.NewStringValue("foo"))

	require.IsType(t,
		interpreter.SomeValue{},
		foo,
	)

	assert.IsType(t,
		interpreter.CompositeValue{},
		foo.(interpreter.SomeValue).Value,
	)
}

func TestInterpretSwapResourceDictionaryElementRemoveUsingNil(t *testing.T) {

	inter := parseCheckAndInterpret(t, `
      resource X {}

      fun test(): <-X? {
          let xs: <-{String: X} <- {"foo": <-create X()}
          var x: <-X? <- nil
          xs["foo"] <-> x
          destroy xs
          return <-x
      }
    `)

	value, err := inter.Invoke("test")
	assert.Nil(t, err)

	require.IsType(t,
		interpreter.SomeValue{},
		value,
	)

	assert.IsType(t,
		interpreter.CompositeValue{},
		value.(interpreter.SomeValue).Value,
	)
}

func TestInterpretReferenceExpression(t *testing.T) {

	storageValue := interpreter.StorageValue{}

	inter := parseCheckAndInterpretWithOptions(t, `
          resource R {}

          fun test(): &R {
              return &storage[R] as R
          }
        `,
		ParseCheckAndInterpretOptions{
			CheckerOptions: []sema.Option{
				sema.WithPredeclaredValues(storageValueDeclaration),
			},
			Options: []interpreter.Option{
				interpreter.WithPredefinedValues(map[string]interpreter.Value{
					"storage": storageValue,
				}),
				interpreter.WithStorageKeyHandlerFunc(
					func(_ *interpreter.Interpreter, _ string, indexingType sema.Type) string {
						return indexingType.String()
					},
				),
			},
		},
	)

	value, err := inter.Invoke("test")
	require.Nil(t, err)

	require.IsType(t,
		interpreter.ReferenceValue{},
		value,
	)

	rType := inter.Checker.GlobalTypes["R"].Type

	require.Equal(t,
		interpreter.ReferenceValue{
			StorageIdentifier: storageValue.Identifier,
			// TODO: improve
			Key: rType.String(),
		},
		value,
	)
}

func TestInterpretReferenceUse(t *testing.T) {

	storedValues := map[string]interpreter.OptionalValue{}

	storageIdentifier := "test-account-storage"

	// NOTE: Getter and Setter are very naive for testing purposes and don't remove nil values
	getter := func(_ *interpreter.Interpreter, id string, key string) interpreter.OptionalValue {
		assert.Equal(t, storageIdentifier, id)

		value, ok := storedValues[key]
		if !ok {
			return interpreter.NilValue{}
		}
		return value
	}

	setter := func(_ *interpreter.Interpreter, id string, key string, value interpreter.OptionalValue) {
		assert.Equal(t, storageIdentifier, id)

		storedValues[key] = value
	}

	storageValue := interpreter.StorageValue{
		Identifier: storageIdentifier,
	}

	inter := parseCheckAndInterpretWithOptions(t, `
          resource R {
              var x: Int

              init() {
                  self.x = 0
              }

              fun setX(_ newX: Int) {
                  self.x = newX
              }
          }

          fun test(): [Int] {
              var r: <-R? <- create R()
              storage[R] <-> r
              // there was no old value, but it must be discarded
              destroy r

              let ref1 = &storage[R] as R
              let ref2 = &storage[R] as R

              ref1.x = 1
              let x1 = ref1.x
              ref1.setX(2)
              let x2 = ref1.x

              let x3 = ref2.x
              return [x1, x2, x3]
          }
        `,
		ParseCheckAndInterpretOptions{
			CheckerOptions: []sema.Option{
				sema.WithPredeclaredValues(storageValueDeclaration),
			},
			Options: []interpreter.Option{
				interpreter.WithPredefinedValues(map[string]interpreter.Value{
					"storage": storageValue,
				}),
				interpreter.WithStorageReadHandler(getter),
				interpreter.WithStorageWriteHandler(setter),
				interpreter.WithStorageKeyHandlerFunc(
					func(_ *interpreter.Interpreter, _ string, indexingType sema.Type) string {
						return indexingType.String()
					},
				),
			},
		},
	)

	value, err := inter.Invoke("test")
	require.Nil(t, err)

	assert.Equal(t,
		interpreter.NewArrayValue(
			interpreter.NewIntValue(1),
			interpreter.NewIntValue(2),
			interpreter.NewIntValue(2),
		),
		value,
	)
}

func TestInterpretReferenceUseAccess(t *testing.T) {

	storedValues := map[string]interpreter.OptionalValue{}

	storageIdentifier := "test-account-storage"

	// NOTE: Getter and Setter are very naive for testing purposes and don't remove nil values
	getter := func(_ *interpreter.Interpreter, id string, key string) interpreter.OptionalValue {
		assert.Equal(t, storageIdentifier, id)

		value, ok := storedValues[key]
		if !ok {
			return interpreter.NilValue{}
		}
		return value
	}

	setter := func(_ *interpreter.Interpreter, id string, key string, value interpreter.OptionalValue) {
		assert.Equal(t, storageIdentifier, id)

		storedValues[key] = value
	}

	storageValue := interpreter.StorageValue{
		Identifier: storageIdentifier,
	}

	inter := parseCheckAndInterpretWithOptions(t, `
          resource R {
              var x: Int

              init() {
                  self.x = 0
              }

              fun setX(_ newX: Int) {
                  self.x = newX
              }
          }

          fun test(): [Int] {
              var rs: <-[R]? <- [<-create R()]
              storage[[R]] <-> rs
              // there was no old value, but it must be discarded
              destroy rs

              let ref = &storage[[R]] as [R]
              let x0 = ref[0].x
              ref[0].x = 1
              let x1 = ref[0].x
              ref[0].setX(2)
              let x2 = ref[0].x
              return [x0, x1, x2]
          }
        `,
		ParseCheckAndInterpretOptions{
			CheckerOptions: []sema.Option{
				sema.WithPredeclaredValues(storageValueDeclaration),
			},
			Options: []interpreter.Option{
				interpreter.WithPredefinedValues(map[string]interpreter.Value{
					"storage": storageValue,
				}),
				interpreter.WithStorageReadHandler(getter),
				interpreter.WithStorageWriteHandler(setter),
				interpreter.WithStorageKeyHandlerFunc(
					func(_ *interpreter.Interpreter, _ string, indexingType sema.Type) string {
						return indexingType.String()
					},
				),
			},
		},
	)

	value, err := inter.Invoke("test")
	require.Nil(t, err)

	assert.Equal(t,
		interpreter.NewArrayValue(
			interpreter.NewIntValue(0),
			interpreter.NewIntValue(1),
			interpreter.NewIntValue(2),
		),
		value,
	)
}

func TestInterpretReferenceDereferenceFailure(t *testing.T) {

	storedValues := map[string]interpreter.OptionalValue{}

	storageIdentifier := "test-account-storage"

	// NOTE: Getter and Setter are very naive for testing purposes and don't remove nil values
	getter := func(_ *interpreter.Interpreter, id string, key string) interpreter.OptionalValue {
		assert.Equal(t, storageIdentifier, id)

		value, ok := storedValues[key]
		if !ok {
			return interpreter.NilValue{}
		}
		return value
	}

	setter := func(_ *interpreter.Interpreter, id string, key string, value interpreter.OptionalValue) {
		assert.Equal(t, storageIdentifier, id)

		storedValues[key] = value
	}

	storageValue := interpreter.StorageValue{
		Identifier: storageIdentifier,
	}

	inter := parseCheckAndInterpretWithOptions(t, `
          resource R {
              fun foo() {}
          }

          fun test() {
              let ref = &storage[R] as R
              ref.foo()
          }
        `,
		ParseCheckAndInterpretOptions{
			CheckerOptions: []sema.Option{
				sema.WithPredeclaredValues(storageValueDeclaration),
			},
			Options: []interpreter.Option{
				interpreter.WithPredefinedValues(map[string]interpreter.Value{
					"storage": storageValue,
				}),
				interpreter.WithStorageReadHandler(getter),
				interpreter.WithStorageWriteHandler(setter),
				interpreter.WithStorageKeyHandlerFunc(
					func(_ *interpreter.Interpreter, _ string, indexingType sema.Type) string {
						return indexingType.String()
					},
				),
			},
		},
	)

	_, err := inter.Invoke("test")
	assert.IsType(t, &interpreter.DereferenceError{}, err)
}

func TestInterpretInvalidForwardReferenceCall(t *testing.T) {

	// TODO: improve:
	//   - call to `g` should succeed, but access to `y` should fail with error
	//   - maybe make this a static error

	assert.Panics(t, func() {
		_ = parseCheckAndInterpret(t, `
          fun f(): Int {
             return g()
          }

          let x = f()
          let y = 0

          fun g(): Int {
              return y
          }
        `)
	})
}

func TestInterpretVariableDeclarationSecondValue(t *testing.T) {

	inter := parseCheckAndInterpret(t, `
      resource R {
          let id: Int
          init(id: Int) {
              self.id = id
          }
      }

      fun test(): <-[R?] {
          let x <- create R(id: 1)
          var ys <- {"r": <-create R(id: 2)}
          // NOTE: nested move is valid here
          let z <- ys["r"] <- x

          // NOTE: nested move is invalid here
          let r <- ys.remove(key: "r")

          destroy ys

          return <-[<-z, <-r]
      }
    `)

	value, err := inter.Invoke("test")
	require.Nil(t, err)

	require.IsType(t,
		interpreter.ArrayValue{},
		value,
	)

	values := *value.(interpreter.ArrayValue).Values

	require.IsType(t,
		interpreter.SomeValue{},
		values[0],
	)

	firstValue := values[0].(interpreter.SomeValue).Value

	require.IsType(t,
		interpreter.CompositeValue{},
		firstValue,
	)

	firstResource := firstValue.(interpreter.CompositeValue)

	assert.Equal(t,
		firstResource.GetField("id"),
		interpreter.NewIntValue(2),
	)

	require.IsType(t,
		interpreter.SomeValue{},
		values[1],
	)

	secondValue := values[1].(interpreter.SomeValue).Value

	require.IsType(t,
		interpreter.CompositeValue{},
		secondValue,
	)

	secondResource := secondValue.(interpreter.CompositeValue)

	assert.Equal(t,
		secondResource.GetField("id"),
		interpreter.NewIntValue(1),
	)
}

func TestInterpretIntegerConversions(t *testing.T) {

	inter := parseCheckAndInterpret(t, `
      let x: Int8 = 100
      let y = Int8(90) + Int8(10)
      let z = y == x
    `)

	assert.Equal(t,
		interpreter.Int8Value(100),
		inter.Globals["x"].Value,
	)

	assert.Equal(t,
		interpreter.Int8Value(100),
		inter.Globals["y"].Value,
	)

	assert.Equal(t,
		interpreter.BoolValue(true),
		inter.Globals["z"].Value,
	)
}

func TestInterpretAddressConversion(t *testing.T) {

	inter := parseCheckAndInterpret(t, `
      let x: Address = 0x1
      let y = Address(0x2)
    `)

	assert.Equal(t,
		interpreter.AddressValue{0x0, 0x0, 0x0, 0x0, 0x0, 0x0, 0x0, 0x0, 0x0, 0x0, 0x0, 0x0, 0x0, 0x0, 0x0, 0x0, 0x0, 0x0, 0x0, 0x1},
		inter.Globals["x"].Value,
	)

	assert.Equal(t,
		interpreter.AddressValue{0x0, 0x0, 0x0, 0x0, 0x0, 0x0, 0x0, 0x0, 0x0, 0x0, 0x0, 0x0, 0x0, 0x0, 0x0, 0x0, 0x0, 0x0, 0x0, 0x2},
		inter.Globals["y"].Value,
	)
}

<<<<<<< HEAD
func TestInterpretCastingIntLiteralToInt8(t *testing.T) {

	inter := parseCheckAndInterpret(t, `
      let x = 42 as Int8
    `)

	assert.Equal(t,
		interpreter.Int8Value(42),
		inter.Globals["x"].Value,
	)
}

func TestInterpretCastingIntLiteralToAny(t *testing.T) {

	inter := parseCheckAndInterpret(t, `
      let x = 42 as Any
    `)

	assert.Equal(t,
		interpreter.AnyValue{
			Type:  &sema.IntType{},
			Value: interpreter.NewIntValue(42),
		},
		inter.Globals["x"].Value,
	)
}

func TestInterpretCastingIntLiteralToOptional(t *testing.T) {

	inter := parseCheckAndInterpret(t, `
      let x = 42 as Int?
    `)

	assert.Equal(t,
		interpreter.SomeValue{
			Value: interpreter.NewIntValue(42),
		},
		inter.Globals["x"].Value,
=======
func TestInterpretOptionalChainingFieldRead(t *testing.T) {

	inter := parseCheckAndInterpret(t,
		`
          struct Test {
              let x: Int

              init(x: Int) {
                  self.x = x
              }
          }

          let test1: Test? = nil
          let x1 = test1?.x

          let test2: Test? = Test(x: 42)
          let x2 = test2?.x
        `,
	)

	assert.Equal(t,
		inter.Globals["x1"].Value,
		interpreter.NilValue{},
	)

	assert.Equal(t,
		inter.Globals["x2"].Value,
		interpreter.SomeValue{
			Value: interpreter.NewIntValue(42),
		},
	)
}

func TestInterpretOptionalChainingFunctionRead(t *testing.T) {

	inter := parseCheckAndInterpret(t,
		`
          struct Test {
              fun x(): Int {
                  return 42
              }
          }

          let test1: Test? = nil
          let x1 = test1?.x

          let test2: Test? = Test()
          let x2 = test2?.x
        `,
	)

	assert.Equal(t,
		inter.Globals["x1"].Value,
		interpreter.NilValue{},
	)

	require.IsType(t,
		inter.Globals["x2"].Value,
		interpreter.SomeValue{},
	)

	assert.IsType(t,
		inter.Globals["x2"].Value.(interpreter.SomeValue).Value,
		interpreter.HostFunctionValue{},
	)
}

func TestInterpretOptionalChainingFunctionCall(t *testing.T) {

	inter := parseCheckAndInterpret(t,
		`
         struct Test {
             fun x(): Int {
                 return 42
             }
         }

         let test1: Test? = nil
         let x1 = test1?.x()

         let test2: Test? = Test()
         let x2 = test2?.x()
       `,
	)

	assert.Equal(t,
		inter.Globals["x1"].Value,
		interpreter.NilValue{},
	)

	assert.Equal(t,
		inter.Globals["x2"].Value,
		interpreter.SomeValue{
			Value: interpreter.NewIntValue(42),
		},
>>>>>>> 5a631006
	)
}<|MERGE_RESOLUTION|>--- conflicted
+++ resolved
@@ -5751,7 +5751,6 @@
 	)
 }
 
-<<<<<<< HEAD
 func TestInterpretCastingIntLiteralToInt8(t *testing.T) {
 
 	inter := parseCheckAndInterpret(t, `
@@ -5790,7 +5789,9 @@
 			Value: interpreter.NewIntValue(42),
 		},
 		inter.Globals["x"].Value,
-=======
+	)
+}
+
 func TestInterpretOptionalChainingFieldRead(t *testing.T) {
 
 	inter := parseCheckAndInterpret(t,
@@ -5886,6 +5887,5 @@
 		interpreter.SomeValue{
 			Value: interpreter.NewIntValue(42),
 		},
->>>>>>> 5a631006
 	)
 }