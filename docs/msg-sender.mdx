---
title: msg․sender Considered Harmful
---

One question that every Solidity user asks when they start programming in Cadence is

**"How do I get the account who authorized the transaction?"**

In the Ethereum world, this account is referred to as `msg.sender`.
On Ethereum, checking `msg.sender` is used to modify a function's behaviour depending on who authorized it.
Doing so is key to identity, permissions, ownership and security on Ethereum.

Cadence does not have `msg.sender` and there is no transaction-level way
for Cadence code to uniquely identify its caller,
not least because each transaction can be signed by more than one account.

This then translates to the transaction having access to all of the signers' accounts.
A further difference from Ethereum is that while Ethereum and Flow both have accounts
that can contain contract code and data, in Cadence the resources that individual users own (such as NFTs)
are placed in the _user_ account's storage area rather than the contract account's.

All of this means that a task that would be implemented
by a single central contract checking `msg.sender` in Solidity
will require a different approach in Cadence. The design of Cadence is intentionally different;
it follows a [Capability-based security model](https://en.wikipedia.org/wiki/Capability-based_security)
instead of an [Access-Control List-based model](https://en.wikipedia.org/wiki/Access-control_list).

This design offers distinct advantages for code robustness and security.

This article describes how to perform some common tasks in idiomatic ways
that use those advantages and also describes some ways of approaching
the same tasks that should be avoided.

# Patterns

## Admin Rights

Admin facilities should be contained in Admin resources.
This can be a single resource with capabilities to it provided through different interfaces
to expose different functionality for different roles, or it can be different resources for each role.

This is described in the [Design Patterns document](design-patterns#init-singleton).

A good example of this is [minting tokens](https://github.com/onflow/kitty-items/blob/438988b6e7e100f46687cbe379bd7b0b88fd8ef4/cadence/contracts/KittyItems.cdc#L194).

Where access to admin functionality must be given to several different accounts and/or be revocable,
the Capability Receiver pattern supports this.

The Design Patterns document describes both [Capability Receivers](design-patterns#capability-receiver)
and [Capability Revocation](design-patterns#capability-revocation).

## Allow/Block Listing

Limiting a user's control of resources that they own except in exceptional circumstances
is considered un-Flow-like. If you must implement allow/block listing of accounts
for regulatory compliance, route calls from functions in your resources
through `access(contract)` code on their contract that checks an admin-controlled dictionary
containing the information required to check for allowed or blocked accounts.

This code could check the resource owner, but doing so is an antipattern (see below)
and should not be used as it cannot be relied on.
It is better to use a [resource's `uuid` field](language/resources#resource-identifier).

It is important to note that the uuid does not identify the owner,
and that resources can be transferred to different owners,
and moved to a different path within the same user's storage
or replaced by a different resource at the same path.

## Operator/Allowance

Giving another user temporary partial control of resources should be implemented via private capabilities.

### Direct Capabilities

Limiting access to the correct resources can be achieved by (e.g.)
creating a new Vault containing only the allowance amount,
or creating a new Collection containing only the NFTs that the other user is the operator for.

Limiting access to the correct functionality can be achieved
by providing the other user with a capability constrained to the desired interface.

The capability can be revoked to remove the ability when required.

Revokable capabilities is described in the [Design Patterns document](design-patterns#capability-revocation).

### Wrapped Capabilities

Alternatively, a capability on the original resource (Vault, Collection, etc.)
can be wrapped in a resource that enforces all of these limits,
and then this (or, preferably, a capability to it) passed to the other user.

For example, [see KittyItemsMarket's carefully constrained use](https://github.com/onflow/kitty-items/blob/438988b6e7e100f46687cbe379bd7b0b88fd8ef4/cadence/contracts/KittyItemsMarket.cdc#L84)
of a NonFungibleToken.Provider:

## Ownership

If an account's storage contains a resource (such as an NFT, and NFT Collection, or an FT Vault),
that account owns it. There is no need to record this anywhere else.
It can be checked through public capabilities.
If the user removes the public capabilities, that is their choice.

For example the Collection resource in the NFT standard, its interfaces,
and the Capabilities to it placed in a user's storage:

[https://github.com/onflow/flow-nft/contracts/ExampleNFT.cdc](https://github.com/onflow/flow-nft/blob/cda8ccde7db52a0e125650b87bb552788ad15373/contracts/ExampleNFT.cdc#L26)

Custodial NFT marketplaces have temporary ownership of a resource.
They should provide the ability to identify the token's original owner
and to return it to them if it is not sold.

## User Profiles

User profiles can be implemented as resources placed in the storage of the user's account,
with read access via a public capability.

Admin control of user profiles, where appropriate, can be implemented using private capabilities,
`access(contract)` code, or using types within the contract that can only be created
by the admin as function arguments.

# Antipatterns

## Checking Contract.account

<<<<<<< HEAD
Contracts [have the member variable `let account: Account`](language/contracts),
=======
Contracts [have the member variable `let account: Account`](language/contracts#account-access),
>>>>>>> 86b481ed
which is the account in which the contract is deployed:

This is of limited use in replacing `msg.sender`, as it is essentially a tautology on Flow
because contracts are deployed to the account to which you deploy them.

## Checking Resource.owner

Resources that are in storage (but not those that are located in-memory,
e.g. when a resource has just been created) [have the implicit field `let owner: PublicAccount?`](language/resources#resource-owner)

This can be defeated by using a newly created resource, as the owner will then be nil.<|MERGE_RESOLUTION|>--- conflicted
+++ resolved
@@ -121,11 +121,7 @@
 
 ## Checking Contract.account
 
-<<<<<<< HEAD
-Contracts [have the member variable `let account: Account`](language/contracts),
-=======
 Contracts [have the member variable `let account: Account`](language/contracts#account-access),
->>>>>>> 86b481ed
 which is the account in which the contract is deployed:
 
 This is of limited use in replacing `msg.sender`, as it is essentially a tautology on Flow
