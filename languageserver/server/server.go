--- conflicted
+++ resolved
@@ -158,7 +158,7 @@
 
 // DocumentSymbolProvider
 //
-type DocumentSymbolProvider func (uri protocol.DocumentUri, version float64, checker *sema.Checker)([]*protocol.DocumentSymbol, error)
+type DocumentSymbolProvider func(uri protocol.DocumentUri, version float64, checker *sema.Checker) ([]*protocol.DocumentSymbol, error)
 
 // InitializationOptionsHandler is a function that is used to handle initialization options sent by the client
 //
@@ -346,11 +346,8 @@
 				TriggerCharacters: []string{"."},
 				ResolveProvider:   true,
 			},
-<<<<<<< HEAD
-			DocumentSymbolProvider: true,
-=======
 			DocumentHighlightProvider: true,
->>>>>>> 156c4e17
+			DocumentSymbolProvider:    true,
 		},
 	}
 
@@ -1366,18 +1363,16 @@
 
 // DocumentSymbol is called every time the document contents change and returns a
 // tree of known  document symbols, which can be shown in outline panel
-func (s *Server) DocumentSymbol(conn protocol.Conn, params *protocol.DocumentSymbolParams) (symbols []*protocol.DocumentSymbol,err error) {
+func (s *Server) DocumentSymbol(conn protocol.Conn, params *protocol.DocumentSymbolParams) (symbols []*protocol.DocumentSymbol, err error) {
 
 	// NOTE: Always initialize to an empty slice, i.e DON'T use nil:
 	// The later will be ignored instead of being treated as no items
 	symbols = []*protocol.DocumentSymbol{}
 
-	// get uri from parameters caught by grpc server
 	uri := params.TextDocument.URI
-	checker, ok := s.checkers[uri]
-	if !ok {
-		// Can we ensure this doesn't happen?
-		return
+	checker := s.checkerForDocument(uri)
+	if checker == nil {
+		return nil, fmt.Errorf("could not find document for URI %s", uri)
 	}
 
 	version := s.documents[uri].Version
